/*
 * The big star catalogue extension to Stellarium:
 * Author and Copyright: Johannes Gajdosik, 2006, 2007
 *
 * This program is free software; you can redistribute it and/or
 * modify it under the terms of the GNU General Public License
 * as published by the Free Software Foundation; either version 2
 * of the License, or (at your option) any later version.
 *
 * This program is distributed in the hope that it will be useful,
 * but WITHOUT ANY WARRANTY; without even the implied warranty of
 * MERCHANTABILITY or FITNESS FOR A PARTICULAR PURPOSE.  See the
 * GNU General Public License for more details.
 *
 * You should have received a copy of the GNU General Public License
 * along with this program; if not, write to the Free Software
 * Foundation, Inc., 51 Franklin Street, Suite 500, Boston, MA  02110-1335, USA.
 */

#include <QDebug>
#include <QFile>
#ifdef Q_OS_WIN
#include <io.h>
#include <windows.h>
#endif

#include "ZoneArray.hpp"
#include "renderer/StelRenderer.hpp"
#include "StelApp.hpp"
#include "StelFileMgr.hpp"
#include "StelGeodesicGrid.hpp"
#include "StelObject.hpp"

static unsigned int stel_bswap_32(unsigned int val) {
  return (((val) & 0xff000000) >> 24) | (((val) & 0x00ff0000) >>  8) |
	(((val) & 0x0000ff00) <<  8) | (((val) & 0x000000ff) << 24);
}

namespace BigStarCatalogExtension
{

static const Vec3f north(0,0,1);

void ZoneArray::initTriangle(int index, const Vec3f &c0, const Vec3f &c1,
                             const Vec3f &c2)
{
	// initialize center,axis0,axis1:
	ZoneData &z(zones[index]);
	z.center = c0+c1+c2;
	z.center.normalize();
	z.axis0 = north ^ z.center;
	z.axis0.normalize();
	z.axis1 = z.center ^ z.axis0;
	// initialize star_position_scale:
	double mu0,mu1,f,h;
	mu0 = (c0-z.center)*z.axis0;
	mu1 = (c0-z.center)*z.axis1;
	f = 1.0/sqrt(1.0-mu0*mu0-mu1*mu1);
	h = fabs(mu0)*f;
	if (star_position_scale < h) star_position_scale = h;
	h = fabs(mu1)*f;
	if (star_position_scale < h) star_position_scale = h;
	mu0 = (c1-z.center)*z.axis0;
	mu1 = (c1-z.center)*z.axis1;
	f = 1.0/sqrt(1.0-mu0*mu0-mu1*mu1);
	h = fabs(mu0)*f;
	if (star_position_scale < h) star_position_scale = h;
	h = fabs(mu1)*f;
	if (star_position_scale < h) star_position_scale = h;
	mu0 = (c2-z.center)*z.axis0;
	mu1 = (c2-z.center)*z.axis1;
	f = 1.0/sqrt(1.0-mu0*mu0-mu1*mu1);
	h = fabs(mu0)*f;
	if (star_position_scale < h) star_position_scale = h;
	h = fabs(mu1)*f;
	if (star_position_scale < h) star_position_scale = h;
}

static inline int ReadInt(QFile& file, unsigned int &x)
{
	const int rval = (4 == file.read((char*)&x, 4)) ? 0 : -1;
	return rval;
}

#if (!defined(__GNUC__))
#warning Star catalogue loading has only been tested with gcc
#endif

ZoneArray* ZoneArray::create(const QString& catalogFilePath, bool use_mmap)
{
	QString dbStr; // for debugging output.
	QFile* file = new QFile(catalogFilePath);
	if (!file->open(QIODevice::ReadOnly))
	{
		qWarning() << "Error while loading " << catalogFilePath << ": failed to open file.";
		return 0;
	}
	dbStr = "Loading \"" + catalogFilePath + "\": ";
	unsigned int magic,major,minor,type,level,mag_min,mag_range,mag_steps;
	if (ReadInt(*file,magic) < 0 ||
			ReadInt(*file,type) < 0 ||
			ReadInt(*file,major) < 0 ||
			ReadInt(*file,minor) < 0 ||
			ReadInt(*file,level) < 0 ||
			ReadInt(*file,mag_min) < 0 ||
			ReadInt(*file,mag_range) < 0 ||
			ReadInt(*file,mag_steps) < 0)
	{
		dbStr += "error - file format is bad.";
		qDebug() << dbStr;
		return 0;
	}
	const bool byte_swap = (magic == FILE_MAGIC_OTHER_ENDIAN);
	if (byte_swap)
	{
		// ok, FILE_MAGIC_OTHER_ENDIAN, must swap
		if (use_mmap)
		{
			dbStr += "warning - must convert catalogue ";
#if (!defined(__GNUC__))
			dbStr += "to native format ";
#endif
			dbStr += "before mmap loading";
			qWarning() << dbStr;
			use_mmap = false;
			qWarning() << "Revert to not using mmmap";
			//return 0;
		}
		dbStr += "byteswap ";
		type = stel_bswap_32(type);
		major = stel_bswap_32(major);
		minor = stel_bswap_32(minor);
		level = stel_bswap_32(level);
		mag_min = stel_bswap_32(mag_min);
		mag_range = stel_bswap_32(mag_range);
		mag_steps = stel_bswap_32(mag_steps);
	}
	else if (magic == FILE_MAGIC)
	{
		// ok, FILE_MAGIC
#if (!defined(__GNUC__))
		if (use_mmap)
		{
			// mmap only with gcc:
			dbStr += "warning - you must convert catalogue "
				  += "to native format before mmap loading";
			qDebug(qPrintable(dbStr));

			return 0;
		}
#endif
	}
	else if (magic == FILE_MAGIC_NATIVE)
	{
		// ok, will work for any architecture and any compiler
	}
	else
	{
		dbStr += "error - not a catalogue file.";
		qDebug() << dbStr;
		return 0;
	}
	ZoneArray *rval = 0;
	dbStr += QString("%1_%2v%3_%4; ").arg(level).arg(type).arg(major).arg(minor);

	switch (type)
	{
	case 0:
		if (major > MAX_MAJOR_FILE_VERSION)
		{
			dbStr += "warning - unsupported version ";
		}
		else
		{
			// When this assertion fails you must redefine Star1
			// for your compiler.
			// Because your compiler does not pack the data,
			// which is crucial for this application.
			Q_ASSERT(sizeof(Star1) == 28);
			rval = new HipZoneArray(file, byte_swap, use_mmap, level, mag_min, mag_range, mag_steps);
			if (rval == 0)
			{
				dbStr += "error - no memory ";
			}
		}
		break;
	case 1:
		if (major > MAX_MAJOR_FILE_VERSION)
		{
			dbStr += "warning - unsupported version ";
		}
		else
		{
			// When this assertion fails you must redefine Star2
			// for your compiler.
			// Because your compiler does not pack the data,
			// which is crucial for this application.
			Q_ASSERT(sizeof(Star2) == 10);
			rval = new SpecialZoneArray<Star2>(file, byte_swap, use_mmap, level, mag_min, mag_range, mag_steps);
			if (rval == 0)
			{
				dbStr += "error - no memory ";
			}
		}
		break;
	case 2:
		if (major > MAX_MAJOR_FILE_VERSION)
		{
			dbStr += "warning - unsupported version ";
		}
		else
		{
			// When this assertion fails you must redefine Star3
			// for your compiler.
			// Because your compiler does not pack the data,
			// which is crucial for this application.
			Q_ASSERT(sizeof(Star3) == 6);
			rval = new SpecialZoneArray<Star3>(file, byte_swap, use_mmap, level, mag_min, mag_range, mag_steps);
			if (rval == 0)
			{
				dbStr += "error - no memory ";
			}
		}
		break;
	default:
		dbStr += "error - bad file type ";
		break;
	}
	if (rval && rval->isInitialized())
	{
		dbStr += QString("%1").arg(rval->getNrOfStars());
		qDebug() << dbStr;
	}
	else
	{
		dbStr += " - initialization failed";
		qDebug() << dbStr;
		if (rval)
		{
			delete rval;
			rval = 0;
		}
	}
	return rval;
}

ZoneArray::ZoneArray(const QString& fname, QFile* file, int level, int mag_min,
                     int mag_range, int mag_steps)
	: fname(fname), level(level), mag_min(mag_min),
	  mag_range(mag_range), mag_steps(mag_steps),
	  star_position_scale(0.0), zones(0), file(file)
{
	nr_of_zones = StelGeodesicGrid::nrOfZones(level);
	nr_of_stars = 0;
}

bool ZoneArray::readFile(QFile& file, void *data, qint64 size)
{
	int parts = 256;
	int part_size = (size + (parts>>1)) / parts;
	if (part_size < 64*1024)
	{
		part_size = 64*1024;
	}
	float i = 0.f;
	i += 1.f;
	while (size > 0)
	{
		const int to_read = (part_size < size) ? part_size : size;
		const int read_rc = file.read((char*)data, to_read);
		if (read_rc != to_read) return false;
		size -= read_rc;
		data = ((char*)data) + read_rc;
		i += 1.f;
	}
	return true;
}

void HipZoneArray::updateHipIndex(HipIndexStruct hipIndex[]) const
{
	for (const SpecialZoneData<Star1> *z=getZones()+(nr_of_zones-1);z>=getZones();z--)
	{
		for (const Star1 *s = z->getStars()+z->size-1;s>=z->getStars();s--)
		{
			const int hip = s->hip;
			if (hip < 0 || NR_OF_HIP < hip)
			{
				qDebug() << "ERROR: HipZoneArray::updateHipIndex: invalid HIP number:" << hip;
				exit(1);
			}
			if (hip != 0)
			{
				hipIndex[hip].a = this;
				hipIndex[hip].z = z;
				hipIndex[hip].s = s;
			}
		}
	}
}

template<class Star>
void SpecialZoneArray<Star>::scaleAxis(void)
{
	star_position_scale /= Star::MaxPosVal;
	for (ZoneData *z=zones+(nr_of_zones-1);z>=zones;z--)
	{
		z->axis0 *= star_position_scale;
		z->axis1 *= star_position_scale;
	}
}

template<class Star>
SpecialZoneArray<Star>::SpecialZoneArray(QFile* file, bool byte_swap,bool use_mmap,
					 int level, int mag_min, int mag_range, int mag_steps)
		: ZoneArray(file->fileName(), file, level, mag_min, mag_range, mag_steps),
		  stars(0), mmap_start(0)
{
	if (nr_of_zones > 0)
	{
		zones = new SpecialZoneData<Star>[nr_of_zones];
		if (zones == 0)
		{
			qDebug() << "ERROR: SpecialZoneArray(" << level
				 << ")::SpecialZoneArray: no memory (1)";
			exit(1);
		}

		unsigned int *zone_size = new unsigned int[nr_of_zones];
		if (zone_size == 0)
		{
			qDebug() << "ERROR: SpecialZoneArray(" << level
				 << ")::SpecialZoneArray: no memory (2)";
			exit(1);
		}
		if ((qint64)(sizeof(unsigned int)*nr_of_zones) != file->read((char*)zone_size, sizeof(unsigned int)*nr_of_zones))
		{
			qDebug() << "Error reading zones from catalog:"
				 << file->fileName();
			delete[] getZones();
			zones = 0;
			nr_of_zones = 0;
		}
		else
		{
			const unsigned int *tmp = zone_size;
			for (unsigned int z=0;z<nr_of_zones;z++,tmp++)
			{
				const unsigned int tmp_spu_int32 = byte_swap?stel_bswap_32(*tmp):*tmp;
				nr_of_stars += tmp_spu_int32;
				getZones()[z].size = tmp_spu_int32;
			}
		}
		// delete zone_size before allocating stars
		// in order to avoid memory fragmentation:
		delete[] zone_size;

		if (nr_of_stars == 0)
		{
			// no stars ?
			if (zones) delete[] getZones();
			zones = 0;
			nr_of_zones = 0;
		}
		else
		{
			if (use_mmap)
			{
				mmap_start = file->map(file->pos(), sizeof(Star)*nr_of_stars);
				if (mmap_start == 0)
				{
					qDebug() << "ERROR: SpecialZoneArray(" << level
						 << ")::SpecialZoneArray: QFile(" << file->fileName()
						 << ".map(" << file->pos()
						 << ',' << sizeof(Star)*nr_of_stars
						 << ") failed: " << file->errorString();
					stars = 0;
					nr_of_stars = 0;
					delete[] getZones();
					zones = 0;
					nr_of_zones = 0;
				}
				else
				{
					stars = (Star*)mmap_start;
					Star *s = stars;
					for (unsigned int z=0;z<nr_of_zones;z++)
					{

						getZones()[z].stars = s;
						s += getZones()[z].size;
					}
				}
				file->close();
			}
			else
			{
				stars = new Star[nr_of_stars];
				if (stars == 0)
				{
					qDebug() << "ERROR: SpecialZoneArray(" << level
						 << ")::SpecialZoneArray: no memory (3)";
					exit(1);
				}
				if (!readFile(*file,stars,sizeof(Star)*nr_of_stars))
				{
					delete[] stars;
					stars = 0;
					nr_of_stars = 0;
					delete[] getZones();
					zones = 0;
					nr_of_zones = 0;
				}
				else
				{
					Star *s = stars;
					for (unsigned int z=0;z<nr_of_zones;z++)
					{
						getZones()[z].stars = s;
						s += getZones()[z].size;
					}
					if (
#if (!defined(__GNUC__))
						true
#else
						byte_swap
#endif
					)
					{
						s = stars;
						for (unsigned int i=0;i<nr_of_stars;i++,s++)
						{
							s->repack(
#if Q_BYTE_ORDER == Q_BIG_ENDIAN
								// need for byte_swap on a BE machine means that catalog is LE
								!byte_swap
#else
								// need for byte_swap on a LE machine means that catalog is BE
								byte_swap
#endif
							);
						}
					}
				}
				file->close();
			}
		}
	}
}

template<class Star>
SpecialZoneArray<Star>::~SpecialZoneArray(void)
{
	if (stars)
	{
		if (mmap_start != 0)
		{
			file->unmap(mmap_start);
		}
		else
		{
			delete[] stars;
		}
		delete file;
		stars = 0;
	}
	if (zones)
	{
		delete[] getZones();
		zones = NULL;
	}
	nr_of_zones = 0;
	nr_of_stars = 0;
}

template<class Star>
void SpecialZoneArray<Star>::draw 
	(StelProjectorP projector, StelRenderer* renderer, int index, bool is_inside,
	 const float *rcmag_table, StelCore* core, unsigned int maxMagStarName,
	 float names_brightness) const
{
	StelSkyDrawer* drawer = core->getSkyDrawer();
	SpecialZoneData<Star> *const z = getZones() + index;
	Vec3f vf;
	const Star *const end = z->getStars() + z->size;
	static const double d2000 = 2451545.0;
	const double movementFactor = (M_PI/180)*(0.0001/3600) * ((core->getJDay()-d2000)/365.25) / star_position_scale;
	const float* tmpRcmag; // will point to precomputed rC in table
	// GZ, added for extinction
	Extinction extinction=core->getSkyDrawer()->getExtinction();
	const bool withExtinction=(drawer->getFlagHasAtmosphere() && extinction.getExtinctionCoefficient()>=0.01f);
	const float k = (0.001f*mag_range)/mag_steps; // from StarMgr.cpp line 654

	// go through all stars, which are sorted by magnitude (bright stars first)
	for (const Star *s=z->getStars();s<end;++s)
	{
		tmpRcmag = rcmag_table+2*s->mag;
		if (*tmpRcmag<=0.f) break; // no size for this and following (even dimmer, unextincted) stars? --> early exit
		s->getJ2000Pos(z,movementFactor, vf);

<<<<<<< HEAD
		// GZ new:
		if (withExtinction)
		{
			//GZ: We must compute position first, then shift magnitude.
			Vec3d altAz=core->j2000ToAltAz(Vec3d(vf[0], vf[1], vf[2]), StelCore::RefractionOn);
			float extMagShift=0.0f;
			extinction.forward(&altAz, &extMagShift);
			int extMagShiftStep=qMin((int)floor(extMagShift/k), RCMAG_TABLE_SIZE-mag_steps); 
			tmpRcmag = rcmag_table+2*(s->mag+extMagShiftStep);
		}

		if (drawer->drawPointSource(projector, Vec3d(vf[0], vf[1], vf[2]), tmpRcmag, s->bV, !is_inside)
		    && s->hasName() && s->mag < maxMagStarName && s->hasComponentID()<=1)
		{
			const float offset = *tmpRcmag*0.7f;
			const Vec3f& colorr = (StelApp::getInstance().getVisionModeNight() ? Vec3f(0.8f, 0.2f, 0.2f) : StelSkyDrawer::indexToColor(s->bV))*0.75f;

			renderer->setGlobalColor(Vec4f(colorr[0], colorr[1], colorr[2], names_brightness));
			renderer->drawText(TextParams(vf, projector, s->getNameI18n())
			                   .shift(offset, offset).useGravity());
		}
=======
	if (drawer->drawPointSource(sPainter, Vec3d(vf[0], vf[1], vf[2]), tmpRcmag, s->bV, !is_inside) && s->hasName() && s->mag < maxMagStarName && s->hasComponentID()<=1)
	{
	    const float offset = *tmpRcmag*0.7f;
	    const Vec3f& colorr = (StelApp::getInstance().getVisionModeNight() ? Vec3f(0.8f, 0.0f, 0.0f) : StelSkyDrawer::indexToColor(s->bV))*0.75f;
	    sPainter->setColor(colorr[0], colorr[1], colorr[2],names_brightness);
	    sPainter->drawText(Vec3d(vf[0], vf[1], vf[2]), s->getNameI18n(), 0, offset, offset, false);
>>>>>>> dd12d8b2
	}
}

template<class Star>
void SpecialZoneArray<Star>::searchAround(const StelCore* core, int index, const Vec3d &v, double cosLimFov,
					  QList<StelObjectP > &result)
{
	static const double d2000 = 2451545.0;
	const double movementFactor = (M_PI/180.)*(0.0001/3600.) * ((core->getJDay()-d2000)/365.25)/ star_position_scale;
	const SpecialZoneData<Star> *const z = getZones()+index;
	Vec3f tmp;
	Vec3f vf(v[0], v[1], v[2]);
	for (const Star* s=z->getStars();s<z->getStars()+z->size;++s)
	{
		s->getJ2000Pos(z,movementFactor, tmp);
		tmp.normalize();
		if (tmp*vf >= cosLimFov)
		{
			// TODO: do not select stars that are too faint to display
			result.push_back(s->createStelObject(this,z));
		}
	}
}

} // namespace BigStarCatalogExtension<|MERGE_RESOLUTION|>--- conflicted
+++ resolved
@@ -497,7 +497,6 @@
 		if (*tmpRcmag<=0.f) break; // no size for this and following (even dimmer, unextincted) stars? --> early exit
 		s->getJ2000Pos(z,movementFactor, vf);
 
-<<<<<<< HEAD
 		// GZ new:
 		if (withExtinction)
 		{
@@ -513,20 +512,12 @@
 		    && s->hasName() && s->mag < maxMagStarName && s->hasComponentID()<=1)
 		{
 			const float offset = *tmpRcmag*0.7f;
-			const Vec3f& colorr = (StelApp::getInstance().getVisionModeNight() ? Vec3f(0.8f, 0.2f, 0.2f) : StelSkyDrawer::indexToColor(s->bV))*0.75f;
+			const Vec3f& colorr = (StelApp::getInstance().getVisionModeNight() ? Vec3f(0.8f, 0.0f, 0.0f) : StelSkyDrawer::indexToColor(s->bV))*0.75f;
 
 			renderer->setGlobalColor(Vec4f(colorr[0], colorr[1], colorr[2], names_brightness));
 			renderer->drawText(TextParams(vf, projector, s->getNameI18n())
 			                   .shift(offset, offset).useGravity());
 		}
-=======
-	if (drawer->drawPointSource(sPainter, Vec3d(vf[0], vf[1], vf[2]), tmpRcmag, s->bV, !is_inside) && s->hasName() && s->mag < maxMagStarName && s->hasComponentID()<=1)
-	{
-	    const float offset = *tmpRcmag*0.7f;
-	    const Vec3f& colorr = (StelApp::getInstance().getVisionModeNight() ? Vec3f(0.8f, 0.0f, 0.0f) : StelSkyDrawer::indexToColor(s->bV))*0.75f;
-	    sPainter->setColor(colorr[0], colorr[1], colorr[2],names_brightness);
-	    sPainter->drawText(Vec3d(vf[0], vf[1], vf[2]), s->getNameI18n(), 0, offset, offset, false);
->>>>>>> dd12d8b2
 	}
 }
 
