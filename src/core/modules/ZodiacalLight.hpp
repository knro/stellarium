/*
 * Stellarium
 * Copyright (C) 2002 Fabien Chereau
 * Copyright (C) 2014 Georg Zotti: ZodiacalLight
 * 
 * This program is free software; you can redistribute it and/or
 * modify it under the terms of the GNU General Public License
 * as published by the Free Software Foundation; either version 2
 * of the License, or (at your option) any later version.
 * 
 * This program is distributed in the hope that it will be useful,
 * but WITHOUT ANY WARRANTY; without even the implied warranty of
 * MERCHANTABILITY or FITNESS FOR A PARTICULAR PURPOSE.  See the
 * GNU General Public License for more details.
 * 
 * You should have received a copy of the GNU General Public License
 * along with this program; if not, write to the Free Software
 * Foundation, Inc., 51 Franklin Street, Suite 500, Boston, MA  02110-1335, USA.
 */

#ifndef _ZODIACALLIGHT_
#define _ZODIACALLIGHT_

#include <QVector>
#include "StelModule.hpp"
#include "VecMath.hpp"
#include "StelTextureTypes.hpp"

//! @class ZodiacalLight 
//! Manages the displaying of the Zodiacal Light. The brightness values follow the paper:
//! S. M. Kwon, S. S. Hong, J. L. Weinberg
//! An observational model of the zodiacal light brightness distribution
//! New Astronomy 10 (2004) 91-107. doi:10.1016/j.newast.2004.05.004
// GZ OCRed and hand-edited the table in Excel, first filling the missing data around the sun with values based on
// Leinert 1975: Zodiacal Light - A Measure of the Interplanetary Environment. Space Science Reviews 18, 281-339.
// From the combined table, I tried to create a texture. Image editing hides the numbers, so I finally exported the
// data (power 0.75) into a 3D surface which I edited in Sketchup: fill the data hole "mountain" with believeable values.
// Export to OBJ, extract and mirror vertices. Then, in ArcGIS10,
// 3D Analyst Toolbox -> From File -> ASCII 3D to Feature Class
// 3D Analyst Toolbox -> Raster Interpolation -> IDW: cell size: 1 (degree), power:2, var.dist., 12points.
// Spatial Analyst Tools -> Math -> Power: 1.3333 (to invert the 0.75 above)
// Spatial Analyst Tools -> Math -> Log2 (to provide better scaling, matches better with visual impression)
// This float32 texture was then exported to a regular 8bit grayscale PNG texture.
// It turned out that the original distribution had a quite boxy appearance around the data hole.
// I had to do more editing, finally also within the data values, but I think much of the error is in these published data values.
// The true values would massively concentrate further around the sun, but a single 8bit texture cannot deliver more dynamic range in brightness.
// The current solution matches my own observations in a very dark location in Namibia, May 2014, and photos taken in Libya in March 2006.

class ZodiacalLight : public StelModule
{
	Q_OBJECT
	Q_PROPERTY(bool flagZodiacalLightDisplayed
		   READ getFlagShow
		   WRITE setFlagShow
		   NOTIFY zodiacalLightDisplayedChanged)
	Q_PROPERTY(double intensity
		   READ getIntensity
		   WRITE setIntensity
		   NOTIFY intensityChanged
		   )

public:
	ZodiacalLight();
	virtual ~ZodiacalLight();
	
	///////////////////////////////////////////////////////////////////////////
	// Methods defined in the StelModule class
	//! Initialize the class.  Here we load the texture for the Zodiacal Light and 
	//! get the display settings from application settings, namely the flag which
	//! determines if the Zodiacal Light is displayed or not, and the intensity setting.
	virtual void init();

	//! Draw the Zodiacal Light.
	virtual void draw(StelCore* core);
	
	//! Update and time-dependent state.  Updates the fade level while the 
	//! Zodiacal Light rendering is being changed from on to off or off to on.
	virtual void update(double deltaTime);
	
	//! Used to determine the order in which the various modules are drawn. MilkyWay=1, we use 6.
	virtual double getCallOrder(StelModuleActionName actionName) const {Q_UNUSED(actionName); return 6.;}
	
	///////////////////////////////////////////////////////////////////////////////////////
	// Setter and getters
public slots:
	//! Get Zodiacal Light intensity.
	double getIntensity() const {return intensity;}
	//! Set Zodiacal Light intensity.
<<<<<<< HEAD
	void setIntensity(double aintensity) {if(aintensity!=intensity){intensity = aintensity; emit intensityChanged(intensity);}}
=======
	//! @param aintensity intensity of Zodiacal Light
	void setIntensity(double aintensity) {intensity = aintensity;}
>>>>>>> 4b61ef60
	
	//! Get the color used for rendering the Zodiacal Light
	Vec3f getColor() const {return color;}
	//! Sets the color to use for rendering the Zodiacal Light
	//! @param c The color to use for rendering the Zodiacal Light
	//! @code
	//! // example of usage in scripts
	//! ZodiacalLight.setColor(Vec3f(1.0,0.0,0.0));
	//! @endcode
	void setColor(const Vec3f& c) {color=c;}
	
	//! Sets whether to show the Zodiacal Light
	//! @code
	//! // example of usage in scripts
	//! ZodiacalLight.setFlagShow(true);
	//! @endcode
	void setFlagShow(bool b);
	//! Gets whether the Zodiacal Light is displayed
	bool getFlagShow(void) const;

signals:
	void zodiacalLightDisplayedChanged(const bool displayed);
	void intensityChanged(double intensity);
	
private:
	StelTextureSP tex;
	Vec3f color; // global color
	double intensity;
	class LinearFader* fader;
	double lastJD; // keep date of last computation. Position will be updated only if far enough away from last computation.

	struct StelVertexArray* vertexArray;
	QVector<Vec3d> eclipticalVertices;
};

#endif // _ZODIACALLIGHT_HPP_<|MERGE_RESOLUTION|>--- conflicted
+++ resolved
@@ -1,130 +1,126 @@
-/*
- * Stellarium
- * Copyright (C) 2002 Fabien Chereau
- * Copyright (C) 2014 Georg Zotti: ZodiacalLight
- * 
- * This program is free software; you can redistribute it and/or
- * modify it under the terms of the GNU General Public License
- * as published by the Free Software Foundation; either version 2
- * of the License, or (at your option) any later version.
- * 
- * This program is distributed in the hope that it will be useful,
- * but WITHOUT ANY WARRANTY; without even the implied warranty of
- * MERCHANTABILITY or FITNESS FOR A PARTICULAR PURPOSE.  See the
- * GNU General Public License for more details.
- * 
- * You should have received a copy of the GNU General Public License
- * along with this program; if not, write to the Free Software
- * Foundation, Inc., 51 Franklin Street, Suite 500, Boston, MA  02110-1335, USA.
- */
-
-#ifndef _ZODIACALLIGHT_
-#define _ZODIACALLIGHT_
-
-#include <QVector>
-#include "StelModule.hpp"
-#include "VecMath.hpp"
-#include "StelTextureTypes.hpp"
-
-//! @class ZodiacalLight 
-//! Manages the displaying of the Zodiacal Light. The brightness values follow the paper:
-//! S. M. Kwon, S. S. Hong, J. L. Weinberg
-//! An observational model of the zodiacal light brightness distribution
-//! New Astronomy 10 (2004) 91-107. doi:10.1016/j.newast.2004.05.004
-// GZ OCRed and hand-edited the table in Excel, first filling the missing data around the sun with values based on
-// Leinert 1975: Zodiacal Light - A Measure of the Interplanetary Environment. Space Science Reviews 18, 281-339.
-// From the combined table, I tried to create a texture. Image editing hides the numbers, so I finally exported the
-// data (power 0.75) into a 3D surface which I edited in Sketchup: fill the data hole "mountain" with believeable values.
-// Export to OBJ, extract and mirror vertices. Then, in ArcGIS10,
-// 3D Analyst Toolbox -> From File -> ASCII 3D to Feature Class
-// 3D Analyst Toolbox -> Raster Interpolation -> IDW: cell size: 1 (degree), power:2, var.dist., 12points.
-// Spatial Analyst Tools -> Math -> Power: 1.3333 (to invert the 0.75 above)
-// Spatial Analyst Tools -> Math -> Log2 (to provide better scaling, matches better with visual impression)
-// This float32 texture was then exported to a regular 8bit grayscale PNG texture.
-// It turned out that the original distribution had a quite boxy appearance around the data hole.
-// I had to do more editing, finally also within the data values, but I think much of the error is in these published data values.
-// The true values would massively concentrate further around the sun, but a single 8bit texture cannot deliver more dynamic range in brightness.
-// The current solution matches my own observations in a very dark location in Namibia, May 2014, and photos taken in Libya in March 2006.
-
-class ZodiacalLight : public StelModule
-{
-	Q_OBJECT
-	Q_PROPERTY(bool flagZodiacalLightDisplayed
-		   READ getFlagShow
-		   WRITE setFlagShow
-		   NOTIFY zodiacalLightDisplayedChanged)
-	Q_PROPERTY(double intensity
-		   READ getIntensity
-		   WRITE setIntensity
-		   NOTIFY intensityChanged
-		   )
-
-public:
-	ZodiacalLight();
-	virtual ~ZodiacalLight();
-	
-	///////////////////////////////////////////////////////////////////////////
-	// Methods defined in the StelModule class
-	//! Initialize the class.  Here we load the texture for the Zodiacal Light and 
-	//! get the display settings from application settings, namely the flag which
-	//! determines if the Zodiacal Light is displayed or not, and the intensity setting.
-	virtual void init();
-
-	//! Draw the Zodiacal Light.
-	virtual void draw(StelCore* core);
-	
-	//! Update and time-dependent state.  Updates the fade level while the 
-	//! Zodiacal Light rendering is being changed from on to off or off to on.
-	virtual void update(double deltaTime);
-	
-	//! Used to determine the order in which the various modules are drawn. MilkyWay=1, we use 6.
-	virtual double getCallOrder(StelModuleActionName actionName) const {Q_UNUSED(actionName); return 6.;}
-	
-	///////////////////////////////////////////////////////////////////////////////////////
-	// Setter and getters
-public slots:
-	//! Get Zodiacal Light intensity.
-	double getIntensity() const {return intensity;}
-	//! Set Zodiacal Light intensity.
-<<<<<<< HEAD
-	void setIntensity(double aintensity) {if(aintensity!=intensity){intensity = aintensity; emit intensityChanged(intensity);}}
-=======
-	//! @param aintensity intensity of Zodiacal Light
-	void setIntensity(double aintensity) {intensity = aintensity;}
->>>>>>> 4b61ef60
-	
-	//! Get the color used for rendering the Zodiacal Light
-	Vec3f getColor() const {return color;}
-	//! Sets the color to use for rendering the Zodiacal Light
-	//! @param c The color to use for rendering the Zodiacal Light
-	//! @code
-	//! // example of usage in scripts
-	//! ZodiacalLight.setColor(Vec3f(1.0,0.0,0.0));
-	//! @endcode
-	void setColor(const Vec3f& c) {color=c;}
-	
-	//! Sets whether to show the Zodiacal Light
-	//! @code
-	//! // example of usage in scripts
-	//! ZodiacalLight.setFlagShow(true);
-	//! @endcode
-	void setFlagShow(bool b);
-	//! Gets whether the Zodiacal Light is displayed
-	bool getFlagShow(void) const;
-
-signals:
-	void zodiacalLightDisplayedChanged(const bool displayed);
-	void intensityChanged(double intensity);
-	
-private:
-	StelTextureSP tex;
-	Vec3f color; // global color
-	double intensity;
-	class LinearFader* fader;
-	double lastJD; // keep date of last computation. Position will be updated only if far enough away from last computation.
-
-	struct StelVertexArray* vertexArray;
-	QVector<Vec3d> eclipticalVertices;
-};
-
-#endif // _ZODIACALLIGHT_HPP_+/*
+ * Stellarium
+ * Copyright (C) 2002 Fabien Chereau
+ * Copyright (C) 2014 Georg Zotti: ZodiacalLight
+ * 
+ * This program is free software; you can redistribute it and/or
+ * modify it under the terms of the GNU General Public License
+ * as published by the Free Software Foundation; either version 2
+ * of the License, or (at your option) any later version.
+ * 
+ * This program is distributed in the hope that it will be useful,
+ * but WITHOUT ANY WARRANTY; without even the implied warranty of
+ * MERCHANTABILITY or FITNESS FOR A PARTICULAR PURPOSE.  See the
+ * GNU General Public License for more details.
+ * 
+ * You should have received a copy of the GNU General Public License
+ * along with this program; if not, write to the Free Software
+ * Foundation, Inc., 51 Franklin Street, Suite 500, Boston, MA  02110-1335, USA.
+ */
+
+#ifndef _ZODIACALLIGHT_
+#define _ZODIACALLIGHT_
+
+#include <QVector>
+#include "StelModule.hpp"
+#include "VecMath.hpp"
+#include "StelTextureTypes.hpp"
+
+//! @class ZodiacalLight 
+//! Manages the displaying of the Zodiacal Light. The brightness values follow the paper:
+//! S. M. Kwon, S. S. Hong, J. L. Weinberg
+//! An observational model of the zodiacal light brightness distribution
+//! New Astronomy 10 (2004) 91-107. doi:10.1016/j.newast.2004.05.004
+// GZ OCRed and hand-edited the table in Excel, first filling the missing data around the sun with values based on
+// Leinert 1975: Zodiacal Light - A Measure of the Interplanetary Environment. Space Science Reviews 18, 281-339.
+// From the combined table, I tried to create a texture. Image editing hides the numbers, so I finally exported the
+// data (power 0.75) into a 3D surface which I edited in Sketchup: fill the data hole "mountain" with believeable values.
+// Export to OBJ, extract and mirror vertices. Then, in ArcGIS10,
+// 3D Analyst Toolbox -> From File -> ASCII 3D to Feature Class
+// 3D Analyst Toolbox -> Raster Interpolation -> IDW: cell size: 1 (degree), power:2, var.dist., 12points.
+// Spatial Analyst Tools -> Math -> Power: 1.3333 (to invert the 0.75 above)
+// Spatial Analyst Tools -> Math -> Log2 (to provide better scaling, matches better with visual impression)
+// This float32 texture was then exported to a regular 8bit grayscale PNG texture.
+// It turned out that the original distribution had a quite boxy appearance around the data hole.
+// I had to do more editing, finally also within the data values, but I think much of the error is in these published data values.
+// The true values would massively concentrate further around the sun, but a single 8bit texture cannot deliver more dynamic range in brightness.
+// The current solution matches my own observations in a very dark location in Namibia, May 2014, and photos taken in Libya in March 2006.
+
+class ZodiacalLight : public StelModule
+{
+	Q_OBJECT
+	Q_PROPERTY(bool flagZodiacalLightDisplayed
+		   READ getFlagShow
+		   WRITE setFlagShow
+		   NOTIFY zodiacalLightDisplayedChanged)
+	Q_PROPERTY(double intensity
+		   READ getIntensity
+		   WRITE setIntensity
+		   NOTIFY intensityChanged
+		   )
+
+public:
+	ZodiacalLight();
+	virtual ~ZodiacalLight();
+	
+	///////////////////////////////////////////////////////////////////////////
+	// Methods defined in the StelModule class
+	//! Initialize the class.  Here we load the texture for the Zodiacal Light and 
+	//! get the display settings from application settings, namely the flag which
+	//! determines if the Zodiacal Light is displayed or not, and the intensity setting.
+	virtual void init();
+
+	//! Draw the Zodiacal Light.
+	virtual void draw(StelCore* core);
+	
+	//! Update and time-dependent state.  Updates the fade level while the 
+	//! Zodiacal Light rendering is being changed from on to off or off to on.
+	virtual void update(double deltaTime);
+	
+	//! Used to determine the order in which the various modules are drawn. MilkyWay=1, we use 6.
+	virtual double getCallOrder(StelModuleActionName actionName) const {Q_UNUSED(actionName); return 6.;}
+	
+	///////////////////////////////////////////////////////////////////////////////////////
+	// Setter and getters
+public slots:
+	//! Get Zodiacal Light intensity.
+	double getIntensity() const {return intensity;}
+	//! Set Zodiacal Light intensity.
+	//! @param aintensity intensity of Zodiacal Light
+	void setIntensity(double aintensity) {if(aintensity!=intensity){intensity = aintensity; emit intensityChanged(intensity);}}
+	
+	//! Get the color used for rendering the Zodiacal Light
+	Vec3f getColor() const {return color;}
+	//! Sets the color to use for rendering the Zodiacal Light
+	//! @param c The color to use for rendering the Zodiacal Light
+	//! @code
+	//! // example of usage in scripts
+	//! ZodiacalLight.setColor(Vec3f(1.0,0.0,0.0));
+	//! @endcode
+	void setColor(const Vec3f& c) {color=c;}
+	
+	//! Sets whether to show the Zodiacal Light
+	//! @code
+	//! // example of usage in scripts
+	//! ZodiacalLight.setFlagShow(true);
+	//! @endcode
+	void setFlagShow(bool b);
+	//! Gets whether the Zodiacal Light is displayed
+	bool getFlagShow(void) const;
+
+signals:
+	void zodiacalLightDisplayedChanged(const bool displayed);
+	void intensityChanged(double intensity);
+	
+private:
+	StelTextureSP tex;
+	Vec3f color; // global color
+	double intensity;
+	class LinearFader* fader;
+	double lastJD; // keep date of last computation. Position will be updated only if far enough away from last computation.
+
+	struct StelVertexArray* vertexArray;
+	QVector<Vec3d> eclipticalVertices;
+};
+
+#endif // _ZODIACALLIGHT_HPP_