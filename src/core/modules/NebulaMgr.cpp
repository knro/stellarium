--- conflicted
+++ resolved
@@ -183,24 +183,17 @@
 		const StelObjectP obj = newSelected[0];
 		Vec3d pos=obj->getJ2000EquatorialPos(core);
 
-<<<<<<< HEAD
 		// Compute 2D pos and don't draw if outside screen
 		if (!prj->projectInPlace(pos)) return;
 
-		renderer->setGlobalColor(Vec4f(0.4f, 0.5f, 0.8f, 1.0f));
+		const Vec4f color = StelApp::getInstance().getVisionModeNight()
+		                  ? Vec4f(0.8f,0.0f,0.0f,1.0f) : Vec4f(0.4f,0.5f,0.8f,1.0f);
+		renderer->setGlobalColor(color);
+
 		if(NULL == texPointer)
 		{
 			texPointer = renderer->createTexture("textures/pointeur5.png");   // Load pointer texture
 		}
-=======
-		// Compute 2D pos and return if outside screen
-		if (!prj->projectInPlace(pos)) return;		
-		if (StelApp::getInstance().getVisionModeNight())
-			sPainter.setColor(0.8f,0.0f,0.0f);
-		else
-			sPainter.setColor(0.4f,0.5f,0.8f);
-
->>>>>>> dd12d8b2
 		texPointer->bind();
 
 		renderer->setBlendMode(BlendMode_Alpha);
