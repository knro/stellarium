--- conflicted
+++ resolved
@@ -110,16 +110,9 @@
 	//! - Distance
 	//! - Size
 	//! - PlainText
-<<<<<<< HEAD
-        //! - Extra1: Heliocentric Ecliptical Coordinates
-        //! - Extra2: Observer-planetocentric Ecliptical Coordinates
-        //! - Extra3: Phase angle & elongation from the Sun
-        //! @param core the StelCore object
-=======
 	//! - Extra1: Heliocentric Ecliptical Coordinates & Observer-planetocentric Ecliptical Coordinates
 	//! - Extra2: Phase, illumination, phase angle & elongation from the Sun
 	//! @param core the StelCore object
->>>>>>> 4615517e
 	//! @param flags a set of InfoStringGroup items to include in the return value.
 	//! @return a QString containing an HMTL encoded description of the Planet.
 	virtual QString getInfoString(const StelCore *core, const InfoStringGroup& flags) const;
@@ -167,19 +160,11 @@
 	// Compute the transformation matrix from the local Planet coordinate to the parent Planet coordinate
 	void computeTransMatrix(double date);
 
-<<<<<<< HEAD
-        // Get the phase angle (rad) for an observer at pos obsPos in heliocentric coordinates (in AU)
-        double getPhase(const Vec3d& obsPos) const;
-        // Get the elongation angle (rad) for an observer at pos obsPos in heliocentric coordinates (in AU)
-        double getElongation(const Vec3d& obsPos) const;
-        // Get the angular size of the spheroid of the planet (i.e. without the rings)
-=======
 	// Get the phase angle (rad) for an observer at pos obsPos in heliocentric coordinates (in AU)
 	double getPhase(const Vec3d& obsPos) const;
 	// Get the elongation angle (rad) for an observer at pos obsPos in heliocentric coordinates (in AU)
 	double getElongation(const Vec3d& obsPos) const;
 	// Get the angular size of the spheroid of the planet (i.e. without the rings)
->>>>>>> 4615517e
 	double getSpheroidAngularSize(const StelCore* core) const;
 
 	// Set the orbital elements
