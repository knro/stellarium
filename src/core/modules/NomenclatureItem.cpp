/*
 * Copyright (C) 2017 Alexander Wolf
 * Copyright (C) 2017 Teresa Huertas Roldán
 *
 * This program is free software; you can redistribute it and/or
 * modify it under the terms of the GNU General Public License
 * as published by the Free Software Foundation; either version 2
 * of the License, or (at your option) any later version.
 *
 * This program is distributed in the hope that it will be useful,
 * but WITHOUT ANY WARRANTY; without even the implied warranty of
 * MERCHANTABILITY or FITNESS FOR A PARTICULAR PURPOSE.  See the
 * GNU General Public License for more details.
 *
 * You should have received a copy of the GNU General Public License
 * along with this program; if not, write to the Free Software
 * Foundation, Inc., 51 Franklin Street, Suite 500, Boston, MA  02110-1335, USA.
 */

#include "NomenclatureItem.hpp"
#include "NomenclatureMgr.hpp"
#include "StelObject.hpp"
#include "StelPainter.hpp"
#include "StelApp.hpp"
#include "StelCore.hpp"
#include "StelTranslator.hpp"
#include "StelModuleMgr.hpp"
#include "StelProjector.hpp"
#include "StelUtils.hpp"

const QString NomenclatureItem::NOMENCLATURE_TYPE = QStringLiteral("NomenclatureItem");
Vec3f NomenclatureItem::color = Vec3f(0.1f,1.0f,0.1f);
bool NomenclatureItem::hideLocalNomenclature = false;

NomenclatureItem::NomenclatureItem(PlanetP nPlanet,
				   int nId,
				   const QString& nName,
				   const QString& nContext,
				   NomenclatureItemType nItemType,
				   float nLatitude,
				   float nLongitude,
				   float nSize)
	: XYZ(0.0)
	, planet(nPlanet)
	, identificator(nId)
	, englishName(nName)
	, context(nContext)
	, nameI18n(nName)
	, nType(nItemType)
	, latitude(nLatitude)
	, longitude(nLongitude)
	, size(nSize)
{
<<<<<<< HEAD
	StelUtils::spheToRect((longitude /*+ planet->getAxisRotation()*/) * M_PI/180.0, latitude * M_PI/180.0, XYZpc);
	initialized = true;
=======
>>>>>>> 6053cb58
}

NomenclatureItem::~NomenclatureItem()
{
}

QString NomenclatureItem::getNomenclatureTypeString() const
{
	QString nTypeStr = "";
	switch (nType)
	{
		case niAlbedoFeature:
			// TRANSLATORS: Geographic area distinguished by amount of reflected light
			nTypeStr = qc_("albedo feature", "landform");
			break;
		case niArcus:
			// TRANSLATORS: Arc-shaped feature
			nTypeStr = qc_("arcus", "landform");
			break;
		case niAstrum:
			// TRANSLATORS: Radial-patterned features on Venus
			nTypeStr = qc_("astrum", "landform");
			break;
		case niCatena:
			// TRANSLATORS: Chain of craters
			nTypeStr = qc_("catena", "landform");
			break;
		case niCavus:
			// TRANSLATORS: Hollows, irregular steep-sided depressions usually in arrays or clusters
			nTypeStr = qc_("cavus", "landform");
			break;
		case niChaos:
			// TRANSLATORS: Distinctive area of broken terrain
			nTypeStr = qc_("chaos", "landform");
			break;
		case niChasma:
			// TRANSLATORS: A deep, elongated, steep-sided depression
			nTypeStr = qc_("chasma", "landform");
			break;
		case niCollis:
			// TRANSLATORS: Small hills or knobs
			nTypeStr = qc_("collis", "landform");
			break;
		case niCorona:
			// TRANSLATORS: Ovoid-shaped feature
			nTypeStr = qc_("corona", "landform");
			break;
		case niCrater:
			// TRANSLATORS: A circular depression
			nTypeStr = qc_("crater", "landform");
			break;
		case niDorsum:
			// TRANSLATORS: Ridge
			nTypeStr = qc_("dorsum", "landform");
			break;
		case niEruptiveCenter:
			// TRANSLATORS: Active volcanic centers on Io
			nTypeStr = qc_("eruptive center", "landform");
			break;
		case niFacula:
			// TRANSLATORS: Bright spot
			nTypeStr = qc_("facula", "landform");
			break;
		case niFarrum:
			// TRANSLATORS: Pancake-like structure, or a row of such structures
			nTypeStr = qc_("farrum", "landform");
			break;
		case niFlexus:
			// TRANSLATORS: A very low curvilinear ridge with a scalloped pattern
			nTypeStr = qc_("flexus", "landform");
			break;
		case niFluctus:
			// TRANSLATORS: Flow terrain
			nTypeStr = qc_("fluctus", "landform");
			break;
		case niFlumen:
			// TRANSLATORS: Channel on Titan that might carry liquid
			nTypeStr = qc_("flumen", "landform");
			break;
		case niFretum:
			// TRANSLATORS: Strait, a narrow passage of liquid connecting two larger areas of liquid
			nTypeStr = qc_("fretum", "landform");
			break;
		case niFossa:
			// TRANSLATORS: Long, narrow depression
			nTypeStr = qc_("fossa", "landform");
			break;
		case niInsula:
			// TRANSLATORS: Island (islands), an isolated land area (or group of such areas) surrounded by, or nearly surrounded by, a liquid area (sea or lake)
			nTypeStr = qc_("insula", "landform");
			break;
		case niLabes:
			// TRANSLATORS: Landslide
			nTypeStr = qc_("labes", "landform");
			break;
		case niLabyrinthus:
			// TRANSLATORS: Complex of intersecting valleys or ridges
			nTypeStr = qc_("labyrinthus", "landform");
			break;
		case niLacuna:
			// TRANSLATORS: Irregularly shaped depression on Titan having the appearance of a dry lake bed
			nTypeStr = qc_("lacuna", "landform");
			break;
		case niLacus:
			// TRANSLATORS: "Lake" or small plain; on Titan, a "lake" or small, dark plain with discrete, sharp boundaries
			nTypeStr = qc_("lacus", "landform");
			break;
		case niLargeRingedFeature:
			// TRANSLATORS: Cryptic ringed feature
			nTypeStr = qc_("large ringed feature", "landform");
			break;
		case niLenticula:
			// TRANSLATORS: Small dark spots on Europa
			nTypeStr = qc_("lenticula", "landform");
			break;
		case niLinea:
			// TRANSLATORS: A dark or bright elongate marking, may be curved or straight
			nTypeStr = qc_("linea", "landform");
			break;
		case niLingula:
			// TRANSLATORS: Extension of plateau having rounded lobate or tongue-like boundaries
			nTypeStr = qc_("lingula", "landform");
			break;
		case niMacula:
			// TRANSLATORS: Dark spot, may be irregular
			nTypeStr = qc_("macula", "landform");
			break;
		case niMare:
			// TRANSLATORS: “Sea”; on the Moon, low albedo, relatively smooth plain, generally of large extent; on Mars, dark albedo areas of no known geological significance; on Titan, large expanses of dark materials thought to be liquid hydrocarbons
			nTypeStr = qc_("mare", "landform");
			break;
		case niMensa:
			// TRANSLATORS: A flat-topped prominence with cliff-like edges
			nTypeStr = qc_("mensa", "landform");
			break;
		case niMons:
			// TRANSLATORS: Mountain
			nTypeStr = qc_("mons", "landform");
			break;
		case niOceanus:
			// TRANSLATORS: A very large dark area on the Moon
			nTypeStr = qc_("oceanus", "landform");
			break;
		case niPalus:
			// TRANSLATORS: "Swamp"; small plain
			nTypeStr = qc_("palus", "landform");
			break;
		case niPatera:
			// TRANSLATORS: An irregular crater, or a complex one with scalloped edges
			nTypeStr = qc_("patera", "landform");
			break;
		case niPlanitia:
			// TRANSLATORS: Low plain
			nTypeStr = qc_("planitia", "landform");
			break;
		case niPlanum:
			// TRANSLATORS: Plateau or high plain
			nTypeStr = qc_("planum", "landform");
			break;
		case niPlume:
			// TRANSLATORS: Cryo-volcanic features on Triton
			nTypeStr = qc_("plume", "landform");
			break;
		case niPromontorium:
			// TRANSLATORS: "Cape"; headland promontoria
			nTypeStr = qc_("promontorium", "landform");
			break;
		case niRegio:
			// TRANSLATORS: A large area marked by reflectivity or color distinctions from adjacent areas, or a broad geographic region
			nTypeStr = qc_("regio", "landform");
			break;
		case niReticulum:
			// TRANSLATORS: Reticular (netlike) pattern on Venus
			nTypeStr = qc_("reticulum", "landform");
			break;
		case niRima:
			// TRANSLATORS: Fissure
			nTypeStr = qc_("rima", "landform");
			break;
		case niRupes:
			// TRANSLATORS: Scarp
			nTypeStr = qc_("rupes", "landform");
			break;
		case niSatelliteFeature:
			// TRANSLATORS: A feature that shares the name of an associated feature.
			nTypeStr = qc_("satellite feature", "landform");
			break;
		case niScopulus:
			// TRANSLATORS: Lobate or irregular scarp
			nTypeStr = qc_("scopulus", "landform");
			break;
		case niSerpens:
			// TRANSLATORS: Sinuous feature with segments of positive and negative relief along its length
			nTypeStr = qc_("serpens", "landform");
			break;
		case niSulcus:
			// TRANSLATORS: Subparallel furrows and ridges
			nTypeStr = qc_("sulcus", "landform");
			break;
		case niSinus:
			// TRANSLATORS: "Bay"; small plain; on Titan, bays within seas or lakes of liquid hydrocarbons
			nTypeStr = qc_("sinus", "landform");
			break;
		case niTerra:
			// TRANSLATORS: Extensive land mass
			nTypeStr = qc_("terra", "landform");
			break;
		case niTessera:
			// TRANSLATORS: Tile-like, polygonal terrain
			nTypeStr = qc_("tessera", "landform");
			break;
		case niTholus:
			// TRANSLATORS: Small domical mountain or hill
			nTypeStr = qc_("tholus", "landform");
			break;
		case niUnda:
			// TRANSLATORS: Dunes
			nTypeStr = qc_("unda", "landform");
			break;
		case niVallis:
			// TRANSLATORS: Valley
			nTypeStr = qc_("vallis", "landform");
			break;
		case niVastitas:
			// TRANSLATORS: Extensive plain
			nTypeStr = qc_("vastitas", "landform");
			break;
		case niVirga:
			// TRANSLATORS: A streak or stripe of color
			nTypeStr = qc_("virga", "landform");
			break;
		case niLandingSite:
			// TRANSLATORS: Lunar features at or near Apollo landing sites
			nTypeStr = qc_("landing site name", "landform");
			break;
		case niUNDEFINED:
		default:
			nTypeStr = qc_("undocumented landform type", "landform");
			break;
	}
	return nTypeStr;
}

QString NomenclatureItem::getNomenclatureTypeLatinString() const
{
	QString nTypeStr = "";
	switch (nType)
	{
		case niArcus:
			nTypeStr = "arcus";
			break;
		case niAstrum:
			nTypeStr = "astrum";
			break;
		case niCatena:
			nTypeStr = "catena";
			break;
		case niCavus:
			nTypeStr = "cavus";
			break;
		case niChaos:
			nTypeStr = "chaos";
			break;
		case niChasma:
			nTypeStr = "chasma";
			break;
		case niCollis:
			nTypeStr = "collis";
			break;
		case niCorona:
			nTypeStr = "corona";
			break;
		case niCrater:
			nTypeStr = "crater";
			break;
		case niDorsum:
			nTypeStr = "dorsum";
			break;
		case niFacula:
			nTypeStr = "facula";
			break;
		case niFarrum:
			nTypeStr = "farrum";
			break;
		case niFlexus:
			nTypeStr = "flexus";
			break;
		case niFluctus:
			nTypeStr = "fluctus";
			break;
		case niFlumen:
			nTypeStr = "flumen";
			break;
		case niFretum:
			nTypeStr = "fretum";
			break;
		case niFossa:
			nTypeStr = "fossa";
			break;
		case niInsula:
			nTypeStr = "insula";
			break;
		case niLabes:
			nTypeStr = "labes";
			break;
		case niLabyrinthus:
			nTypeStr = "labyrinthus";
			break;
		case niLacuna:
			nTypeStr = "lacuna";
			break;
		case niLacus:
			nTypeStr = "lacus";
			break;
		case niLenticula:
			nTypeStr = "lenticula";
			break;
		case niLinea:
			nTypeStr = "linea";
			break;
		case niLingula:
			nTypeStr = "lingula";
			break;
		case niMacula:
			nTypeStr = "macula";
			break;
		case niMare:
			nTypeStr = "mare";
			break;
		case niMensa:
			nTypeStr = "mensa";
			break;
		case niMons:
			nTypeStr = "mons";
			break;
		case niOceanus:
			nTypeStr = "oceanus";
			break;
		case niPalus:
			nTypeStr = "palus";
			break;
		case niPatera:
			nTypeStr = "patera";
			break;
		case niPlanitia:
			nTypeStr = "planitia";
			break;
		case niPlanum:
			nTypeStr = "planum";
			break;
		case niPlume:
			nTypeStr = "plume";
			break;
		case niPromontorium:
			nTypeStr = "promontorium";
			break;
		case niRegio:
			nTypeStr = "regio";
			break;
		case niReticulum:
			nTypeStr = "reticulum";
			break;
		case niRima:
			nTypeStr = "rima";
			break;
		case niRupes:
			nTypeStr = "rupes";
			break;
		case niScopulus:
			nTypeStr = "scopulus";
			break;
		case niSerpens:
			nTypeStr = "serpens";
			break;
		case niSulcus:
			nTypeStr = "sulcus";
			break;
		case niSinus:
			nTypeStr = "sinus";
			break;
		case niTerra:
			nTypeStr = "terra";
			break;
		case niTessera:
			nTypeStr = "tessera";
			break;
		case niTholus:
			nTypeStr = "tholus";
			break;
		case niUnda:
			nTypeStr = "unda";
			break;
		case niVallis:
			nTypeStr = "vallis";
			break;
		case niVastitas:
			nTypeStr = "vastitas";
			break;
		case niVirga:
			nTypeStr = "virga";
			break;
		default:
			nTypeStr = "";
			break;
	}
	return nTypeStr;
}

QString NomenclatureItem::getNomenclatureTypeDescription() const
{
	QString nTypeStr = "";
	switch (nType)
	{
		case niAlbedoFeature:
			// TRANSLATORS: Description for landform 'albedo feature'
			nTypeStr = q_("Geographic area distinguished by amount of reflected light.");
			break;
		case niArcus:
			// TRANSLATORS: Description for landform 'arcus'
			nTypeStr = q_("Arc-shaped feature.");
			break;
		case niAstrum:
			// TRANSLATORS: Description for landform 'astrum'
			nTypeStr = q_("Radial-patterned feature.");
			break;
		case niCatena:
			// TRANSLATORS: Description for landform 'catena'
			nTypeStr = q_("Chain of craters.");
			break;
		case niCavus:
			// TRANSLATORS: Description for landform 'cavus'
			nTypeStr = q_("Hollows, irregular steep-sided depressions usually in arrays or clusters.");
			break;
		case niChaos:
			// TRANSLATORS: Description for landform 'chaos'
			nTypeStr = q_("Distinctive area of broken terrain.");
			break;
		case niChasma:
			// TRANSLATORS: Description for landform 'chasma'
			nTypeStr = q_("A deep, elongated, steep-sided depression.");
			break;
		case niCollis:
			// TRANSLATORS: Description for landform 'collis'
			nTypeStr = q_("Small hills or knobs.");
			break;
		case niCorona:
			// TRANSLATORS: Description for landform 'corona'
			nTypeStr = q_("Ovoid-shaped feature.");
			break;
		case niCrater:
			// TRANSLATORS: Description for landform 'crater'
			nTypeStr = q_("A circular depression.");
			break;
		case niDorsum:
			// TRANSLATORS: Description for landform 'dorsum'
			nTypeStr = q_("Ridge.");
			break;
		case niEruptiveCenter:
			// TRANSLATORS: Description for landform 'eruptive center'
			nTypeStr = q_("Active volcanic center.");
			break;
		case niFacula:
			// TRANSLATORS: Description for landform 'facula'
			nTypeStr = q_("Bright spot.");
			break;
		case niFarrum:
			// TRANSLATORS: Description for landform 'farrum'
			nTypeStr = q_("Pancake-like structure, or a row of such structures.");
			break;
		case niFlexus:
			// TRANSLATORS: Description for landform 'flexus'
			nTypeStr = q_("A very low curvilinear ridge with a scalloped pattern.");
			break;
		case niFluctus:
			// TRANSLATORS: Description for landform 'fluctus'
			nTypeStr = q_("Flow terrain.");
			break;
		case niFlumen:
			// TRANSLATORS: Description for landform 'flumen'
			nTypeStr = q_("Channel, that might carry liquid.");
			break;
		case niFretum:
			// TRANSLATORS: Description for landform 'fretum'
			nTypeStr = q_("Strait, a narrow passage of liquid connecting two larger areas of liquid.");
			break;
		case niFossa:
			// TRANSLATORS: Description for landform 'fossa'
			nTypeStr = q_("Long, narrow depression.");
			break;
		case niInsula:
			// TRANSLATORS: Description for landform 'insula'
			nTypeStr = q_("Island, an isolated land area surrounded by, or nearly surrounded by, a liquid area (sea or lake).");
			break;
		case niLabes:
			// TRANSLATORS: Description for landform 'labes'
			nTypeStr = q_("Landslide.");
			break;
		case niLabyrinthus:
			// TRANSLATORS: Description for landform 'labyrinthus'
			nTypeStr = q_("Complex of intersecting valleys or ridges.");
			break;
		case niLacuna:
			// TRANSLATORS: Description for landform 'lacuna'
			nTypeStr = q_("Irregularly shaped depression, having the appearance of a dry lake bed.");
			break;
		case niLacus:
			if (planet->getEnglishName()=="Titan")
			{
				// TRANSLATORS: Description for landform 'lacus' on Titan
				nTypeStr = q_("'Lake' or small, dark plain with discrete, sharp boundaries.");
			}
			else
			{
				// TRANSLATORS: Description for landform 'lacus'
				nTypeStr = q_("'Lake' or small plain.");
			}
			break;
		case niLargeRingedFeature:
			// TRANSLATORS: Description for landform 'large ringed feature'
			nTypeStr = q_("Cryptic ringed feature.");
			break;
		case niLenticula:
			// TRANSLATORS: Description for landform 'lenticula'
			nTypeStr = q_("Small dark spot.");
			break;
		case niLinea:
			// TRANSLATORS: Description for landform 'linea'
			nTypeStr = q_("A dark or bright elongate marking, may be curved or straight.");
			break;
		case niLingula:
			// TRANSLATORS: Description for landform 'lingula'
			nTypeStr = q_("Extension of plateau having rounded lobate or tongue-like boundaries.");
			break;
		case niMacula:
			// TRANSLATORS: Description for landform 'macula'
			nTypeStr = q_("Dark spot, may be irregular");
			break;
		case niMare:
		{
			QString p = planet->getEnglishName();
			if (p=="Moon")
			{
				// TRANSLATORS: Description for landform 'mare' on the Moon
				nTypeStr = q_("'Sea'; low albedo, relatively smooth plain, generally of large extent.");
			}
			if (p=="Mars")
			{
				// TRANSLATORS: Description for landform 'mare' on Mars
				nTypeStr = q_("'Sea'; dark albedo areas of no known geological significance.");
			}
			if (p=="Titan")
			{
				// TRANSLATORS: Description for landform 'mare' on Titan
				nTypeStr = q_("'Sea'; large expanses of dark materials thought to be liquid hydrocarbons");
			}
			break;
		}
		case niMensa:
			// TRANSLATORS: Description for landform 'mensa'
			nTypeStr = q_("A flat-topped prominence with cliff-like edges.");
			break;
		case niMons:
			// TRANSLATORS: Description for landform 'mons'
			nTypeStr = q_("Mountain.");
			break;
		case niOceanus:
			// TRANSLATORS: Description for landform 'oceanus'
			nTypeStr = q_("A very large dark area.");
			break;
		case niPalus:
			// TRANSLATORS: Description for landform 'palus'
			nTypeStr = q_("'Swamp'; small plain.");
			break;
		case niPatera:
			// TRANSLATORS: Description for landform 'patera'
			nTypeStr = q_("An irregular crater, or a complex one with scalloped edges.");
			break;
		case niPlanitia:
			// TRANSLATORS: Description for landform 'planitia'
			nTypeStr = q_("Low plain.");
			break;
		case niPlanum:
			// TRANSLATORS: Description for landform 'planum'
			nTypeStr = q_("Plateau or high plain.");
			break;
		case niPlume:
			// TRANSLATORS: Description for landform 'plume'
			nTypeStr = q_("Cryo-volcanic feature.");
			break;
		case niPromontorium:
			// TRANSLATORS: Description for landform 'promontorium'
			nTypeStr = q_("'Cape'; headland promontoria.");
			break;
		case niRegio:
			// TRANSLATORS: Description for landform 'regio'
			nTypeStr = q_("A large area marked by reflectivity or color distinctions from adjacent areas, or a broad geographic region.");
			break;
		case niReticulum:
			// TRANSLATORS: Description for landform 'reticulum'
			nTypeStr = q_("Reticular (netlike) pattern.");
			break;
		case niRima:
			// TRANSLATORS: Description for landform 'rima'
			nTypeStr = q_("Fissure.");
			break;
		case niRupes:
			// TRANSLATORS: Description for landform 'rupes'
			nTypeStr = q_("Scarp.");
			break;
		case niSatelliteFeature:
			// TRANSLATORS: Description for landform 'satellite feature'
			nTypeStr = q_("A feature that shares the name of an associated feature.");
			break;
		case niScopulus:
			// TRANSLATORS: Description for landform 'scopulus'
			nTypeStr = q_("Lobate or irregular scarp.");
			break;
		case niSerpens:
			// TRANSLATORS: Description for landform 'serpens'
			nTypeStr = q_("Sinuous feature with segments of positive and negative relief along its length.");
			break;
		case niSulcus:
			// TRANSLATORS: Description for landform 'sulcus'
			nTypeStr = q_("Subparallel furrows and ridges.");
			break;
		case niSinus:
			if (planet->getEnglishName()=="Titan")
			{
				// TRANSLATORS: Description for landform 'sinus' on Titan
				nTypeStr = q_("'Bay'; bays within seas or lakes of liquid hydrocarbons.");
			}
			else
			{
				// TRANSLATORS: Description for landform 'sinus'
				nTypeStr = q_("'Bay'; small plain.");
			}
			break;
		case niTerra:
			// TRANSLATORS: Description for landform 'terra'
			nTypeStr = q_("Extensive land mass.");
			break;
		case niTessera:
			// TRANSLATORS: Description for landform 'tessera'
			nTypeStr = q_("Tile-like, polygonal terrain.");
			break;
		case niTholus:
			// TRANSLATORS: Description for landform 'tholus'
			nTypeStr = q_("Small domical mountain or hill.");
			break;
		case niUnda:
			// TRANSLATORS: Description for landform 'unda'
			nTypeStr = q_("Dunes.");
			break;
		case niVallis:
			// TRANSLATORS: Description for landform 'vallis'
			nTypeStr = q_("Valley.");
			break;
		case niVastitas:
			// TRANSLATORS: Description for landform 'vastitas'
			nTypeStr = q_("Extensive plain.");
			break;
		case niVirga:
			// TRANSLATORS: Description for landform 'virga'
			nTypeStr = q_("A streak or stripe of color.");
			break;
		case niLandingSite:			
			nTypeStr = "";
			break;
		case niUNDEFINED:
		default:
			nTypeStr = q_("Undocumented landform type.");
			break;
	}
	return nTypeStr;
}

float NomenclatureItem::getSelectPriority(const StelCore* core) const
{
	if (getFlagLabels() && (getAngularSize(core)>=0.0125)) // TODO: Need a progressive calculations of priority levels
		return StelObject::getSelectPriority(core)-25.f;
	else
		return StelObject::getSelectPriority(core)-2.f;
}

QString NomenclatureItem::getNameI18n() const
{
	return nameI18n;
}

QString NomenclatureItem::getEnglishName() const
{
	return englishName;
}

void NomenclatureItem::translateName(const StelTranslator& trans)
{
	nameI18n = trans.qtranslate(englishName, context);
}

QString NomenclatureItem::getInfoString(const StelCore* core, const InfoStringGroup& flags) const
{
	QString str;
	QTextStream oss(&str);

	if (flags&Name)
	{
		oss << "<h2>" << getNameI18n();
		// englishName here is the original scientific term, usually latin but could be plain english like "landing site".
		if (getNameI18n()!=getEnglishName())
			oss << " (" << getEnglishName() << ")";
		oss << "</h2>";
	}

	if (flags&ObjectType && getNomenclatureType()!=NomenclatureItem::niUNDEFINED)
	{
		QString tstr  = getNomenclatureTypeString();
		QString latin = getNomenclatureTypeLatinString(); // not always latin!
		QString ts    = q_("Type");
		if (tstr!=latin && !latin.isEmpty())
			oss << QString("%1: <b>%2</b> (%3: %4)").arg(ts).arg(tstr).arg(q_("geologic term")).arg(latin) << "<br />";
		else
			oss << QString("%1: <b>%2</b>").arg(ts).arg(tstr) << "<br />";
	}

	// Ra/Dec etc.
	oss << getCommonInfoString(core, flags);

	if (flags&Size && size>0.f)
	{
		QString sz = q_("Linear size");
		// Satellite Features are almost(?) exclusively lettered craters, and all are on the Moon. Assume craters.
		if ((getNomenclatureType()==NomenclatureItem::niCrater) || (getNomenclatureType()==NomenclatureItem::niSatelliteFeature))
			sz = q_("Diameter");
		oss << QString("%1: %2 %3").arg(sz).arg(QString::number(size, 'f', 2)).arg(qc_("km", "distance")) << "<br />";
	}

	if (flags&Extra)
	{
		oss << QString("%1: %2/%3").arg(q_("Planetographic long./lat.")).arg(StelUtils::decDegToDmsStr(longitude)).arg(StelUtils::decDegToDmsStr(latitude)) << "<br />";
		oss << QString("%1: %2").arg(q_("Celestial body")).arg(planet->getNameI18n()) << "<br />";
		QString description = getNomenclatureTypeDescription();
		if (getNomenclatureType()!=NomenclatureItem::niUNDEFINED && !description.isEmpty())
			oss << QString("%1: %2").arg(q_("Landform description"), description) << "<br />";
	}

	postProcessInfoString(str, flags);
	return str;
}

Vec3f NomenclatureItem::getInfoColor(void) const
{
	return color;
}

Vec3d NomenclatureItem::getJ2000EquatorialPos(const StelCore* core) const
{
	if (jde == core->getJDE()) return XYZ;
	jde = core->getJDE();
	const Vec3d equPos = planet->getJ2000EquatorialPos(core);
	// Calculate the radius of the planet. It is necessary to re-scale it
	const double r = planet->getRadius() * planet->getSphereScale();
	Vec3d XYZ0; // XYZ is member variable with equatorial J2000.0 coordinates
	StelUtils::spheToRect((longitude + planet->getAxisRotation()) * M_PI/180.0, latitude * M_PI/180.0, XYZ0);
	// For now, assume spherical planets, simply scale by radius.
	XYZ0 *= r;
	// TODO1: handle ellipsoid bodies
	// TODO2: intersect properly with OBJ bodies! (LP:1723742)

	/* We have to calculate feature's coordinates in VSOP87 (this is Ecliptic J2000 coordinates).
	   Feature's original coordinates are in planetocentric system, so we have to multiply it by the rotation matrix.
	   planet->getRotEquatorialToVsop87() gives us the rotation matrix between Equatorial (on date) coordinates and Ecliptic J2000 coordinates.
	   So we have to make another change to obtain the rotation matrix using Equatorial J2000: we have to multiplay by core->matVsop87ToJ2000 */
	XYZ = equPos + (core->matVsop87ToJ2000 * planet->getRotEquatorialToVsop87()) * XYZ0;
	return XYZ;
}

float NomenclatureItem::getVMagnitude(const StelCore* core) const
{
	Q_UNUSED(core);
	return 99.f;
}

double NomenclatureItem::getAngularSize(const StelCore* core) const
{
	return std::atan2(size*planet->getSphereScale()/AU, getJ2000EquatorialPos(core).length()) * 180./M_PI;
}

void NomenclatureItem::update(double deltaTime)
{
	labelsFader.update((int)(deltaTime*1000));
}

void NomenclatureItem::draw(StelCore* core, StelPainter *painter)
{
	if (!getFlagLabels())
		return;

	const Vec3d equPos = planet->getJ2000EquatorialPos(core);
<<<<<<< HEAD

	// Calculate the radius of the planet. It is necessary to re-scale it
	const double r = planet->getRadius() * planet->getSphereScale();

	Vec3d XYZ0;
//	// For now, assume spherical planets, simply scale by radius.
	XYZ0 = XYZpc*r;
	// TODO1: handle ellipsoid bodies
	// TODO2: intersect properly with OBJ bodies! (LP:1723742)

	/* We have to calculate feature's coordinates in VSOP87 (this is Ecliptic J2000 coordinates).
	   Feature's original coordinates are in planetocentric system, so we have to multiply it by the rotation matrix.
	   planet->getRotEquatorialToVsop87() gives us the rotation matrix between Equatorial (on date) coordinates and Ecliptic J2000 coordinates.
	   So we have to make another change to obtain the rotation matrix using Equatorial J2000: we have to multiplay by core->matVsop87ToJ2000 */
	// TODO: Maybe it is more efficient to add some getRotEquatorialToVsop87Zrotation() to the Planet class which returns a Mat4d computed in Planet::computeTransMatrix().
	XYZ = equPos + (core->matVsop87ToJ2000 * planet->getRotEquatorialToVsop87()) * Mat4d::zrotation(planet->getAxisRotation()* M_PI/180.0) * XYZ0;
=======
	Vec3d XYZ = getJ2000EquatorialPos(core);
>>>>>>> 6053cb58
	// In case we are located at a labeled site, don't show this label or any labels within 150 km. Else we have bad flicker...
	if (XYZ.lengthSquared() < 150.*150.*AU_KM*AU_KM )
		return;

	if (getFlagHideLocalNomenclature())
	{
		// Check the state when needed only!
		if (planet==core->getCurrentPlanet())
			return;
	}

	double screenSize = getAngularSize(core)*M_PI/180.*painter->getProjector()->getPixelPerRadAtCenter();

	// We can use ratio of angular size to the FOV to checking visibility of features also!
	// double scale = getAngularSize(core)/painter->getProjector()->getFov();
	// if (painter->getProjector()->projectCheck(XYZ, srcPos) && (dist >= XYZ.length()) && (scale>0.04 && scale<0.5))

	// check visibility of feature
	Vec3d srcPos;
	if (painter->getProjector()->projectCheck(XYZ, srcPos) && (equPos.length() >= XYZ.length()) && (screenSize>50. && screenSize<750.))
	{
		painter->setColor(color[0], color[1], color[2], 1.0);
		painter->drawCircle(srcPos[0], srcPos[1], 2.f);
		painter->drawText(srcPos[0], srcPos[1], getNameI18n(), 0, 5.f, 5.f, false);
	}
}<|MERGE_RESOLUTION|>--- conflicted
+++ resolved
@@ -51,11 +51,7 @@
 	, longitude(nLongitude)
 	, size(nSize)
 {
-<<<<<<< HEAD
 	StelUtils::spheToRect((longitude /*+ planet->getAxisRotation()*/) * M_PI/180.0, latitude * M_PI/180.0, XYZpc);
-	initialized = true;
-=======
->>>>>>> 6053cb58
 }
 
 NomenclatureItem::~NomenclatureItem()
@@ -817,47 +813,6 @@
 	const Vec3d equPos = planet->getJ2000EquatorialPos(core);
 	// Calculate the radius of the planet. It is necessary to re-scale it
 	const double r = planet->getRadius() * planet->getSphereScale();
-	Vec3d XYZ0; // XYZ is member variable with equatorial J2000.0 coordinates
-	StelUtils::spheToRect((longitude + planet->getAxisRotation()) * M_PI/180.0, latitude * M_PI/180.0, XYZ0);
-	// For now, assume spherical planets, simply scale by radius.
-	XYZ0 *= r;
-	// TODO1: handle ellipsoid bodies
-	// TODO2: intersect properly with OBJ bodies! (LP:1723742)
-
-	/* We have to calculate feature's coordinates in VSOP87 (this is Ecliptic J2000 coordinates).
-	   Feature's original coordinates are in planetocentric system, so we have to multiply it by the rotation matrix.
-	   planet->getRotEquatorialToVsop87() gives us the rotation matrix between Equatorial (on date) coordinates and Ecliptic J2000 coordinates.
-	   So we have to make another change to obtain the rotation matrix using Equatorial J2000: we have to multiplay by core->matVsop87ToJ2000 */
-	XYZ = equPos + (core->matVsop87ToJ2000 * planet->getRotEquatorialToVsop87()) * XYZ0;
-	return XYZ;
-}
-
-float NomenclatureItem::getVMagnitude(const StelCore* core) const
-{
-	Q_UNUSED(core);
-	return 99.f;
-}
-
-double NomenclatureItem::getAngularSize(const StelCore* core) const
-{
-	return std::atan2(size*planet->getSphereScale()/AU, getJ2000EquatorialPos(core).length()) * 180./M_PI;
-}
-
-void NomenclatureItem::update(double deltaTime)
-{
-	labelsFader.update((int)(deltaTime*1000));
-}
-
-void NomenclatureItem::draw(StelCore* core, StelPainter *painter)
-{
-	if (!getFlagLabels())
-		return;
-
-	const Vec3d equPos = planet->getJ2000EquatorialPos(core);
-<<<<<<< HEAD
-
-	// Calculate the radius of the planet. It is necessary to re-scale it
-	const double r = planet->getRadius() * planet->getSphereScale();
 
 	Vec3d XYZ0;
 //	// For now, assume spherical planets, simply scale by radius.
@@ -871,9 +826,33 @@
 	   So we have to make another change to obtain the rotation matrix using Equatorial J2000: we have to multiplay by core->matVsop87ToJ2000 */
 	// TODO: Maybe it is more efficient to add some getRotEquatorialToVsop87Zrotation() to the Planet class which returns a Mat4d computed in Planet::computeTransMatrix().
 	XYZ = equPos + (core->matVsop87ToJ2000 * planet->getRotEquatorialToVsop87()) * Mat4d::zrotation(planet->getAxisRotation()* M_PI/180.0) * XYZ0;
-=======
+	return XYZ;
+}
+
+float NomenclatureItem::getVMagnitude(const StelCore* core) const
+{
+	Q_UNUSED(core);
+	return 99.f;
+}
+
+double NomenclatureItem::getAngularSize(const StelCore* core) const
+{
+	return std::atan2(size*planet->getSphereScale()/AU, getJ2000EquatorialPos(core).length()) * 180./M_PI;
+}
+
+void NomenclatureItem::update(double deltaTime)
+{
+	labelsFader.update((int)(deltaTime*1000));
+}
+
+void NomenclatureItem::draw(StelCore* core, StelPainter *painter)
+{
+	if (!getFlagLabels())
+		return;
+
+	const Vec3d equPos = planet->getJ2000EquatorialPos(core);
 	Vec3d XYZ = getJ2000EquatorialPos(core);
->>>>>>> 6053cb58
+
 	// In case we are located at a labeled site, don't show this label or any labels within 150 km. Else we have bad flicker...
 	if (XYZ.lengthSquared() < 150.*150.*AU_KM*AU_KM )
 		return;
