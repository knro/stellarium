/*
 *
 * Copyright (C) 2003 Fabien Chereau
 *
 * This program is free software; you can redistribute it and/or
 * modify it under the terms of the GNU General Public License
 * as published by the Free Software Foundation; either version 2
 * of the License, or (at your option) any later version.
 *
 * This program is distributed in the hope that it will be useful,
 * but WITHOUT ANY WARRANTY; without even the implied warranty of
 * MERCHANTABILITY or FITNESS FOR A PARTICULAR PURPOSE.  See the
 * GNU General Public License for more details.
 *
 * You should have received a copy of the GNU General Public License
 * along with this program; if not, write to the Free Software
 * Foundation, Inc., 51 Franklin Street, Suite 500, Boston, MA  02110-1335, USA.
 */

// Template vector and matrix library.
// Use OpenGL compatible ordering ie. you can pass a matrix or vector to
// openGL functions without changes in the ordering

#ifndef _VECMATH_H_
#define _VECMATH_H_

#include "config.h"

#include <cmath>
#include <QString>

template<class T> class Vector2;
template<class T> class Vector3;
template<class T> class Vector4;
template<class T> class Matrix4;
template<class T> class Matrix3;

typedef Vector2<double>	Vec2d;
typedef Vector2<float>	Vec2f;
typedef Vector2<int>	Vec2i;

//! @typedef Vec3d
//! A 3d vector of doubles compatible with openGL.
typedef Vector3<double>	Vec3d;

//! @typedef Vec3f
//! A 3d vector of floats compatible with openGL.
typedef Vector3<float>	Vec3f;

//! @typedef Vec4d
//! A 4d vector of doubles compatible with openGL.
typedef Vector4<double>	Vec4d;

//! @typedef Vec4f
//! A 4d vector of floats compatible with openGL.
typedef Vector4<float>	Vec4f;

//! @typedef Vec4i
//! A 4d vector of ints compatible with openGL.
typedef Vector4<int>	Vec4i;

//! @typedef Mat4d
//! A 4x4 matrix of doubles compatible with openGL.
typedef Matrix4<double>	Mat4d;

//! @typedef Mat4f
//! A 4x4 matrix of floats compatible with openGL.
typedef Matrix4<float>	Mat4f;

//! @typedef Mat3d
//! A 3x3 matrix of doubles compatible with openGL.
typedef Matrix3<double> Mat3d;

//! @typedef Mat3f
//! A 3x3 matrix of floats compatible with openGL.
typedef Matrix3<float> Mat3f;


//! @class Vector2
//! A templatized 2d vector compatible with openGL.
//! Use Vec2d or Vec2f typdef for vectors of double and float respectively.
template<class T> class Vector2
{
public:
	inline Vector2();
        inline Vector2(T);
	inline Vector2(T, T);

	inline Vector2& operator=(const T*);
	inline void set(T, T);

	inline bool operator==(const Vector2<T>&) const;
	inline bool operator!=(const Vector2<T>&) const;

	inline const T& operator[](int x) const;
	inline T& operator[](int);
	inline operator const T*() const;
	inline operator T*();

	inline void operator+=(const Vector2<T>&);
	inline void operator-=(const Vector2<T>&);
	inline void operator*=(T);
	inline void operator/=(T);

	inline Vector2 operator-(const Vector2<T>&) const;
	inline Vector2 operator+(const Vector2<T>&) const;

	inline Vector2 operator-() const;
	inline Vector2 operator+() const;

	inline Vector2 operator*(T) const;
	inline Vector2 operator/(T) const;


	inline T dot(const Vector2<T>&) const;

	inline T length() const;
	inline T lengthSquared() const;
	inline void normalize();

	T v[2];
};


//! @class Vector3
//! A templatized 3d vector compatible with openGL.
//! Use Vec3d or Vec3f typdef for vectors of double and float respectively.
template<class T> class Vector3
{
public:
	inline Vector3();
	//inline Vector3(const Vector3&);
	//template <class T2> inline Vector3(const Vector3<T2>&);
	inline Vector3(T, T, T);
	inline Vector3(T);

	//inline Vector3& operator=(const Vector3&);
	inline Vector3& operator=(const T*);
	//template <class T2> inline Vector3& operator=(const Vector3<T2>&);
	inline void set(T, T, T);

	inline bool operator==(const Vector3<T>&) const;
	inline bool operator!=(const Vector3<T>&) const;

	inline T& operator[](int);
	inline const T& operator[](int) const;
	inline operator const T*() const;
	inline operator T*();
	inline const T* data() const {return v;}
	inline T* data() {return v;}

	inline void operator+=(const Vector3<T>&);
	inline void operator-=(const Vector3<T>&);
	inline void operator*=(T);
	inline void operator/=(T);

	inline Vector3 operator-(const Vector3<T>&) const;
	inline Vector3 operator+(const Vector3<T>&) const;

	inline Vector3 operator-() const;
	inline Vector3 operator+() const;

	inline Vector3 operator*(T) const;
	inline Vector3 operator/(T) const;


	inline T dot(const Vector3<T>&) const;
	inline Vector3 operator^(const Vector3<T>&) const;

	// Return latitude in rad
	inline T latitude() const;
	// Return longitude in rad
	inline T longitude() const;

	// Distance in radian between two
	inline T angle(const Vector3<T>&) const;
	inline T angleNormalized(const Vector3<T>&) const;

	inline T length() const;
	inline T lengthSquared() const;
	inline void normalize();

	inline void transfo4d(const Mat4d&);
	inline void transfo4d(const Mat4f&);
	T v[3];		// The 3 values

	QString toString() const {return QString("[%1, %2, %3]").arg(v[0]).arg(v[1]).arg(v[2]);}
	QString toStringLonLat() const {return QString("[") + QString::number(longitude()*180./M_PI, 'g', 12) + "," + QString::number(latitude()*180./M_PI, 'g', 12)+"]";}
};


//! @class Vector4
//! A templatized 4d vector compatible with openGL.
//! Use Vec4d or Vec4f typdef for vectors of double and float respectively.
template<class T> class Vector4
{
public:
	inline Vector4();
	inline Vector4(const Vector3<T>&);
	inline Vector4(T, T, T);
	inline Vector4(T, T, T, T);

	inline Vector4& operator=(const Vector3<T>&);
	inline Vector4& operator=(const T*);
	inline void set(T, T, T, T);

	inline bool operator==(const Vector4<T>&) const;
	inline bool operator!=(const Vector4<T>&) const;

	inline T& operator[](int);
	inline const T& operator[](int) const;
	inline operator T*();
	inline operator const T*() const;

	inline void operator+=(const Vector4<T>&);
	inline void operator-=(const Vector4<T>&);
	inline void operator*=(T);
	inline void operator/=(T);

	inline Vector4 operator-(const Vector4<T>&) const;
	inline Vector4 operator+(const Vector4<T>&) const;

	inline Vector4 operator-() const;
	inline Vector4 operator+() const;

	inline Vector4 operator*(T) const;
	inline Vector4 operator/(T) const;


	inline T dot(const Vector4<T>&) const;

	inline T length() const;
	inline T lengthSquared() const;
	inline void normalize();

	inline void transfo4d(const Mat4d&);

	T v[4];		// The 4 values
};

//! @class Matrix3
//! A templatized column-major 3x3 matrix compatible with openGL (mostly for NormalMatrix calculation).
//! Use Mat3d or Mat3f typedef for matrices of doubles and floats respectively.
template<class T> class Matrix3
{
 public:
    Matrix3();
    Matrix3(T,T,T,T,T,T,T,T,T);
    Matrix3(const T*);
    Matrix3(const Vector3<T>&, const Vector3<T>&, const Vector3<T>&);

    inline Matrix3& operator=(const T*);
    inline void set(T,T,T,T,T,T,T,T,T);

    inline T& operator[](int);
    inline operator T*();
    inline operator const T*() const;

    inline Matrix3 operator-(const Matrix3<T>&) const;
    inline Matrix3 operator+(const Matrix3<T>&) const;
    inline Matrix3 operator*(const Matrix3<T>&) const;

    inline Vector3<T> operator*(const Vector3<T>&) const;

    static Matrix3<T> identity();

    Matrix3<T> transpose() const;
    Matrix3<T> inverse() const;

    inline void print(void) const;

    T r[9];
};

//! @class Matrix4
//! A templatized column-major 4x4 matrix compatible with openGL.
//! Use Mat4d or Mat4f typdef for matrices of doubles and floats respectively.
template<class T> class Matrix4
{
 public:
        Matrix4();
        Matrix4(T,T,T,T,T,T,T,T,T,T,T,T,T,T,T,T);
        Matrix4(const T*);
        Matrix4(const Vector4<T>&, const Vector4<T>&,
                        const Vector4<T>&, const Vector4<T>&);

        inline Matrix4& operator=(const T*);
        inline void set(T,T,T,T,T,T,T,T,T,T,T,T,T,T,T,T);

        inline T& operator[](int);
        inline operator T*();
        inline operator const T*() const;

        inline Matrix4 operator-(const Matrix4<T>&) const;
        inline Matrix4 operator+(const Matrix4<T>&) const;
        inline Matrix4 operator*(const Matrix4<T>&) const;

        inline Vector3<T> operator*(const Vector3<T>&) const;
        inline Vector3<T> multiplyWithoutTranslation(const Vector3<T>& a) const;
        inline Vector4<T> operator*(const Vector4<T>&) const;

        inline void transfo(Vector3<T>&) const;

        static Matrix4<T> identity();
        static Matrix4<T> translation(const Vector3<T>&);

        //    static Matrix4<T> rotation(const Vector3<T>&);
        static Matrix4<T> rotation(const Vector3<T>&, T);
        static Matrix4<T> xrotation(T);
        static Matrix4<T> yrotation(T);
        static Matrix4<T> zrotation(T);
        static Matrix4<T> scaling(const Vector3<T>&);
        static Matrix4<T> scaling(T);

        Matrix4<T> transpose() const;
        Matrix4<T> inverse() const;

<<<<<<< HEAD
        //Returns the upper 3x3 Matrix of the current 4x4 Matrix
        Matrix3<T> upper3x3() const;
=======
	inline Vector4<T> getRow(const int row) const;
	inline Vector4<T> getColumn(const int column) const;

	inline void print(void) const;
>>>>>>> 0ff95add

        inline void print(void) const;

        T r[16];
};

//! Serialization routines.
template<class T> QDataStream& operator<<(QDataStream& out, const Vector2<T>& v) {out << v[0] << v[1]; return out;}
template<class T> QDataStream& operator<<(QDataStream& out, const Vector3<T>& v) {out << v[0] << v[1] << v[2]; return out;}
template<class T> QDataStream& operator<<(QDataStream& out, const Vector4<T>& v) {out << v[0] << v[1] << v[2] << v[3]; return out;}
template<class T> QDataStream& operator<<(QDataStream& out, const Matrix4<T>& m) {out << m[0] << m[1] << m[2] << m[3] << m[4] << m[5] << m[6] << m[7] << m[8] << m[9] << m[10] << m[11] << m[12] << m[13] << m[14] << m[15]; return out;}
template<class T> QDataStream& operator<<(QDataStream& out, const Matrix3<T>& m) {out << m[0] << m[1] << m[2] << m[3] << m[4] << m[5] << m[6] << m[7] << m[8]; return out;}

template<class T> QDataStream& operator>>(QDataStream& in, Vector2<T>& v) {in >> v[0] >> v[1]; return in;}
template<class T> QDataStream& operator>>(QDataStream& in, Vector3<T>& v) {in >> v[0] >> v[1] >> v[2]; return in;}
template<class T> QDataStream& operator>>(QDataStream& in, Vector4<T>& v) {in >> v[0] >> v[1] >> v[2] >> v[3]; return in;}
template<class T> QDataStream& operator>>(QDataStream& in, Matrix4<T>& m) {in >> m[0] >> m[1] >> m[2] >> m[3] >> m[4] >> m[5] >> m[6] >> m[7] >> m[8] >> m[9] >> m[10] >> m[11] >> m[12] >> m[13] >> m[14] >> m[15]; return in;}
template<class T> QDataStream& operator>>(QDataStream& in, Matrix3<T>& m) {in >> m[0] >> m[1] >> m[2] >> m[3] >> m[4] >> m[5] >> m[6] >> m[7] >> m[8]; return in;}

////////////////////////// Vector2 class methods ///////////////////////////////

template<class T> Vector2<T>::Vector2() {}

template<class T> Vector2<T>::Vector2(T x)
{
        v[0]=x; v[1]=x;
}

template<class T> Vector2<T>::Vector2(T x, T y)
{
	v[0]=x; v[1]=y;
}


template<class T> Vector2<T>& Vector2<T>::operator=(const T* a)
{
	v[0]=a[0]; v[1]=a[1];
	return *this;
}

template<class T> void Vector2<T>::set(T x, T y)
{
	v[0]=x; v[1]=y;
}


template<class T> bool Vector2<T>::operator==(const Vector2<T>& a) const
{
	return (v[0] == a.v[0] && v[1] == a.v[1]);
}

template<class T> bool Vector2<T>::operator!=(const Vector2<T>& a) const
{
	return (v[0] != a.v[0] || v[1] != a.v[1]);
}

template<class T> const T& Vector2<T>::operator[](int x) const
{
	return v[x];
}

template<class T> T& Vector2<T>::operator[](int x)
{
	return v[x];
}

template<class T> Vector2<T>::operator const T*() const
{
	return v;
}

template<class T> Vector2<T>::operator T*()
{
	return v;
}


template<class T> void Vector2<T>::operator+=(const Vector2<T>& a)
{
	v[0] += a.v[0]; v[1] += a.v[1];
}

template<class T> void Vector2<T>::operator-=(const Vector2<T>& a)
{
	v[0] -= a.v[0]; v[1] -= a.v[1];
}

template<class T> void Vector2<T>::operator*=(T s)
{
	v[0] *= s; v[1] *= s;
}

template<class T> void Vector2<T>::operator/=(T s)
{
	v[0] /= s; v[1] /= s;
}

template<class T> Vector2<T> Vector2<T>::operator-() const
{
	return Vector2<T>(-v[0], -v[1]);
}

template<class T> Vector2<T> Vector2<T>::operator+() const
{
	return *this;
}

template<class T> Vector2<T> Vector2<T>::operator+(const Vector2<T>& b) const
{
	return Vector2<T>(v[0] + b.v[0], v[1] + b.v[1]);
}

template<class T> Vector2<T> Vector2<T>::operator-(const Vector2<T>& b) const
{
	return Vector2<T>(v[0] - b.v[0], v[1] - b.v[1]);
}

template<class T> Vector2<T> Vector2<T>::operator*(T s) const
{
	return Vector2<T>(s * v[0], s * v[1]);
}

template<class T> Vector2<T> Vector2<T>::operator/(T s) const
{
	return Vector2<T>(v[0]/s, v[1]/s);
}


template<class T> T Vector2<T>::dot(const Vector2<T>& b) const
{
	return v[0] * b.v[0] + v[1] * b.v[1];
}


template<class T> T Vector2<T>::length() const
{
	return (T) std::sqrt(v[0] * v[0] + v[1] * v[1]);
}

template<class T> T Vector2<T>::lengthSquared() const
{
	return v[0] * v[0] + v[1] * v[1];
}

template<class T> void Vector2<T>::normalize()
{
	T s = (T) 1 / std::sqrt(v[0] * v[0] + v[1] * v[1]);
	v[0] *= s;
	v[1] *= s;
}

// template<class T>
// std::ostream& operator<<(std::ostream &o,const Vector2<T> &v) {
//   return o << '[' << v[0] << ',' << v[1] << ']';
// }

////////////////////////// Vector3 class methods ///////////////////////////////

template<class T> Vector3<T>::Vector3() {}

//template<class T> Vector3<T>::Vector3(const Vector3& a)
//{
//	v[0]=a.v[0]; v[1]=a.v[1]; v[2]=a.v[2];
//}

//template<class T> template<class T2> Vector3<T>::Vector3(const Vector3<T2>& a)
//{
//	v[0]=a.v[0]; v[1]=a.v[1]; v[2]=a.v[2];
//}

template<class T> Vector3<T>::Vector3(T x)
{
	v[0]=x; v[1]=x; v[2]=x;
}

template<class T> Vector3<T>::Vector3(T x, T y, T z)
{
	v[0]=x; v[1]=y; v[2]=z;
}

//template<class T> Vector3<T>& Vector3<T>::operator=(const Vector3& a)
//{
//	v[0]=a.v[0]; v[1]=a.v[1]; v[2]=a.v[2];
//	return *this;
//}

//template<class T> template <class T2> Vector3<T>& Vector3<T>::operator=(const Vector3<T2>& a)
//{
//	v[0]=a.v[0]; v[1]=a.v[1]; v[2]=a.v[2];
//	return *this;
//}

template<class T> Vector3<T>& Vector3<T>::operator=(const T* a)
{
	v[0]=a[0]; v[1]=a[1]; v[2]=a[2];
	return *this;
}

template<class T> void Vector3<T>::set(T x, T y, T z)
{
	v[0]=x; v[1]=y; v[2]=z;
}


template<class T> bool Vector3<T>::operator==(const Vector3<T>& a) const
{
	return (v[0] == a.v[0] && v[1] == a.v[1] && v[2] == a.v[2]);
}

template<class T> bool Vector3<T>::operator!=(const Vector3<T>& a) const
{
	return (v[0] != a.v[0] || v[1] != a.v[1] || v[2] != a.v[2]);
}


template<class T> T& Vector3<T>::operator[](int x)
{
	return v[x];
}

template<class T> const T& Vector3<T>::operator[](int x) const
{
	return v[x];
}

template<class T> Vector3<T>::operator const T*() const
{
	return v;
}

template<class T> Vector3<T>::operator T*()
{
	return v;
}

template<class T> void Vector3<T>::operator+=(const Vector3<T>& a)
{
	v[0] += a.v[0]; v[1] += a.v[1]; v[2] += a.v[2];
}

template<class T> void Vector3<T>::operator-=(const Vector3<T>& a)
{
	v[0] -= a.v[0]; v[1] -= a.v[1]; v[2] -= a.v[2];
}

template<class T> void Vector3<T>::operator*=(T s)
{
	v[0] *= s; v[1] *= s; v[2] *= s;
}

template<class T> void Vector3<T>::operator/=(T s)
{
	v[0] /= s; v[1] /= s; v[2] /= s;
}

template<class T> Vector3<T> Vector3<T>::operator-() const
{
	return Vector3<T>(-v[0], -v[1], -v[2]);
}

template<class T> Vector3<T> Vector3<T>::operator+() const
{
	return *this;
}

template<class T> Vector3<T> Vector3<T>::operator+(const Vector3<T>& b) const
{
	return Vector3<T>(v[0] + b.v[0], v[1] + b.v[1], v[2] + b.v[2]);
}

template<class T> Vector3<T> Vector3<T>::operator-(const Vector3<T>& b) const
{
	return Vector3<T>(v[0] - b.v[0], v[1] - b.v[1], v[2] - b.v[2]);
}

template<class T> Vector3<T> Vector3<T>::operator*(T s) const
{
	return Vector3<T>(s * v[0], s * v[1], s * v[2]);
}

template<class T> Vector3<T> Vector3<T>::operator/(T s) const
{
	return Vector3<T>(v[0]/s, v[1]/s, v[2]/s);
}


template<class T> T Vector3<T>::dot(const Vector3<T>& b) const
{
	return v[0] * b.v[0] + v[1] * b.v[1] + v[2] * b.v[2];
}


// cross product
template<class T> Vector3<T> Vector3<T>::operator^(const Vector3<T>& b) const
{
	return Vector3<T>(v[1] * b.v[2] - v[2] * b.v[1],
					  v[2] * b.v[0] - v[0] * b.v[2],
					  v[0] * b.v[1] - v[1] * b.v[0]);
}

// Angle in radian between two vectors
template<class T> T Vector3<T>::angle(const Vector3<T>& b) const
{
	const T cosAngle = dot(b)/sqrt(lengthSquared()*b.lengthSquared());
	return cosAngle>=1 ? 0 : (cosAngle<=-1 ? M_PI : std::acos(cosAngle));
}

// Angle in radian between two normalized vectors
template<class T> T Vector3<T>::angleNormalized(const Vector3<T>& b) const
{
	const T cosAngle = dot(b);
	return cosAngle>=1 ? 0 : (cosAngle<=-1 ? M_PI : std::acos(cosAngle));
}

template<class T> T Vector3<T>::length() const
{
	return (T) sqrt(v[0] * v[0] + v[1] * v[1] + v[2] * v[2]);
}

template<class T> T Vector3<T>::lengthSquared() const
{
	return v[0] * v[0] + v[1] * v[1] + v[2] * v[2];
}

template<class T> void Vector3<T>::normalize()
{
	T s = (T) (1. / std::sqrt(v[0] * v[0] + v[1] * v[1] + v[2] * v[2]));
	v[0] *= s;
	v[1] *= s;
	v[2] *= s;
}

template<class T> void Vector3<T>::transfo4d(const Mat4d& m)
{
	const T v0 = v[0];
	const T v1 = v[1];
	v[0]=m.r[0]*v0 + m.r[4]*v1 + m.r[8]*v[2] + m.r[12];
	v[1]=m.r[1]*v0 + m.r[5]*v1 +  m.r[9]*v[2] + m.r[13];
	v[2]=m.r[2]*v0 + m.r[6]*v1 + m.r[10]*v[2] + m.r[14];
}

template<class T> void Vector3<T>::transfo4d(const Mat4f& m)
{
	const T v0 = v[0];
	const T v1 = v[1];
	v[0]=m.r[0]*v0 + m.r[4]*v1 + m.r[8]*v[2] + m.r[12];
	v[1]=m.r[1]*v0 + m.r[5]*v1 +  m.r[9]*v[2] + m.r[13];
	v[2]=m.r[2]*v0 + m.r[6]*v1 + m.r[10]*v[2] + m.r[14];
}

// Return latitude in rad
template<class T> T Vector3<T>::latitude() const
{
	return std::asin(v[2]/length());
}

// Return longitude in rad
template<class T> T Vector3<T>::longitude() const
{
	return std::atan2(v[1],v[0]);
}


////////////////////////// Vector4 class methods ///////////////////////////////

template<class T> Vector4<T>::Vector4() {}

template<class T> Vector4<T>::Vector4(const Vector3<T>& a)
{
	v[0]=a.v[0]; v[1]=a.v[1]; v[2]=a.v[2]; v[3]=1;
}

template<class T> Vector4<T>::Vector4(T x, T y, T z)
{
	v[0]=x; v[1]=y; v[2]=z; v[3]=1;
}

template<class T> Vector4<T>::Vector4(T x, T y, T z, T a)
{
	v[0]=x; v[1]=y; v[2]=z; v[3]=a;
}

template<class T> Vector4<T>& Vector4<T>::operator=(const Vector3<T>& a)
{
	v[0]=a.v[0]; v[1]=a.v[1]; v[2]=a.v[2]; v[3]=1;
	return *this;
}

template<class T> Vector4<T>& Vector4<T>::operator=(const T* a)
{
	v[0]=a[0]; v[1]=a[1]; v[2]=a[2]; v[3]=a[3];
	return *this;
}

template<class T> void Vector4<T>::set(T x, T y, T z, T a)
{
	v[0]=x; v[1]=y; v[2]=z; v[3]=a;
}

template<class T> bool Vector4<T>::operator==(const Vector4<T>& a) const
{
	return (v[0] == a.v[0] && v[1] == a.v[1] && v[2] == a.v[2] && v[3] == a.v[3]);
}

template<class T> bool Vector4<T>::operator!=(const Vector4<T>& a) const
{
	return (v[0] != a.v[0] || v[1] != a.v[1] || v[2] != a.v[2] || v[3] != a.v[3]);
}

template<class T> T& Vector4<T>::operator[](int x)
{
	return v[x];
}

template<class T> const T& Vector4<T>::operator[](int x) const
{
	return v[x];
}

template<class T> Vector4<T>::operator T*()
{
	return v;
}

template<class T> Vector4<T>::operator const T*() const
{
	return v;
}

template<class T> void Vector4<T>::operator+=(const Vector4<T>& a)
{
	v[0] += a.v[0]; v[1] += a.v[1]; v[2] += a.v[2]; v[3] += a.v[3];
}

template<class T> void Vector4<T>::operator-=(const Vector4<T>& a)
{
	v[0] -= a.v[0]; v[1] -= a.v[1]; v[2] -= a.v[2]; v[3] -= a.v[3];
}

template<class T> void Vector4<T>::operator*=(T s)
{
	v[0] *= s; v[1] *= s; v[2] *= s; v[3] *= s;
}

template<class T> void Vector4<T>::operator/=(T s)
{
	v[0] /= s; v[1] /= s; v[2] /= s; v[3] /= s;
}

template<class T> Vector4<T> Vector4<T>::operator-() const
{
	return Vector4<T>(-v[0], -v[1], -v[2], -v[3]);
}

template<class T> Vector4<T> Vector4<T>::operator+() const
{
	return *this;
}

template<class T> Vector4<T> Vector4<T>::operator+(const Vector4<T>& b) const
{
	return Vector4<T>(v[0] + b.v[0], v[1] + b.v[1], v[2] + b.v[2], v[3] + b.v[3]);
}

template<class T> Vector4<T> Vector4<T>::operator-(const Vector4<T>& b) const
{
	return Vector4<T>(v[0] - b.v[0], v[1] - b.v[1], v[2] - b.v[2], v[3] - b.v[3]);
}

template<class T> Vector4<T> Vector4<T>::operator*(T s) const
{
	return Vector4<T>(s * v[0], s * v[1], s * v[2], s * v[3]);
}

template<class T> Vector4<T> Vector4<T>::operator/(T s) const
{
	return Vector4<T>(v[0]/s, v[1]/s, v[2]/s, v[3]/s);
}

template<class T> T Vector4<T>::dot(const Vector4<T>& b) const
{
	return v[0] * b.v[0] + v[1] * b.v[1] + v[2] * b.v[2] + v[3] * b.v[3];
}

template<class T> T Vector4<T>::length() const
{
	return (T) sqrt(v[0] * v[0] + v[1] * v[1] + v[2] * v[2] + v[3] * v[3]);
}

template<class T> T Vector4<T>::lengthSquared() const
{
	return v[0] * v[0] + v[1] * v[1] + v[2] * v[2] + v[3] * v[3];
}

template<class T> void Vector4<T>::normalize()
{
	T s = (T) (1. / sqrt(v[0] * v[0] + v[1] * v[1] + v[2] * v[2] + v[3] * v[3]));
	v[0] *= s;
	v[1] *= s;
	v[2] *= s;
	v[3] *= s;
}

template<class T> void Vector4<T>::transfo4d(const Mat4d& m)
{
	(*this)=m*(*this);
}
/*
template<class T>
std::ostream& operator<<(std::ostream &o,const Vector4<T> &v) {
  return o << '[' << v[0] << ',' << v[1] << ',' << v[2] << ',' << v[3] << ']';
}*/


////////////////////////// Matrix3 class methods ///////////////////////////////

template<class T> Matrix3<T>::Matrix3() {}

template<class T> Matrix3<T>::Matrix3(const T* m)
{
    memcpy(r,m,sizeof(T)*9);
}

template<class T> Matrix3<T>::Matrix3(const Vector3<T>& v0, const Vector3<T>& v1, const Vector3<T>& v2)
{
    r[0] = v0.v[0]; r[3] = v1.v[0]; r[6] = v2.v[0];
    r[1] = v0.v[1]; r[4] = v1.v[1]; r[7] = v2.v[1];
    r[2] = v0.v[2]; r[5] = v1.v[2]; r[8] = v2.v[2];
}

template<class T> Matrix3<T>::Matrix3(T a, T b, T c, T d, T e, T f, T g, T h, T i)
{
    r[0] = a; r[3] = d; r[6] = g;
    r[1] = b; r[4] = e; r[7] = h;
    r[2] = c; r[5] = f; r[8] = i;
}

template<class T> void Matrix3<T>::set(T a, T b, T c, T d, T e, T f, T g, T h, T i)
{
    r[0] = a; r[3] = d; r[6] = g;
    r[1] = b; r[4] = e; r[7] = h;
    r[2] = c; r[5] = f; r[8] = i;
}

template<class T> T& Matrix3<T>::operator[](int n)
{
    return r[n];
}

template<class T> Matrix3<T>::operator T*()
{
    return r;
}

template<class T> Matrix3<T>::operator const T*() const
{
    return r;
}

template<class T> Matrix3<T> Matrix3<T>::identity()
{
    return Matrix3<T>(1, 0, 0,
                      0, 1, 0,
                      0, 0, 1);
}

// multiply column vector by a 3x3 matrix
template<class T> Vector3<T> Matrix3<T>::operator*(const Vector3<T>& a) const
{
    return Vector3<T>( r[0]*a.v[0] + r[3]*a.v[1] + r[6]*a.v[2],
                       r[1]*a.v[0] + r[4]*a.v[1] + r[7]*a.v[2],
                       r[2]*a.v[0] + r[5]*a.v[1] + r[8]*a.v[2]);
}

template<class T> Matrix3<T> Matrix3<T>::transpose() const
{
    return Matrix3<T>(r[0], r[3], r[6],
                      r[1], r[4], r[7],
                      r[2], r[5], r[8]);
}

template<class T> Matrix3<T> Matrix3<T>::operator*(const Matrix3<T>& a) const
{
#define MATMUL(R, C) (r[R] * a.r[C] + r[R+3] * a.r[C+1] + r[R+6] * a.r[C+2])
    return Matrix4<T>(MATMUL(0,0), MATMUL(1,0), MATMUL(2,0),
                      MATMUL(0,3), MATMUL(1,3), MATMUL(2,3),
                      MATMUL(0,6), MATMUL(1,6), MATMUL(2,6));
#undef MATMUL
}


template<class T> Matrix3<T> Matrix3<T>::operator+(const Matrix3<T>& a) const
{
    return Matrix3<T>(r[0]+a.r[0], r[1]+a.r[1], r[2]+a.r[2],
                      r[3]+a.r[3], r[4]+a.r[4], r[5]+a.r[5],
                      r[6]+a.r[6], r[7]+a.r[7], r[8]+a.r[8]);
}

template<class T> Matrix3<T> Matrix3<T>::operator-(const Matrix3<T>& a) const
{
    return Matrix3<T>(r[0]-a.r[0], r[1]-a.r[1], r[2]-a.r[2],
                      r[3]-a.r[3], r[4]-a.r[4], r[5]-a.r[5],
                      r[6]-a.r[6], r[7]-a.r[7], r[8]-a.r[8]);
}

/*
 * Code taken from 4x4 version below
 * Added by Andrei Borza
 */
template<class T> Matrix3<T> Matrix3<T>::inverse() const
{
    const T * m = r;
    T out[9];

/* NB. OpenGL Matrices are COLUMN major. */
#define SWAP_ROWS(a, b) { T *_tmp = a; (a)=(b); (b)=_tmp; }
#define MAT(m,r,c) (m)[(c)*3+(r)]

    T wtmp[3][6];
    T m0, m1, m2, s;
    T *r0, *r1, *r2;

    r0 = wtmp[0], r1 = wtmp[1], r2 = wtmp[2];

    r0[0] = MAT(m, 0, 0), r0[1] = MAT(m, 0, 1), r0[2] = MAT(m, 0, 2),
    r0[3] = 1.0, r0[4] = r0[5] = 0.0,
    r1[0] = MAT(m, 1, 0), r1[1] = MAT(m, 1, 1), r1[2] = MAT(m, 1, 2),
    r1[4] = 1.0, r1[3] = r1[5] = 0.0,
    r2[0] = MAT(m, 2, 0), r2[1] = MAT(m, 2, 1), r2[2] = MAT(m, 2, 2),
    r2[5] = 1.0, r2[3] = r2[4] = 0.0;

   /* choose pivot - or die */
   if (fabs(r2[0]) > fabs(r1[0]))
        SWAP_ROWS(r2, r1);
   if (fabs(r1[0]) > fabs(r0[0]))
        SWAP_ROWS(r1, r0);
   if (0.0 == r0[0])
        return Matrix3<T>();

   /* eliminate first variable     */
   m1 = r1[0] / r0[0];
   m2 = r2[0] / r0[0];
   s = r0[1];
   r1[1] -= m1 * s;
   r2[1] -= m2 * s;
   s = r0[2];
   r1[2] -= m1 * s;
   r2[2] -= m2 * s;
   s = r0[3];
   if (s != 0.0) {
          r1[3] -= m1 * s;
          r2[3] -= m2 * s;
   }
   s = r0[4];
   if (s != 0.0) {
          r1[4] -= m1 * s;
          r2[4] -= m2 * s;
   }
   s = r0[5];
   if (s != 0.0) {
          r1[5] -= m1 * s;
          r2[5] -= m2 * s;
   }

   /* choose pivot - or die */
   if (fabs(r2[1]) > fabs(r1[1]))
       SWAP_ROWS(r2, r1);
   if (0.0 == r1[1])
       return Matrix3<T>();

   /* eliminate second variable */
   m2 = r2[1] / r1[1];
   r2[2] -= m2 * r1[2];
   s = r1[3];
   if (0.0 != s) {
          r2[3] -= m2 * s;
   }
   s = r1[4];
   if (0.0 != s) {
          r2[4] -= m2 * s;
   }
   s = r1[5];
   if (0.0 != s) {
          r2[5] -= m2 * s;
   }

   s = 1.0 / r2[2];		/* now back substitute row 2 */
   r2[3] *= s;
   r2[4] *= s;
   r2[5] *= s;

   m1 = r1[2];			/* now back substitute row 1 */
   s = 1.0 / r1[1];
   r1[3] = s * (r1[3] - r2[3] * m1), r1[4] = s * (r1[4] - r2[4] * m1), r1[5] = s * (r1[5] - r2[5] * m1);
   m0 = r0[2];
   r0[3] -= r2[3] * m0, r0[4] -= r2[4] * m0, r0[5] -= r2[5] * m0;

   m0 = r0[1];			/* now back substitute row 0 */
   s = 1.0 / r0[0];
   r0[3] = s * (r0[3] - r1[3] * m0), r0[4] = s * (r0[4] - r1[4] * m0), r0[5] = s * (r0[5] - r1[5] * m0);

   MAT(out, 0, 0) = r0[3]; MAT(out, 0, 1) = r0[4]; MAT(out, 0, 2) = r0[5];
   MAT(out, 1, 0) = r1[3]; MAT(out, 1, 1) = r1[4]; MAT(out, 1, 2) = r1[5];
   MAT(out, 2, 0) = r2[3]; MAT(out, 2, 1) = r2[4]; MAT(out, 2, 2) = r2[5];

   return Matrix3<T>(out);

#undef MAT
#undef SWAP_ROWS
}

template<class T> void Matrix3<T>::print(void) const
{
        printf("[%5.2lf %5.2lf %5.2lf]\n"
               "[%5.2lf %5.2lf %5.2lf]\n"
               "[%5.2lf %5.2lf %5.2lf]\n",
               r[0],r[3],r[6],
               r[1],r[4],r[7],
               r[2],r[5],r[8]);
}

////////////////////////// Matrix4 class methods ///////////////////////////////

template<class T> Matrix4<T>::Matrix4() {}

template<class T> Matrix4<T>::Matrix4(const T* m)
{
	memcpy(r,m,sizeof(T)*16);
}

template<class T> Matrix4<T>::Matrix4(const Vector4<T>& v0,
									  const Vector4<T>& v1,
									  const Vector4<T>& v2,
									  const Vector4<T>& v3)
{
	r[0] = v0.v[0];
	r[1] = v0.v[1];
	r[2] = v0.v[2];
	r[3] = v0.v[3];
	r[4] = v1.v[0];
	r[5] = v1.v[1];
	r[6] = v1.v[2];
	r[7] = v1.v[3];
	r[8] = v2.v[0];
	r[9] = v2.v[1];
	r[10] = v2.v[2];
	r[11] = v2.v[3];
	r[12] = v3.v[0];
	r[13] = v3.v[1];
	r[14] = v3.v[2];
	r[15] = v3.v[3];
}


template<class T> Matrix4<T>::Matrix4(T a, T b, T c, T d, T e, T f, T g, T h, T i, T j, T k, T l, T m, T n, T o, T p)
{
	r[0]=a; r[1]=b; r[2]=c; r[3]=d; r[4]=e; r[5]=f; r[6]=g; r[7]=h;
	r[8]=i; r[9]=j; r[10]=k; r[11]=l; r[12]=m; r[13]=n; r[14]=o; r[15]=p;
}

template<class T> void Matrix4<T>::set(T a, T b, T c, T d, T e, T f, T g, T h, T i, T j, T k, T l, T m, T n, T o, T p)
{
	r[0]=a; r[1]=b; r[2]=c; r[3]=d; r[4]=e; r[5]=f; r[6]=g; r[7]=h;
	r[8]=i; r[9]=j; r[10]=k; r[11]=l; r[12]=m; r[13]=n; r[14]=o; r[15]=p;
}

template<class T> T& Matrix4<T>::operator[](int n)
{
	return r[n];
}

template<class T> Matrix4<T>::operator T*()
{
	return r;
}

template<class T> Matrix4<T>::operator const T*() const
{
	return r;
}

template<class T> Matrix4<T> Matrix4<T>::identity()
{
	return Matrix4<T>(	1, 0, 0, 0,
						0, 1, 0, 0,
						0, 0, 1, 0,
						0, 0, 0, 1  );
}


template<class T> Matrix4<T> Matrix4<T>::translation(const Vector3<T>& a)
{
	return Matrix4<T>(	1, 0, 0, 0,
						0, 1, 0, 0,
						0, 0, 1, 0,
						a.v[0], a.v[1], a.v[2], 1);
}


template<class T> Matrix4<T> Matrix4<T>::rotation(const Vector3<T>& axis, T angle)
{
	Vector3<T> a(axis);
	a.normalize();
	const T c = (T) cos(angle);
	const T s = (T) sin(angle);
	const T d = 1-c;
	return Matrix4<T>(	a[0]*a[0]*d+c     , a[1]*a[0]*d+a[2]*s, a[0]*a[2]*d-a[1]*s, 0,
						a[0]*a[1]*d-a[2]*s, a[1]*a[1]*d+c     , a[1]*a[2]*d+a[0]*s, 0,
						a[0]*a[2]*d+a[1]*s, a[1]*a[2]*d-a[0]*s, a[2]*a[2]*d+c     , 0,
						0,0,0,1	);
}

template<class T> Matrix4<T> Matrix4<T>::xrotation(T angle)
{
	T c = (T) cos(angle);
	T s = (T) sin(angle);

	return Matrix4<T>(1, 0, 0, 0,
					  0, c, s, 0,
					  0,-s, c, 0,
					  0, 0, 0, 1 );
}


template<class T> Matrix4<T> Matrix4<T>::yrotation(T angle)
{
	T c = (T) cos(angle);
	T s = (T) sin(angle);

	return Matrix4<T>( c, 0,-s, 0,
					   0, 1, 0, 0,
					   s, 0, c, 0,
					   0, 0, 0, 1 );
}


template<class T> Matrix4<T> Matrix4<T>::zrotation(T angle)
{
	T c = (T) cos(angle);
	T s = (T) sin(angle);

	return Matrix4<T>(c, s, 0, 0,
					 -s, c, 0, 0,
					  0, 0, 1, 0,
					  0, 0, 0, 1 );
}


template<class T> Matrix4<T> Matrix4<T>::scaling(const Vector3<T>& s)
{
	return Matrix4<T>(s[0], 0  , 0  , 0,
					  0   ,s[1], 0  , 0,
					  0   , 0  ,s[2], 0,
					  0   , 0  , 0  , 1);
}


template<class T> Matrix4<T> Matrix4<T>::scaling(T scale)
{
	return scaling(Vector3<T>(scale, scale, scale));
}

// multiply column vector by a 4x4 matrix in homogeneous coordinate (use a[3]=1)
template<class T> Vector3<T> Matrix4<T>::operator*(const Vector3<T>& a) const
{
	return Vector3<T>(	r[0]*a.v[0] + r[4]*a.v[1] +  r[8]*a.v[2] + r[12],
						r[1]*a.v[0] + r[5]*a.v[1] +  r[9]*a.v[2] + r[13],
						r[2]*a.v[0] + r[6]*a.v[1] + r[10]*a.v[2] + r[14] );
}

template<class T> Vector3<T> Matrix4<T>::multiplyWithoutTranslation(const Vector3<T>& a) const
{
	return Vector3<T>(	r[0]*a.v[0] + r[4]*a.v[1] +  r[8]*a.v[2],
						r[1]*a.v[0] + r[5]*a.v[1] +  r[9]*a.v[2],
						r[2]*a.v[0] + r[6]*a.v[1] + r[10]*a.v[2] );
}

// multiply column vector by a 4x4 matrix in homogeneous coordinate (considere a[3]=1)
template<class T> Vector4<T> Matrix4<T>::operator*(const Vector4<T>& a) const
{
	return Vector4<T>(	r[0]*a.v[0] + r[4]*a.v[1] +  r[8]*a.v[2] + r[12]*a.v[3],
						r[1]*a.v[0] + r[5]*a.v[1] +  r[9]*a.v[2] + r[13]*a.v[3],
						r[2]*a.v[0] + r[6]*a.v[1] + r[10]*a.v[2] + r[14]*a.v[3] );
}

template<class T> void Matrix4<T>::transfo(Vector3<T>& a) const
{
	a.set(	r[0]*a.v[0] + r[4]*a.v[1] +  r[8]*a.v[2] + r[12],
			r[1]*a.v[0] + r[5]*a.v[1] +  r[9]*a.v[2] + r[13],
			r[2]*a.v[0] + r[6]*a.v[1] + r[10]*a.v[2] + r[14]);
}

template<class T> Matrix4<T> Matrix4<T>::transpose() const
{
	return Matrix4<T>(	r[0], r[4], r[8],  r[12],
						r[1], r[5], r[9],  r[13],
						r[2], r[6], r[10], r[14],
						r[3], r[7], r[11], r[15]);
}

template<class T> Matrix4<T> Matrix4<T>::operator*(const Matrix4<T>& a) const
{
#define MATMUL(R, C) (r[R] * a.r[C] + r[R+4] * a.r[C+1] + r[R+8] * a.r[C+2] + r[R+12] * a.r[C+3])
	return Matrix4<T>(	MATMUL(0,0), MATMUL(1,0), MATMUL(2,0), MATMUL(3,0),
						MATMUL(0,4), MATMUL(1,4), MATMUL(2,4), MATMUL(3,4),
						MATMUL(0,8), MATMUL(1,8), MATMUL(2,8), MATMUL(3,8),
						MATMUL(0,12), MATMUL(1,12), MATMUL(2,12), MATMUL(3,12) );
#undef MATMUL
}


template<class T> Matrix4<T> Matrix4<T>::operator+(const Matrix4<T>& a) const
{
	return Matrix4<T>(	r[0]+a.r[0], r[1]+a.r[1], r[2]+a.r[2], r[3]+a.r[3],
						r[4]+a.r[4], r[5]+a.r[5], r[6]+a.r[6], r[7]+a.r[7],
						r[8]+a.r[8], r[9]+a.r[9], r[10]+a.r[10], r[11]+a.r[11],
						r[12]+a.r[12], r[13]+a.r[13], r[14]+a.r[14], r[15]+a.r[15] );
}

template<class T> Matrix4<T> Matrix4<T>::operator-(const Matrix4<T>& a) const
{
	return Matrix4<T>(	r[0]-a.r[0], r[1]-a.r[1], r[2]-a.r[2], r[3]-a.r[3],
						r[4]-a.r[4], r[5]-a.r[5], r[6]-a.r[6], r[7]-a.r[7],
						r[8]-a.r[8], r[9]-a.r[9], r[10]-a.r[10], r[11]-a.r[11],
						r[12]-a.r[12], r[13]-a.r[13], r[14]-a.r[14], r[15]-a.r[15] );
}

/*
 * Code ripped from the GLU library
 * Compute inverse of 4x4 transformation matrix.
 * Code contributed by Jacques Leroy jle@star.be
 * Return zero matrix on failure (singular matrix)
 */
template<class T> Matrix4<T> Matrix4<T>::inverse() const
{
	const T * m = r;
	T out[16];

/* NB. OpenGL Matrices are COLUMN major. */
#define SWAP_ROWS(a, b) { T *_tmp = a; (a)=(b); (b)=_tmp; }
#define MAT(m,r,c) (m)[(c)*4+(r)]

   T wtmp[4][8];
   T m0, m1, m2, m3, s;
   T *r0, *r1, *r2, *r3;

   r0 = wtmp[0], r1 = wtmp[1], r2 = wtmp[2], r3 = wtmp[3];

   r0[0] = MAT(m, 0, 0), r0[1] = MAT(m, 0, 1),
	  r0[2] = MAT(m, 0, 2), r0[3] = MAT(m, 0, 3),
	  r0[4] = 1.0, r0[5] = r0[6] = r0[7] = 0.0,
	  r1[0] = MAT(m, 1, 0), r1[1] = MAT(m, 1, 1),
	  r1[2] = MAT(m, 1, 2), r1[3] = MAT(m, 1, 3),
	  r1[5] = 1.0, r1[4] = r1[6] = r1[7] = 0.0,
	  r2[0] = MAT(m, 2, 0), r2[1] = MAT(m, 2, 1),
	  r2[2] = MAT(m, 2, 2), r2[3] = MAT(m, 2, 3),
	  r2[6] = 1.0, r2[4] = r2[5] = r2[7] = 0.0,
	  r3[0] = MAT(m, 3, 0), r3[1] = MAT(m, 3, 1),
	  r3[2] = MAT(m, 3, 2), r3[3] = MAT(m, 3, 3),
	  r3[7] = 1.0, r3[4] = r3[5] = r3[6] = 0.0;

   /* choose pivot - or die */
   if (fabs(r3[0]) > fabs(r2[0]))
	  SWAP_ROWS(r3, r2);
   if (fabs(r2[0]) > fabs(r1[0]))
	  SWAP_ROWS(r2, r1);
   if (fabs(r1[0]) > fabs(r0[0]))
	  SWAP_ROWS(r1, r0);
   if (0.0 == r0[0])
	  return Matrix4<T>();

   /* eliminate first variable     */
   m1 = r1[0] / r0[0];
   m2 = r2[0] / r0[0];
   m3 = r3[0] / r0[0];
   s = r0[1];
   r1[1] -= m1 * s;
   r2[1] -= m2 * s;
   r3[1] -= m3 * s;
   s = r0[2];
   r1[2] -= m1 * s;
   r2[2] -= m2 * s;
   r3[2] -= m3 * s;
   s = r0[3];
   r1[3] -= m1 * s;
   r2[3] -= m2 * s;
   r3[3] -= m3 * s;
   s = r0[4];
   if (s != 0.0) {
	  r1[4] -= m1 * s;
	  r2[4] -= m2 * s;
	  r3[4] -= m3 * s;
   }
   s = r0[5];
   if (s != 0.0) {
	  r1[5] -= m1 * s;
	  r2[5] -= m2 * s;
	  r3[5] -= m3 * s;
   }
   s = r0[6];
   if (s != 0.0) {
	  r1[6] -= m1 * s;
	  r2[6] -= m2 * s;
	  r3[6] -= m3 * s;
   }
   s = r0[7];
   if (s != 0.0) {
	  r1[7] -= m1 * s;
	  r2[7] -= m2 * s;
	  r3[7] -= m3 * s;
   }

   /* choose pivot - or die */
   if (fabs(r3[1]) > fabs(r2[1]))
	  SWAP_ROWS(r3, r2);
   if (fabs(r2[1]) > fabs(r1[1]))
	  SWAP_ROWS(r2, r1);
   if (0.0 == r1[1])
	  return Matrix4<T>();

   /* eliminate second variable */
   m2 = r2[1] / r1[1];
   m3 = r3[1] / r1[1];
   r2[2] -= m2 * r1[2];
   r3[2] -= m3 * r1[2];
   r2[3] -= m2 * r1[3];
   r3[3] -= m3 * r1[3];
   s = r1[4];
   if (0.0 != s) {
	  r2[4] -= m2 * s;
	  r3[4] -= m3 * s;
   }
   s = r1[5];
   if (0.0 != s) {
	  r2[5] -= m2 * s;
	  r3[5] -= m3 * s;
   }
   s = r1[6];
   if (0.0 != s) {
	  r2[6] -= m2 * s;
	  r3[6] -= m3 * s;
   }
   s = r1[7];
   if (0.0 != s) {
	  r2[7] -= m2 * s;
	  r3[7] -= m3 * s;
   }

   /* choose pivot - or die */
   if (fabs(r3[2]) > fabs(r2[2]))
	  SWAP_ROWS(r3, r2);
   if (0.0 == r2[2])
	  return Matrix4<T>();

   /* eliminate third variable */
   m3 = r3[2] / r2[2];
   r3[3] -= m3 * r2[3], r3[4] -= m3 * r2[4],
	  r3[5] -= m3 * r2[5], r3[6] -= m3 * r2[6], r3[7] -= m3 * r2[7];

   /* last check */
   if (0.0 == r3[3])
	  return Matrix4<T>();

   s = 1.0 / r3[3];		/* now back substitute row 3 */
   r3[4] *= s;
   r3[5] *= s;
   r3[6] *= s;
   r3[7] *= s;

   m2 = r2[3];			/* now back substitute row 2 */
   s = 1.0 / r2[2];
   r2[4] = s * (r2[4] - r3[4] * m2), r2[5] = s * (r2[5] - r3[5] * m2),
	  r2[6] = s * (r2[6] - r3[6] * m2), r2[7] = s * (r2[7] - r3[7] * m2);
   m1 = r1[3];
   r1[4] -= r3[4] * m1, r1[5] -= r3[5] * m1,
	  r1[6] -= r3[6] * m1, r1[7] -= r3[7] * m1;
   m0 = r0[3];
   r0[4] -= r3[4] * m0, r0[5] -= r3[5] * m0,
	  r0[6] -= r3[6] * m0, r0[7] -= r3[7] * m0;

   m1 = r1[2];			/* now back substitute row 1 */
   s = 1.0 / r1[1];
   r1[4] = s * (r1[4] - r2[4] * m1), r1[5] = s * (r1[5] - r2[5] * m1),
	  r1[6] = s * (r1[6] - r2[6] * m1), r1[7] = s * (r1[7] - r2[7] * m1);
   m0 = r0[2];
   r0[4] -= r2[4] * m0, r0[5] -= r2[5] * m0,
	  r0[6] -= r2[6] * m0, r0[7] -= r2[7] * m0;

   m0 = r0[1];			/* now back substitute row 0 */
   s = 1.0 / r0[0];
   r0[4] = s * (r0[4] - r1[4] * m0), r0[5] = s * (r0[5] - r1[5] * m0),
	  r0[6] = s * (r0[6] - r1[6] * m0), r0[7] = s * (r0[7] - r1[7] * m0);

   MAT(out, 0, 0) = r0[4];
   MAT(out, 0, 1) = r0[5], MAT(out, 0, 2) = r0[6];
   MAT(out, 0, 3) = r0[7], MAT(out, 1, 0) = r1[4];
   MAT(out, 1, 1) = r1[5], MAT(out, 1, 2) = r1[6];
   MAT(out, 1, 3) = r1[7], MAT(out, 2, 0) = r2[4];
   MAT(out, 2, 1) = r2[5], MAT(out, 2, 2) = r2[6];
   MAT(out, 2, 3) = r2[7], MAT(out, 3, 0) = r3[4];
   MAT(out, 3, 1) = r3[5], MAT(out, 3, 2) = r3[6];
   MAT(out, 3, 3) = r3[7];

   return Matrix4<T>(out);

#undef MAT
#undef SWAP_ROWS
}

<<<<<<< HEAD
template<class T> Matrix3<T> Matrix4<T>::upper3x3() const
{
    return Matrix3<T>(r[0], r[4], r[8],
                      r[1], r[5], r[9],
                      r[2], r[6], r[10]);
=======
template<class T> Vector4<T> Matrix4<T>::getRow(const int row) const
{
	return Vector4<T>(r[0 + row], r[4 + row], r[8 + row], r[12 + row]);
}

template<class T> Vector4<T> Matrix4<T>::getColumn(const int column) const
{
	return Vector4<T>(r[0 + column * 4], r[1 + column * 4], r[2 + column * 4], r[3 + column * 4]);
>>>>>>> 0ff95add
}

template<class T> void Matrix4<T>::print(void) const
{
	printf("[%5.2lf %5.2lf %5.2lf %17.12le]\n"
		   "[%5.2lf %5.2lf %5.2lf %17.12le]\n"
		   "[%5.2lf %5.2lf %5.2lf %17.12le]\n"
		   "[%5.2lf %5.2lf %5.2lf %17.12le]\n\n",
	r[0],r[4],r[8],r[12],
	r[1],r[5],r[9],r[13],
	r[2],r[6],r[10],r[14],
	r[3],r[7],r[11],r[15]);
}


template<class T> inline
T operator*(const Vector2<T>&a,const Vector2<T>&b) {
  return a.v[0] * b.v[0] + a.v[1] * b.v[1];
}

template<class T> inline
T operator*(const Vector3<T>&a,const Vector3<T>&b) {
  return a.v[0] * b.v[0] + a.v[1] * b.v[1] + a.v[2] * b.v[2];
}

template<class T> inline
T operator*(const Vector4<T>&a,const Vector4<T>&b) {
  return a.v[0]*b.v[0] + a.v[1]*b.v[1] + a.v[2]*b.v[2] + a.v[3]*b.v[3];
}

template<class T> inline
Vector2<T> operator*(T s,const Vector2<T>&v) {
  return Vector2<T>(s*v[0],s*v[1]);
}

template<class T> inline
Vector3<T> operator*(T s,const Vector3<T>&v) {
  return Vector3<T>(s*v[0],s*v[1],s*v[2]);
}

template<class T> inline
Vector4<T> operator*(T s,const Vector4<T>&v) {
  return Vector4<T>(s*v[0],s*v[1],s*v[2],s*v[3]);
}

Q_DECLARE_TYPEINFO(Vec2d, Q_PRIMITIVE_TYPE);
Q_DECLARE_TYPEINFO(Vec2f, Q_PRIMITIVE_TYPE);
Q_DECLARE_TYPEINFO(Vec2i, Q_PRIMITIVE_TYPE);
Q_DECLARE_TYPEINFO(Vec3d, Q_PRIMITIVE_TYPE);
Q_DECLARE_TYPEINFO(Vec3f, Q_PRIMITIVE_TYPE);
Q_DECLARE_TYPEINFO(Vec4d, Q_PRIMITIVE_TYPE);
Q_DECLARE_TYPEINFO(Vec4f, Q_PRIMITIVE_TYPE);
Q_DECLARE_TYPEINFO(Vec4i, Q_PRIMITIVE_TYPE);
Q_DECLARE_TYPEINFO(Mat4d, Q_PRIMITIVE_TYPE);
Q_DECLARE_TYPEINFO(Mat4f, Q_PRIMITIVE_TYPE);
Q_DECLARE_TYPEINFO(Mat3d, Q_PRIMITIVE_TYPE);
Q_DECLARE_TYPEINFO(Mat3f, Q_PRIMITIVE_TYPE);

#endif // _VECMATH_H_<|MERGE_RESOLUTION|>--- conflicted
+++ resolved
@@ -1,1510 +1,1504 @@
-/*
- *
- * Copyright (C) 2003 Fabien Chereau
- *
- * This program is free software; you can redistribute it and/or
- * modify it under the terms of the GNU General Public License
- * as published by the Free Software Foundation; either version 2
- * of the License, or (at your option) any later version.
- *
- * This program is distributed in the hope that it will be useful,
- * but WITHOUT ANY WARRANTY; without even the implied warranty of
- * MERCHANTABILITY or FITNESS FOR A PARTICULAR PURPOSE.  See the
- * GNU General Public License for more details.
- *
- * You should have received a copy of the GNU General Public License
- * along with this program; if not, write to the Free Software
- * Foundation, Inc., 51 Franklin Street, Suite 500, Boston, MA  02110-1335, USA.
- */
-
-// Template vector and matrix library.
-// Use OpenGL compatible ordering ie. you can pass a matrix or vector to
-// openGL functions without changes in the ordering
-
-#ifndef _VECMATH_H_
-#define _VECMATH_H_
-
-#include "config.h"
-
-#include <cmath>
-#include <QString>
-
-template<class T> class Vector2;
-template<class T> class Vector3;
-template<class T> class Vector4;
-template<class T> class Matrix4;
-template<class T> class Matrix3;
-
-typedef Vector2<double>	Vec2d;
-typedef Vector2<float>	Vec2f;
-typedef Vector2<int>	Vec2i;
-
-//! @typedef Vec3d
-//! A 3d vector of doubles compatible with openGL.
-typedef Vector3<double>	Vec3d;
-
-//! @typedef Vec3f
-//! A 3d vector of floats compatible with openGL.
-typedef Vector3<float>	Vec3f;
-
-//! @typedef Vec4d
-//! A 4d vector of doubles compatible with openGL.
-typedef Vector4<double>	Vec4d;
-
-//! @typedef Vec4f
-//! A 4d vector of floats compatible with openGL.
-typedef Vector4<float>	Vec4f;
-
-//! @typedef Vec4i
-//! A 4d vector of ints compatible with openGL.
-typedef Vector4<int>	Vec4i;
-
-//! @typedef Mat4d
-//! A 4x4 matrix of doubles compatible with openGL.
-typedef Matrix4<double>	Mat4d;
-
-//! @typedef Mat4f
-//! A 4x4 matrix of floats compatible with openGL.
-typedef Matrix4<float>	Mat4f;
-
-//! @typedef Mat3d
-//! A 3x3 matrix of doubles compatible with openGL.
-typedef Matrix3<double> Mat3d;
-
-//! @typedef Mat3f
-//! A 3x3 matrix of floats compatible with openGL.
-typedef Matrix3<float> Mat3f;
-
-
-//! @class Vector2
-//! A templatized 2d vector compatible with openGL.
-//! Use Vec2d or Vec2f typdef for vectors of double and float respectively.
-template<class T> class Vector2
-{
-public:
-	inline Vector2();
-        inline Vector2(T);
-	inline Vector2(T, T);
-
-	inline Vector2& operator=(const T*);
-	inline void set(T, T);
-
-	inline bool operator==(const Vector2<T>&) const;
-	inline bool operator!=(const Vector2<T>&) const;
-
-	inline const T& operator[](int x) const;
-	inline T& operator[](int);
-	inline operator const T*() const;
-	inline operator T*();
-
-	inline void operator+=(const Vector2<T>&);
-	inline void operator-=(const Vector2<T>&);
-	inline void operator*=(T);
-	inline void operator/=(T);
-
-	inline Vector2 operator-(const Vector2<T>&) const;
-	inline Vector2 operator+(const Vector2<T>&) const;
-
-	inline Vector2 operator-() const;
-	inline Vector2 operator+() const;
-
-	inline Vector2 operator*(T) const;
-	inline Vector2 operator/(T) const;
-
-
-	inline T dot(const Vector2<T>&) const;
-
-	inline T length() const;
-	inline T lengthSquared() const;
-	inline void normalize();
-
-	T v[2];
-};
-
-
-//! @class Vector3
-//! A templatized 3d vector compatible with openGL.
-//! Use Vec3d or Vec3f typdef for vectors of double and float respectively.
-template<class T> class Vector3
-{
-public:
-	inline Vector3();
-	//inline Vector3(const Vector3&);
-	//template <class T2> inline Vector3(const Vector3<T2>&);
-	inline Vector3(T, T, T);
-	inline Vector3(T);
-
-	//inline Vector3& operator=(const Vector3&);
-	inline Vector3& operator=(const T*);
-	//template <class T2> inline Vector3& operator=(const Vector3<T2>&);
-	inline void set(T, T, T);
-
-	inline bool operator==(const Vector3<T>&) const;
-	inline bool operator!=(const Vector3<T>&) const;
-
-	inline T& operator[](int);
-	inline const T& operator[](int) const;
-	inline operator const T*() const;
-	inline operator T*();
-	inline const T* data() const {return v;}
-	inline T* data() {return v;}
-
-	inline void operator+=(const Vector3<T>&);
-	inline void operator-=(const Vector3<T>&);
-	inline void operator*=(T);
-	inline void operator/=(T);
-
-	inline Vector3 operator-(const Vector3<T>&) const;
-	inline Vector3 operator+(const Vector3<T>&) const;
-
-	inline Vector3 operator-() const;
-	inline Vector3 operator+() const;
-
-	inline Vector3 operator*(T) const;
-	inline Vector3 operator/(T) const;
-
-
-	inline T dot(const Vector3<T>&) const;
-	inline Vector3 operator^(const Vector3<T>&) const;
-
-	// Return latitude in rad
-	inline T latitude() const;
-	// Return longitude in rad
-	inline T longitude() const;
-
-	// Distance in radian between two
-	inline T angle(const Vector3<T>&) const;
-	inline T angleNormalized(const Vector3<T>&) const;
-
-	inline T length() const;
-	inline T lengthSquared() const;
-	inline void normalize();
-
-	inline void transfo4d(const Mat4d&);
-	inline void transfo4d(const Mat4f&);
-	T v[3];		// The 3 values
-
-	QString toString() const {return QString("[%1, %2, %3]").arg(v[0]).arg(v[1]).arg(v[2]);}
-	QString toStringLonLat() const {return QString("[") + QString::number(longitude()*180./M_PI, 'g', 12) + "," + QString::number(latitude()*180./M_PI, 'g', 12)+"]";}
-};
-
-
-//! @class Vector4
-//! A templatized 4d vector compatible with openGL.
-//! Use Vec4d or Vec4f typdef for vectors of double and float respectively.
-template<class T> class Vector4
-{
-public:
-	inline Vector4();
-	inline Vector4(const Vector3<T>&);
-	inline Vector4(T, T, T);
-	inline Vector4(T, T, T, T);
-
-	inline Vector4& operator=(const Vector3<T>&);
-	inline Vector4& operator=(const T*);
-	inline void set(T, T, T, T);
-
-	inline bool operator==(const Vector4<T>&) const;
-	inline bool operator!=(const Vector4<T>&) const;
-
-	inline T& operator[](int);
-	inline const T& operator[](int) const;
-	inline operator T*();
-	inline operator const T*() const;
-
-	inline void operator+=(const Vector4<T>&);
-	inline void operator-=(const Vector4<T>&);
-	inline void operator*=(T);
-	inline void operator/=(T);
-
-	inline Vector4 operator-(const Vector4<T>&) const;
-	inline Vector4 operator+(const Vector4<T>&) const;
-
-	inline Vector4 operator-() const;
-	inline Vector4 operator+() const;
-
-	inline Vector4 operator*(T) const;
-	inline Vector4 operator/(T) const;
-
-
-	inline T dot(const Vector4<T>&) const;
-
-	inline T length() const;
-	inline T lengthSquared() const;
-	inline void normalize();
-
-	inline void transfo4d(const Mat4d&);
-
-	T v[4];		// The 4 values
-};
-
-//! @class Matrix3
-//! A templatized column-major 3x3 matrix compatible with openGL (mostly for NormalMatrix calculation).
-//! Use Mat3d or Mat3f typedef for matrices of doubles and floats respectively.
-template<class T> class Matrix3
-{
- public:
-    Matrix3();
-    Matrix3(T,T,T,T,T,T,T,T,T);
-    Matrix3(const T*);
-    Matrix3(const Vector3<T>&, const Vector3<T>&, const Vector3<T>&);
-
-    inline Matrix3& operator=(const T*);
-    inline void set(T,T,T,T,T,T,T,T,T);
-
-    inline T& operator[](int);
-    inline operator T*();
-    inline operator const T*() const;
-
-    inline Matrix3 operator-(const Matrix3<T>&) const;
-    inline Matrix3 operator+(const Matrix3<T>&) const;
-    inline Matrix3 operator*(const Matrix3<T>&) const;
-
-    inline Vector3<T> operator*(const Vector3<T>&) const;
-
-    static Matrix3<T> identity();
-
-    Matrix3<T> transpose() const;
-    Matrix3<T> inverse() const;
-
-    inline void print(void) const;
-
-    T r[9];
-};
-
-//! @class Matrix4
-//! A templatized column-major 4x4 matrix compatible with openGL.
-//! Use Mat4d or Mat4f typdef for matrices of doubles and floats respectively.
-template<class T> class Matrix4
-{
- public:
-        Matrix4();
-        Matrix4(T,T,T,T,T,T,T,T,T,T,T,T,T,T,T,T);
-        Matrix4(const T*);
-        Matrix4(const Vector4<T>&, const Vector4<T>&,
-                        const Vector4<T>&, const Vector4<T>&);
-
-        inline Matrix4& operator=(const T*);
-        inline void set(T,T,T,T,T,T,T,T,T,T,T,T,T,T,T,T);
-
-        inline T& operator[](int);
-        inline operator T*();
-        inline operator const T*() const;
-
-        inline Matrix4 operator-(const Matrix4<T>&) const;
-        inline Matrix4 operator+(const Matrix4<T>&) const;
-        inline Matrix4 operator*(const Matrix4<T>&) const;
-
-        inline Vector3<T> operator*(const Vector3<T>&) const;
-        inline Vector3<T> multiplyWithoutTranslation(const Vector3<T>& a) const;
-        inline Vector4<T> operator*(const Vector4<T>&) const;
-
-        inline void transfo(Vector3<T>&) const;
-
-        static Matrix4<T> identity();
-        static Matrix4<T> translation(const Vector3<T>&);
-
-        //    static Matrix4<T> rotation(const Vector3<T>&);
-        static Matrix4<T> rotation(const Vector3<T>&, T);
-        static Matrix4<T> xrotation(T);
-        static Matrix4<T> yrotation(T);
-        static Matrix4<T> zrotation(T);
-        static Matrix4<T> scaling(const Vector3<T>&);
-        static Matrix4<T> scaling(T);
-
-        Matrix4<T> transpose() const;
-        Matrix4<T> inverse() const;
-
-<<<<<<< HEAD
-        //Returns the upper 3x3 Matrix of the current 4x4 Matrix
-        Matrix3<T> upper3x3() const;
-=======
-	inline Vector4<T> getRow(const int row) const;
-	inline Vector4<T> getColumn(const int column) const;
-
-	inline void print(void) const;
->>>>>>> 0ff95add
-
-        inline void print(void) const;
-
-        T r[16];
-};
-
-//! Serialization routines.
-template<class T> QDataStream& operator<<(QDataStream& out, const Vector2<T>& v) {out << v[0] << v[1]; return out;}
-template<class T> QDataStream& operator<<(QDataStream& out, const Vector3<T>& v) {out << v[0] << v[1] << v[2]; return out;}
-template<class T> QDataStream& operator<<(QDataStream& out, const Vector4<T>& v) {out << v[0] << v[1] << v[2] << v[3]; return out;}
-template<class T> QDataStream& operator<<(QDataStream& out, const Matrix4<T>& m) {out << m[0] << m[1] << m[2] << m[3] << m[4] << m[5] << m[6] << m[7] << m[8] << m[9] << m[10] << m[11] << m[12] << m[13] << m[14] << m[15]; return out;}
-template<class T> QDataStream& operator<<(QDataStream& out, const Matrix3<T>& m) {out << m[0] << m[1] << m[2] << m[3] << m[4] << m[5] << m[6] << m[7] << m[8]; return out;}
-
-template<class T> QDataStream& operator>>(QDataStream& in, Vector2<T>& v) {in >> v[0] >> v[1]; return in;}
-template<class T> QDataStream& operator>>(QDataStream& in, Vector3<T>& v) {in >> v[0] >> v[1] >> v[2]; return in;}
-template<class T> QDataStream& operator>>(QDataStream& in, Vector4<T>& v) {in >> v[0] >> v[1] >> v[2] >> v[3]; return in;}
-template<class T> QDataStream& operator>>(QDataStream& in, Matrix4<T>& m) {in >> m[0] >> m[1] >> m[2] >> m[3] >> m[4] >> m[5] >> m[6] >> m[7] >> m[8] >> m[9] >> m[10] >> m[11] >> m[12] >> m[13] >> m[14] >> m[15]; return in;}
-template<class T> QDataStream& operator>>(QDataStream& in, Matrix3<T>& m) {in >> m[0] >> m[1] >> m[2] >> m[3] >> m[4] >> m[5] >> m[6] >> m[7] >> m[8]; return in;}
-
-////////////////////////// Vector2 class methods ///////////////////////////////
-
-template<class T> Vector2<T>::Vector2() {}
-
-template<class T> Vector2<T>::Vector2(T x)
-{
-        v[0]=x; v[1]=x;
-}
-
-template<class T> Vector2<T>::Vector2(T x, T y)
-{
-	v[0]=x; v[1]=y;
-}
-
-
-template<class T> Vector2<T>& Vector2<T>::operator=(const T* a)
-{
-	v[0]=a[0]; v[1]=a[1];
-	return *this;
-}
-
-template<class T> void Vector2<T>::set(T x, T y)
-{
-	v[0]=x; v[1]=y;
-}
-
-
-template<class T> bool Vector2<T>::operator==(const Vector2<T>& a) const
-{
-	return (v[0] == a.v[0] && v[1] == a.v[1]);
-}
-
-template<class T> bool Vector2<T>::operator!=(const Vector2<T>& a) const
-{
-	return (v[0] != a.v[0] || v[1] != a.v[1]);
-}
-
-template<class T> const T& Vector2<T>::operator[](int x) const
-{
-	return v[x];
-}
-
-template<class T> T& Vector2<T>::operator[](int x)
-{
-	return v[x];
-}
-
-template<class T> Vector2<T>::operator const T*() const
-{
-	return v;
-}
-
-template<class T> Vector2<T>::operator T*()
-{
-	return v;
-}
-
-
-template<class T> void Vector2<T>::operator+=(const Vector2<T>& a)
-{
-	v[0] += a.v[0]; v[1] += a.v[1];
-}
-
-template<class T> void Vector2<T>::operator-=(const Vector2<T>& a)
-{
-	v[0] -= a.v[0]; v[1] -= a.v[1];
-}
-
-template<class T> void Vector2<T>::operator*=(T s)
-{
-	v[0] *= s; v[1] *= s;
-}
-
-template<class T> void Vector2<T>::operator/=(T s)
-{
-	v[0] /= s; v[1] /= s;
-}
-
-template<class T> Vector2<T> Vector2<T>::operator-() const
-{
-	return Vector2<T>(-v[0], -v[1]);
-}
-
-template<class T> Vector2<T> Vector2<T>::operator+() const
-{
-	return *this;
-}
-
-template<class T> Vector2<T> Vector2<T>::operator+(const Vector2<T>& b) const
-{
-	return Vector2<T>(v[0] + b.v[0], v[1] + b.v[1]);
-}
-
-template<class T> Vector2<T> Vector2<T>::operator-(const Vector2<T>& b) const
-{
-	return Vector2<T>(v[0] - b.v[0], v[1] - b.v[1]);
-}
-
-template<class T> Vector2<T> Vector2<T>::operator*(T s) const
-{
-	return Vector2<T>(s * v[0], s * v[1]);
-}
-
-template<class T> Vector2<T> Vector2<T>::operator/(T s) const
-{
-	return Vector2<T>(v[0]/s, v[1]/s);
-}
-
-
-template<class T> T Vector2<T>::dot(const Vector2<T>& b) const
-{
-	return v[0] * b.v[0] + v[1] * b.v[1];
-}
-
-
-template<class T> T Vector2<T>::length() const
-{
-	return (T) std::sqrt(v[0] * v[0] + v[1] * v[1]);
-}
-
-template<class T> T Vector2<T>::lengthSquared() const
-{
-	return v[0] * v[0] + v[1] * v[1];
-}
-
-template<class T> void Vector2<T>::normalize()
-{
-	T s = (T) 1 / std::sqrt(v[0] * v[0] + v[1] * v[1]);
-	v[0] *= s;
-	v[1] *= s;
-}
-
-// template<class T>
-// std::ostream& operator<<(std::ostream &o,const Vector2<T> &v) {
-//   return o << '[' << v[0] << ',' << v[1] << ']';
-// }
-
-////////////////////////// Vector3 class methods ///////////////////////////////
-
-template<class T> Vector3<T>::Vector3() {}
-
-//template<class T> Vector3<T>::Vector3(const Vector3& a)
-//{
-//	v[0]=a.v[0]; v[1]=a.v[1]; v[2]=a.v[2];
-//}
-
-//template<class T> template<class T2> Vector3<T>::Vector3(const Vector3<T2>& a)
-//{
-//	v[0]=a.v[0]; v[1]=a.v[1]; v[2]=a.v[2];
-//}
-
-template<class T> Vector3<T>::Vector3(T x)
-{
-	v[0]=x; v[1]=x; v[2]=x;
-}
-
-template<class T> Vector3<T>::Vector3(T x, T y, T z)
-{
-	v[0]=x; v[1]=y; v[2]=z;
-}
-
-//template<class T> Vector3<T>& Vector3<T>::operator=(const Vector3& a)
-//{
-//	v[0]=a.v[0]; v[1]=a.v[1]; v[2]=a.v[2];
-//	return *this;
-//}
-
-//template<class T> template <class T2> Vector3<T>& Vector3<T>::operator=(const Vector3<T2>& a)
-//{
-//	v[0]=a.v[0]; v[1]=a.v[1]; v[2]=a.v[2];
-//	return *this;
-//}
-
-template<class T> Vector3<T>& Vector3<T>::operator=(const T* a)
-{
-	v[0]=a[0]; v[1]=a[1]; v[2]=a[2];
-	return *this;
-}
-
-template<class T> void Vector3<T>::set(T x, T y, T z)
-{
-	v[0]=x; v[1]=y; v[2]=z;
-}
-
-
-template<class T> bool Vector3<T>::operator==(const Vector3<T>& a) const
-{
-	return (v[0] == a.v[0] && v[1] == a.v[1] && v[2] == a.v[2]);
-}
-
-template<class T> bool Vector3<T>::operator!=(const Vector3<T>& a) const
-{
-	return (v[0] != a.v[0] || v[1] != a.v[1] || v[2] != a.v[2]);
-}
-
-
-template<class T> T& Vector3<T>::operator[](int x)
-{
-	return v[x];
-}
-
-template<class T> const T& Vector3<T>::operator[](int x) const
-{
-	return v[x];
-}
-
-template<class T> Vector3<T>::operator const T*() const
-{
-	return v;
-}
-
-template<class T> Vector3<T>::operator T*()
-{
-	return v;
-}
-
-template<class T> void Vector3<T>::operator+=(const Vector3<T>& a)
-{
-	v[0] += a.v[0]; v[1] += a.v[1]; v[2] += a.v[2];
-}
-
-template<class T> void Vector3<T>::operator-=(const Vector3<T>& a)
-{
-	v[0] -= a.v[0]; v[1] -= a.v[1]; v[2] -= a.v[2];
-}
-
-template<class T> void Vector3<T>::operator*=(T s)
-{
-	v[0] *= s; v[1] *= s; v[2] *= s;
-}
-
-template<class T> void Vector3<T>::operator/=(T s)
-{
-	v[0] /= s; v[1] /= s; v[2] /= s;
-}
-
-template<class T> Vector3<T> Vector3<T>::operator-() const
-{
-	return Vector3<T>(-v[0], -v[1], -v[2]);
-}
-
-template<class T> Vector3<T> Vector3<T>::operator+() const
-{
-	return *this;
-}
-
-template<class T> Vector3<T> Vector3<T>::operator+(const Vector3<T>& b) const
-{
-	return Vector3<T>(v[0] + b.v[0], v[1] + b.v[1], v[2] + b.v[2]);
-}
-
-template<class T> Vector3<T> Vector3<T>::operator-(const Vector3<T>& b) const
-{
-	return Vector3<T>(v[0] - b.v[0], v[1] - b.v[1], v[2] - b.v[2]);
-}
-
-template<class T> Vector3<T> Vector3<T>::operator*(T s) const
-{
-	return Vector3<T>(s * v[0], s * v[1], s * v[2]);
-}
-
-template<class T> Vector3<T> Vector3<T>::operator/(T s) const
-{
-	return Vector3<T>(v[0]/s, v[1]/s, v[2]/s);
-}
-
-
-template<class T> T Vector3<T>::dot(const Vector3<T>& b) const
-{
-	return v[0] * b.v[0] + v[1] * b.v[1] + v[2] * b.v[2];
-}
-
-
-// cross product
-template<class T> Vector3<T> Vector3<T>::operator^(const Vector3<T>& b) const
-{
-	return Vector3<T>(v[1] * b.v[2] - v[2] * b.v[1],
-					  v[2] * b.v[0] - v[0] * b.v[2],
-					  v[0] * b.v[1] - v[1] * b.v[0]);
-}
-
-// Angle in radian between two vectors
-template<class T> T Vector3<T>::angle(const Vector3<T>& b) const
-{
-	const T cosAngle = dot(b)/sqrt(lengthSquared()*b.lengthSquared());
-	return cosAngle>=1 ? 0 : (cosAngle<=-1 ? M_PI : std::acos(cosAngle));
-}
-
-// Angle in radian between two normalized vectors
-template<class T> T Vector3<T>::angleNormalized(const Vector3<T>& b) const
-{
-	const T cosAngle = dot(b);
-	return cosAngle>=1 ? 0 : (cosAngle<=-1 ? M_PI : std::acos(cosAngle));
-}
-
-template<class T> T Vector3<T>::length() const
-{
-	return (T) sqrt(v[0] * v[0] + v[1] * v[1] + v[2] * v[2]);
-}
-
-template<class T> T Vector3<T>::lengthSquared() const
-{
-	return v[0] * v[0] + v[1] * v[1] + v[2] * v[2];
-}
-
-template<class T> void Vector3<T>::normalize()
-{
-	T s = (T) (1. / std::sqrt(v[0] * v[0] + v[1] * v[1] + v[2] * v[2]));
-	v[0] *= s;
-	v[1] *= s;
-	v[2] *= s;
-}
-
-template<class T> void Vector3<T>::transfo4d(const Mat4d& m)
-{
-	const T v0 = v[0];
-	const T v1 = v[1];
-	v[0]=m.r[0]*v0 + m.r[4]*v1 + m.r[8]*v[2] + m.r[12];
-	v[1]=m.r[1]*v0 + m.r[5]*v1 +  m.r[9]*v[2] + m.r[13];
-	v[2]=m.r[2]*v0 + m.r[6]*v1 + m.r[10]*v[2] + m.r[14];
-}
-
-template<class T> void Vector3<T>::transfo4d(const Mat4f& m)
-{
-	const T v0 = v[0];
-	const T v1 = v[1];
-	v[0]=m.r[0]*v0 + m.r[4]*v1 + m.r[8]*v[2] + m.r[12];
-	v[1]=m.r[1]*v0 + m.r[5]*v1 +  m.r[9]*v[2] + m.r[13];
-	v[2]=m.r[2]*v0 + m.r[6]*v1 + m.r[10]*v[2] + m.r[14];
-}
-
-// Return latitude in rad
-template<class T> T Vector3<T>::latitude() const
-{
-	return std::asin(v[2]/length());
-}
-
-// Return longitude in rad
-template<class T> T Vector3<T>::longitude() const
-{
-	return std::atan2(v[1],v[0]);
-}
-
-
-////////////////////////// Vector4 class methods ///////////////////////////////
-
-template<class T> Vector4<T>::Vector4() {}
-
-template<class T> Vector4<T>::Vector4(const Vector3<T>& a)
-{
-	v[0]=a.v[0]; v[1]=a.v[1]; v[2]=a.v[2]; v[3]=1;
-}
-
-template<class T> Vector4<T>::Vector4(T x, T y, T z)
-{
-	v[0]=x; v[1]=y; v[2]=z; v[3]=1;
-}
-
-template<class T> Vector4<T>::Vector4(T x, T y, T z, T a)
-{
-	v[0]=x; v[1]=y; v[2]=z; v[3]=a;
-}
-
-template<class T> Vector4<T>& Vector4<T>::operator=(const Vector3<T>& a)
-{
-	v[0]=a.v[0]; v[1]=a.v[1]; v[2]=a.v[2]; v[3]=1;
-	return *this;
-}
-
-template<class T> Vector4<T>& Vector4<T>::operator=(const T* a)
-{
-	v[0]=a[0]; v[1]=a[1]; v[2]=a[2]; v[3]=a[3];
-	return *this;
-}
-
-template<class T> void Vector4<T>::set(T x, T y, T z, T a)
-{
-	v[0]=x; v[1]=y; v[2]=z; v[3]=a;
-}
-
-template<class T> bool Vector4<T>::operator==(const Vector4<T>& a) const
-{
-	return (v[0] == a.v[0] && v[1] == a.v[1] && v[2] == a.v[2] && v[3] == a.v[3]);
-}
-
-template<class T> bool Vector4<T>::operator!=(const Vector4<T>& a) const
-{
-	return (v[0] != a.v[0] || v[1] != a.v[1] || v[2] != a.v[2] || v[3] != a.v[3]);
-}
-
-template<class T> T& Vector4<T>::operator[](int x)
-{
-	return v[x];
-}
-
-template<class T> const T& Vector4<T>::operator[](int x) const
-{
-	return v[x];
-}
-
-template<class T> Vector4<T>::operator T*()
-{
-	return v;
-}
-
-template<class T> Vector4<T>::operator const T*() const
-{
-	return v;
-}
-
-template<class T> void Vector4<T>::operator+=(const Vector4<T>& a)
-{
-	v[0] += a.v[0]; v[1] += a.v[1]; v[2] += a.v[2]; v[3] += a.v[3];
-}
-
-template<class T> void Vector4<T>::operator-=(const Vector4<T>& a)
-{
-	v[0] -= a.v[0]; v[1] -= a.v[1]; v[2] -= a.v[2]; v[3] -= a.v[3];
-}
-
-template<class T> void Vector4<T>::operator*=(T s)
-{
-	v[0] *= s; v[1] *= s; v[2] *= s; v[3] *= s;
-}
-
-template<class T> void Vector4<T>::operator/=(T s)
-{
-	v[0] /= s; v[1] /= s; v[2] /= s; v[3] /= s;
-}
-
-template<class T> Vector4<T> Vector4<T>::operator-() const
-{
-	return Vector4<T>(-v[0], -v[1], -v[2], -v[3]);
-}
-
-template<class T> Vector4<T> Vector4<T>::operator+() const
-{
-	return *this;
-}
-
-template<class T> Vector4<T> Vector4<T>::operator+(const Vector4<T>& b) const
-{
-	return Vector4<T>(v[0] + b.v[0], v[1] + b.v[1], v[2] + b.v[2], v[3] + b.v[3]);
-}
-
-template<class T> Vector4<T> Vector4<T>::operator-(const Vector4<T>& b) const
-{
-	return Vector4<T>(v[0] - b.v[0], v[1] - b.v[1], v[2] - b.v[2], v[3] - b.v[3]);
-}
-
-template<class T> Vector4<T> Vector4<T>::operator*(T s) const
-{
-	return Vector4<T>(s * v[0], s * v[1], s * v[2], s * v[3]);
-}
-
-template<class T> Vector4<T> Vector4<T>::operator/(T s) const
-{
-	return Vector4<T>(v[0]/s, v[1]/s, v[2]/s, v[3]/s);
-}
-
-template<class T> T Vector4<T>::dot(const Vector4<T>& b) const
-{
-	return v[0] * b.v[0] + v[1] * b.v[1] + v[2] * b.v[2] + v[3] * b.v[3];
-}
-
-template<class T> T Vector4<T>::length() const
-{
-	return (T) sqrt(v[0] * v[0] + v[1] * v[1] + v[2] * v[2] + v[3] * v[3]);
-}
-
-template<class T> T Vector4<T>::lengthSquared() const
-{
-	return v[0] * v[0] + v[1] * v[1] + v[2] * v[2] + v[3] * v[3];
-}
-
-template<class T> void Vector4<T>::normalize()
-{
-	T s = (T) (1. / sqrt(v[0] * v[0] + v[1] * v[1] + v[2] * v[2] + v[3] * v[3]));
-	v[0] *= s;
-	v[1] *= s;
-	v[2] *= s;
-	v[3] *= s;
-}
-
-template<class T> void Vector4<T>::transfo4d(const Mat4d& m)
-{
-	(*this)=m*(*this);
-}
-/*
-template<class T>
-std::ostream& operator<<(std::ostream &o,const Vector4<T> &v) {
-  return o << '[' << v[0] << ',' << v[1] << ',' << v[2] << ',' << v[3] << ']';
-}*/
-
-
-////////////////////////// Matrix3 class methods ///////////////////////////////
-
-template<class T> Matrix3<T>::Matrix3() {}
-
-template<class T> Matrix3<T>::Matrix3(const T* m)
-{
-    memcpy(r,m,sizeof(T)*9);
-}
-
-template<class T> Matrix3<T>::Matrix3(const Vector3<T>& v0, const Vector3<T>& v1, const Vector3<T>& v2)
-{
-    r[0] = v0.v[0]; r[3] = v1.v[0]; r[6] = v2.v[0];
-    r[1] = v0.v[1]; r[4] = v1.v[1]; r[7] = v2.v[1];
-    r[2] = v0.v[2]; r[5] = v1.v[2]; r[8] = v2.v[2];
-}
-
-template<class T> Matrix3<T>::Matrix3(T a, T b, T c, T d, T e, T f, T g, T h, T i)
-{
-    r[0] = a; r[3] = d; r[6] = g;
-    r[1] = b; r[4] = e; r[7] = h;
-    r[2] = c; r[5] = f; r[8] = i;
-}
-
-template<class T> void Matrix3<T>::set(T a, T b, T c, T d, T e, T f, T g, T h, T i)
-{
-    r[0] = a; r[3] = d; r[6] = g;
-    r[1] = b; r[4] = e; r[7] = h;
-    r[2] = c; r[5] = f; r[8] = i;
-}
-
-template<class T> T& Matrix3<T>::operator[](int n)
-{
-    return r[n];
-}
-
-template<class T> Matrix3<T>::operator T*()
-{
-    return r;
-}
-
-template<class T> Matrix3<T>::operator const T*() const
-{
-    return r;
-}
-
-template<class T> Matrix3<T> Matrix3<T>::identity()
-{
-    return Matrix3<T>(1, 0, 0,
-                      0, 1, 0,
-                      0, 0, 1);
-}
-
-// multiply column vector by a 3x3 matrix
-template<class T> Vector3<T> Matrix3<T>::operator*(const Vector3<T>& a) const
-{
-    return Vector3<T>( r[0]*a.v[0] + r[3]*a.v[1] + r[6]*a.v[2],
-                       r[1]*a.v[0] + r[4]*a.v[1] + r[7]*a.v[2],
-                       r[2]*a.v[0] + r[5]*a.v[1] + r[8]*a.v[2]);
-}
-
-template<class T> Matrix3<T> Matrix3<T>::transpose() const
-{
-    return Matrix3<T>(r[0], r[3], r[6],
-                      r[1], r[4], r[7],
-                      r[2], r[5], r[8]);
-}
-
-template<class T> Matrix3<T> Matrix3<T>::operator*(const Matrix3<T>& a) const
-{
-#define MATMUL(R, C) (r[R] * a.r[C] + r[R+3] * a.r[C+1] + r[R+6] * a.r[C+2])
-    return Matrix4<T>(MATMUL(0,0), MATMUL(1,0), MATMUL(2,0),
-                      MATMUL(0,3), MATMUL(1,3), MATMUL(2,3),
-                      MATMUL(0,6), MATMUL(1,6), MATMUL(2,6));
-#undef MATMUL
-}
-
-
-template<class T> Matrix3<T> Matrix3<T>::operator+(const Matrix3<T>& a) const
-{
-    return Matrix3<T>(r[0]+a.r[0], r[1]+a.r[1], r[2]+a.r[2],
-                      r[3]+a.r[3], r[4]+a.r[4], r[5]+a.r[5],
-                      r[6]+a.r[6], r[7]+a.r[7], r[8]+a.r[8]);
-}
-
-template<class T> Matrix3<T> Matrix3<T>::operator-(const Matrix3<T>& a) const
-{
-    return Matrix3<T>(r[0]-a.r[0], r[1]-a.r[1], r[2]-a.r[2],
-                      r[3]-a.r[3], r[4]-a.r[4], r[5]-a.r[5],
-                      r[6]-a.r[6], r[7]-a.r[7], r[8]-a.r[8]);
-}
-
-/*
- * Code taken from 4x4 version below
- * Added by Andrei Borza
- */
-template<class T> Matrix3<T> Matrix3<T>::inverse() const
-{
-    const T * m = r;
-    T out[9];
-
-/* NB. OpenGL Matrices are COLUMN major. */
-#define SWAP_ROWS(a, b) { T *_tmp = a; (a)=(b); (b)=_tmp; }
-#define MAT(m,r,c) (m)[(c)*3+(r)]
-
-    T wtmp[3][6];
-    T m0, m1, m2, s;
-    T *r0, *r1, *r2;
-
-    r0 = wtmp[0], r1 = wtmp[1], r2 = wtmp[2];
-
-    r0[0] = MAT(m, 0, 0), r0[1] = MAT(m, 0, 1), r0[2] = MAT(m, 0, 2),
-    r0[3] = 1.0, r0[4] = r0[5] = 0.0,
-    r1[0] = MAT(m, 1, 0), r1[1] = MAT(m, 1, 1), r1[2] = MAT(m, 1, 2),
-    r1[4] = 1.0, r1[3] = r1[5] = 0.0,
-    r2[0] = MAT(m, 2, 0), r2[1] = MAT(m, 2, 1), r2[2] = MAT(m, 2, 2),
-    r2[5] = 1.0, r2[3] = r2[4] = 0.0;
-
-   /* choose pivot - or die */
-   if (fabs(r2[0]) > fabs(r1[0]))
-        SWAP_ROWS(r2, r1);
-   if (fabs(r1[0]) > fabs(r0[0]))
-        SWAP_ROWS(r1, r0);
-   if (0.0 == r0[0])
-        return Matrix3<T>();
-
-   /* eliminate first variable     */
-   m1 = r1[0] / r0[0];
-   m2 = r2[0] / r0[0];
-   s = r0[1];
-   r1[1] -= m1 * s;
-   r2[1] -= m2 * s;
-   s = r0[2];
-   r1[2] -= m1 * s;
-   r2[2] -= m2 * s;
-   s = r0[3];
-   if (s != 0.0) {
-          r1[3] -= m1 * s;
-          r2[3] -= m2 * s;
-   }
-   s = r0[4];
-   if (s != 0.0) {
-          r1[4] -= m1 * s;
-          r2[4] -= m2 * s;
-   }
-   s = r0[5];
-   if (s != 0.0) {
-          r1[5] -= m1 * s;
-          r2[5] -= m2 * s;
-   }
-
-   /* choose pivot - or die */
-   if (fabs(r2[1]) > fabs(r1[1]))
-       SWAP_ROWS(r2, r1);
-   if (0.0 == r1[1])
-       return Matrix3<T>();
-
-   /* eliminate second variable */
-   m2 = r2[1] / r1[1];
-   r2[2] -= m2 * r1[2];
-   s = r1[3];
-   if (0.0 != s) {
-          r2[3] -= m2 * s;
-   }
-   s = r1[4];
-   if (0.0 != s) {
-          r2[4] -= m2 * s;
-   }
-   s = r1[5];
-   if (0.0 != s) {
-          r2[5] -= m2 * s;
-   }
-
-   s = 1.0 / r2[2];		/* now back substitute row 2 */
-   r2[3] *= s;
-   r2[4] *= s;
-   r2[5] *= s;
-
-   m1 = r1[2];			/* now back substitute row 1 */
-   s = 1.0 / r1[1];
-   r1[3] = s * (r1[3] - r2[3] * m1), r1[4] = s * (r1[4] - r2[4] * m1), r1[5] = s * (r1[5] - r2[5] * m1);
-   m0 = r0[2];
-   r0[3] -= r2[3] * m0, r0[4] -= r2[4] * m0, r0[5] -= r2[5] * m0;
-
-   m0 = r0[1];			/* now back substitute row 0 */
-   s = 1.0 / r0[0];
-   r0[3] = s * (r0[3] - r1[3] * m0), r0[4] = s * (r0[4] - r1[4] * m0), r0[5] = s * (r0[5] - r1[5] * m0);
-
-   MAT(out, 0, 0) = r0[3]; MAT(out, 0, 1) = r0[4]; MAT(out, 0, 2) = r0[5];
-   MAT(out, 1, 0) = r1[3]; MAT(out, 1, 1) = r1[4]; MAT(out, 1, 2) = r1[5];
-   MAT(out, 2, 0) = r2[3]; MAT(out, 2, 1) = r2[4]; MAT(out, 2, 2) = r2[5];
-
-   return Matrix3<T>(out);
-
-#undef MAT
-#undef SWAP_ROWS
-}
-
-template<class T> void Matrix3<T>::print(void) const
-{
-        printf("[%5.2lf %5.2lf %5.2lf]\n"
-               "[%5.2lf %5.2lf %5.2lf]\n"
-               "[%5.2lf %5.2lf %5.2lf]\n",
-               r[0],r[3],r[6],
-               r[1],r[4],r[7],
-               r[2],r[5],r[8]);
-}
-
-////////////////////////// Matrix4 class methods ///////////////////////////////
-
-template<class T> Matrix4<T>::Matrix4() {}
-
-template<class T> Matrix4<T>::Matrix4(const T* m)
-{
-	memcpy(r,m,sizeof(T)*16);
-}
-
-template<class T> Matrix4<T>::Matrix4(const Vector4<T>& v0,
-									  const Vector4<T>& v1,
-									  const Vector4<T>& v2,
-									  const Vector4<T>& v3)
-{
-	r[0] = v0.v[0];
-	r[1] = v0.v[1];
-	r[2] = v0.v[2];
-	r[3] = v0.v[3];
-	r[4] = v1.v[0];
-	r[5] = v1.v[1];
-	r[6] = v1.v[2];
-	r[7] = v1.v[3];
-	r[8] = v2.v[0];
-	r[9] = v2.v[1];
-	r[10] = v2.v[2];
-	r[11] = v2.v[3];
-	r[12] = v3.v[0];
-	r[13] = v3.v[1];
-	r[14] = v3.v[2];
-	r[15] = v3.v[3];
-}
-
-
-template<class T> Matrix4<T>::Matrix4(T a, T b, T c, T d, T e, T f, T g, T h, T i, T j, T k, T l, T m, T n, T o, T p)
-{
-	r[0]=a; r[1]=b; r[2]=c; r[3]=d; r[4]=e; r[5]=f; r[6]=g; r[7]=h;
-	r[8]=i; r[9]=j; r[10]=k; r[11]=l; r[12]=m; r[13]=n; r[14]=o; r[15]=p;
-}
-
-template<class T> void Matrix4<T>::set(T a, T b, T c, T d, T e, T f, T g, T h, T i, T j, T k, T l, T m, T n, T o, T p)
-{
-	r[0]=a; r[1]=b; r[2]=c; r[3]=d; r[4]=e; r[5]=f; r[6]=g; r[7]=h;
-	r[8]=i; r[9]=j; r[10]=k; r[11]=l; r[12]=m; r[13]=n; r[14]=o; r[15]=p;
-}
-
-template<class T> T& Matrix4<T>::operator[](int n)
-{
-	return r[n];
-}
-
-template<class T> Matrix4<T>::operator T*()
-{
-	return r;
-}
-
-template<class T> Matrix4<T>::operator const T*() const
-{
-	return r;
-}
-
-template<class T> Matrix4<T> Matrix4<T>::identity()
-{
-	return Matrix4<T>(	1, 0, 0, 0,
-						0, 1, 0, 0,
-						0, 0, 1, 0,
-						0, 0, 0, 1  );
-}
-
-
-template<class T> Matrix4<T> Matrix4<T>::translation(const Vector3<T>& a)
-{
-	return Matrix4<T>(	1, 0, 0, 0,
-						0, 1, 0, 0,
-						0, 0, 1, 0,
-						a.v[0], a.v[1], a.v[2], 1);
-}
-
-
-template<class T> Matrix4<T> Matrix4<T>::rotation(const Vector3<T>& axis, T angle)
-{
-	Vector3<T> a(axis);
-	a.normalize();
-	const T c = (T) cos(angle);
-	const T s = (T) sin(angle);
-	const T d = 1-c;
-	return Matrix4<T>(	a[0]*a[0]*d+c     , a[1]*a[0]*d+a[2]*s, a[0]*a[2]*d-a[1]*s, 0,
-						a[0]*a[1]*d-a[2]*s, a[1]*a[1]*d+c     , a[1]*a[2]*d+a[0]*s, 0,
-						a[0]*a[2]*d+a[1]*s, a[1]*a[2]*d-a[0]*s, a[2]*a[2]*d+c     , 0,
-						0,0,0,1	);
-}
-
-template<class T> Matrix4<T> Matrix4<T>::xrotation(T angle)
-{
-	T c = (T) cos(angle);
-	T s = (T) sin(angle);
-
-	return Matrix4<T>(1, 0, 0, 0,
-					  0, c, s, 0,
-					  0,-s, c, 0,
-					  0, 0, 0, 1 );
-}
-
-
-template<class T> Matrix4<T> Matrix4<T>::yrotation(T angle)
-{
-	T c = (T) cos(angle);
-	T s = (T) sin(angle);
-
-	return Matrix4<T>( c, 0,-s, 0,
-					   0, 1, 0, 0,
-					   s, 0, c, 0,
-					   0, 0, 0, 1 );
-}
-
-
-template<class T> Matrix4<T> Matrix4<T>::zrotation(T angle)
-{
-	T c = (T) cos(angle);
-	T s = (T) sin(angle);
-
-	return Matrix4<T>(c, s, 0, 0,
-					 -s, c, 0, 0,
-					  0, 0, 1, 0,
-					  0, 0, 0, 1 );
-}
-
-
-template<class T> Matrix4<T> Matrix4<T>::scaling(const Vector3<T>& s)
-{
-	return Matrix4<T>(s[0], 0  , 0  , 0,
-					  0   ,s[1], 0  , 0,
-					  0   , 0  ,s[2], 0,
-					  0   , 0  , 0  , 1);
-}
-
-
-template<class T> Matrix4<T> Matrix4<T>::scaling(T scale)
-{
-	return scaling(Vector3<T>(scale, scale, scale));
-}
-
-// multiply column vector by a 4x4 matrix in homogeneous coordinate (use a[3]=1)
-template<class T> Vector3<T> Matrix4<T>::operator*(const Vector3<T>& a) const
-{
-	return Vector3<T>(	r[0]*a.v[0] + r[4]*a.v[1] +  r[8]*a.v[2] + r[12],
-						r[1]*a.v[0] + r[5]*a.v[1] +  r[9]*a.v[2] + r[13],
-						r[2]*a.v[0] + r[6]*a.v[1] + r[10]*a.v[2] + r[14] );
-}
-
-template<class T> Vector3<T> Matrix4<T>::multiplyWithoutTranslation(const Vector3<T>& a) const
-{
-	return Vector3<T>(	r[0]*a.v[0] + r[4]*a.v[1] +  r[8]*a.v[2],
-						r[1]*a.v[0] + r[5]*a.v[1] +  r[9]*a.v[2],
-						r[2]*a.v[0] + r[6]*a.v[1] + r[10]*a.v[2] );
-}
-
-// multiply column vector by a 4x4 matrix in homogeneous coordinate (considere a[3]=1)
-template<class T> Vector4<T> Matrix4<T>::operator*(const Vector4<T>& a) const
-{
-	return Vector4<T>(	r[0]*a.v[0] + r[4]*a.v[1] +  r[8]*a.v[2] + r[12]*a.v[3],
-						r[1]*a.v[0] + r[5]*a.v[1] +  r[9]*a.v[2] + r[13]*a.v[3],
-						r[2]*a.v[0] + r[6]*a.v[1] + r[10]*a.v[2] + r[14]*a.v[3] );
-}
-
-template<class T> void Matrix4<T>::transfo(Vector3<T>& a) const
-{
-	a.set(	r[0]*a.v[0] + r[4]*a.v[1] +  r[8]*a.v[2] + r[12],
-			r[1]*a.v[0] + r[5]*a.v[1] +  r[9]*a.v[2] + r[13],
-			r[2]*a.v[0] + r[6]*a.v[1] + r[10]*a.v[2] + r[14]);
-}
-
-template<class T> Matrix4<T> Matrix4<T>::transpose() const
-{
-	return Matrix4<T>(	r[0], r[4], r[8],  r[12],
-						r[1], r[5], r[9],  r[13],
-						r[2], r[6], r[10], r[14],
-						r[3], r[7], r[11], r[15]);
-}
-
-template<class T> Matrix4<T> Matrix4<T>::operator*(const Matrix4<T>& a) const
-{
-#define MATMUL(R, C) (r[R] * a.r[C] + r[R+4] * a.r[C+1] + r[R+8] * a.r[C+2] + r[R+12] * a.r[C+3])
-	return Matrix4<T>(	MATMUL(0,0), MATMUL(1,0), MATMUL(2,0), MATMUL(3,0),
-						MATMUL(0,4), MATMUL(1,4), MATMUL(2,4), MATMUL(3,4),
-						MATMUL(0,8), MATMUL(1,8), MATMUL(2,8), MATMUL(3,8),
-						MATMUL(0,12), MATMUL(1,12), MATMUL(2,12), MATMUL(3,12) );
-#undef MATMUL
-}
-
-
-template<class T> Matrix4<T> Matrix4<T>::operator+(const Matrix4<T>& a) const
-{
-	return Matrix4<T>(	r[0]+a.r[0], r[1]+a.r[1], r[2]+a.r[2], r[3]+a.r[3],
-						r[4]+a.r[4], r[5]+a.r[5], r[6]+a.r[6], r[7]+a.r[7],
-						r[8]+a.r[8], r[9]+a.r[9], r[10]+a.r[10], r[11]+a.r[11],
-						r[12]+a.r[12], r[13]+a.r[13], r[14]+a.r[14], r[15]+a.r[15] );
-}
-
-template<class T> Matrix4<T> Matrix4<T>::operator-(const Matrix4<T>& a) const
-{
-	return Matrix4<T>(	r[0]-a.r[0], r[1]-a.r[1], r[2]-a.r[2], r[3]-a.r[3],
-						r[4]-a.r[4], r[5]-a.r[5], r[6]-a.r[6], r[7]-a.r[7],
-						r[8]-a.r[8], r[9]-a.r[9], r[10]-a.r[10], r[11]-a.r[11],
-						r[12]-a.r[12], r[13]-a.r[13], r[14]-a.r[14], r[15]-a.r[15] );
-}
-
-/*
- * Code ripped from the GLU library
- * Compute inverse of 4x4 transformation matrix.
- * Code contributed by Jacques Leroy jle@star.be
- * Return zero matrix on failure (singular matrix)
- */
-template<class T> Matrix4<T> Matrix4<T>::inverse() const
-{
-	const T * m = r;
-	T out[16];
-
-/* NB. OpenGL Matrices are COLUMN major. */
-#define SWAP_ROWS(a, b) { T *_tmp = a; (a)=(b); (b)=_tmp; }
-#define MAT(m,r,c) (m)[(c)*4+(r)]
-
-   T wtmp[4][8];
-   T m0, m1, m2, m3, s;
-   T *r0, *r1, *r2, *r3;
-
-   r0 = wtmp[0], r1 = wtmp[1], r2 = wtmp[2], r3 = wtmp[3];
-
-   r0[0] = MAT(m, 0, 0), r0[1] = MAT(m, 0, 1),
-	  r0[2] = MAT(m, 0, 2), r0[3] = MAT(m, 0, 3),
-	  r0[4] = 1.0, r0[5] = r0[6] = r0[7] = 0.0,
-	  r1[0] = MAT(m, 1, 0), r1[1] = MAT(m, 1, 1),
-	  r1[2] = MAT(m, 1, 2), r1[3] = MAT(m, 1, 3),
-	  r1[5] = 1.0, r1[4] = r1[6] = r1[7] = 0.0,
-	  r2[0] = MAT(m, 2, 0), r2[1] = MAT(m, 2, 1),
-	  r2[2] = MAT(m, 2, 2), r2[3] = MAT(m, 2, 3),
-	  r2[6] = 1.0, r2[4] = r2[5] = r2[7] = 0.0,
-	  r3[0] = MAT(m, 3, 0), r3[1] = MAT(m, 3, 1),
-	  r3[2] = MAT(m, 3, 2), r3[3] = MAT(m, 3, 3),
-	  r3[7] = 1.0, r3[4] = r3[5] = r3[6] = 0.0;
-
-   /* choose pivot - or die */
-   if (fabs(r3[0]) > fabs(r2[0]))
-	  SWAP_ROWS(r3, r2);
-   if (fabs(r2[0]) > fabs(r1[0]))
-	  SWAP_ROWS(r2, r1);
-   if (fabs(r1[0]) > fabs(r0[0]))
-	  SWAP_ROWS(r1, r0);
-   if (0.0 == r0[0])
-	  return Matrix4<T>();
-
-   /* eliminate first variable     */
-   m1 = r1[0] / r0[0];
-   m2 = r2[0] / r0[0];
-   m3 = r3[0] / r0[0];
-   s = r0[1];
-   r1[1] -= m1 * s;
-   r2[1] -= m2 * s;
-   r3[1] -= m3 * s;
-   s = r0[2];
-   r1[2] -= m1 * s;
-   r2[2] -= m2 * s;
-   r3[2] -= m3 * s;
-   s = r0[3];
-   r1[3] -= m1 * s;
-   r2[3] -= m2 * s;
-   r3[3] -= m3 * s;
-   s = r0[4];
-   if (s != 0.0) {
-	  r1[4] -= m1 * s;
-	  r2[4] -= m2 * s;
-	  r3[4] -= m3 * s;
-   }
-   s = r0[5];
-   if (s != 0.0) {
-	  r1[5] -= m1 * s;
-	  r2[5] -= m2 * s;
-	  r3[5] -= m3 * s;
-   }
-   s = r0[6];
-   if (s != 0.0) {
-	  r1[6] -= m1 * s;
-	  r2[6] -= m2 * s;
-	  r3[6] -= m3 * s;
-   }
-   s = r0[7];
-   if (s != 0.0) {
-	  r1[7] -= m1 * s;
-	  r2[7] -= m2 * s;
-	  r3[7] -= m3 * s;
-   }
-
-   /* choose pivot - or die */
-   if (fabs(r3[1]) > fabs(r2[1]))
-	  SWAP_ROWS(r3, r2);
-   if (fabs(r2[1]) > fabs(r1[1]))
-	  SWAP_ROWS(r2, r1);
-   if (0.0 == r1[1])
-	  return Matrix4<T>();
-
-   /* eliminate second variable */
-   m2 = r2[1] / r1[1];
-   m3 = r3[1] / r1[1];
-   r2[2] -= m2 * r1[2];
-   r3[2] -= m3 * r1[2];
-   r2[3] -= m2 * r1[3];
-   r3[3] -= m3 * r1[3];
-   s = r1[4];
-   if (0.0 != s) {
-	  r2[4] -= m2 * s;
-	  r3[4] -= m3 * s;
-   }
-   s = r1[5];
-   if (0.0 != s) {
-	  r2[5] -= m2 * s;
-	  r3[5] -= m3 * s;
-   }
-   s = r1[6];
-   if (0.0 != s) {
-	  r2[6] -= m2 * s;
-	  r3[6] -= m3 * s;
-   }
-   s = r1[7];
-   if (0.0 != s) {
-	  r2[7] -= m2 * s;
-	  r3[7] -= m3 * s;
-   }
-
-   /* choose pivot - or die */
-   if (fabs(r3[2]) > fabs(r2[2]))
-	  SWAP_ROWS(r3, r2);
-   if (0.0 == r2[2])
-	  return Matrix4<T>();
-
-   /* eliminate third variable */
-   m3 = r3[2] / r2[2];
-   r3[3] -= m3 * r2[3], r3[4] -= m3 * r2[4],
-	  r3[5] -= m3 * r2[5], r3[6] -= m3 * r2[6], r3[7] -= m3 * r2[7];
-
-   /* last check */
-   if (0.0 == r3[3])
-	  return Matrix4<T>();
-
-   s = 1.0 / r3[3];		/* now back substitute row 3 */
-   r3[4] *= s;
-   r3[5] *= s;
-   r3[6] *= s;
-   r3[7] *= s;
-
-   m2 = r2[3];			/* now back substitute row 2 */
-   s = 1.0 / r2[2];
-   r2[4] = s * (r2[4] - r3[4] * m2), r2[5] = s * (r2[5] - r3[5] * m2),
-	  r2[6] = s * (r2[6] - r3[6] * m2), r2[7] = s * (r2[7] - r3[7] * m2);
-   m1 = r1[3];
-   r1[4] -= r3[4] * m1, r1[5] -= r3[5] * m1,
-	  r1[6] -= r3[6] * m1, r1[7] -= r3[7] * m1;
-   m0 = r0[3];
-   r0[4] -= r3[4] * m0, r0[5] -= r3[5] * m0,
-	  r0[6] -= r3[6] * m0, r0[7] -= r3[7] * m0;
-
-   m1 = r1[2];			/* now back substitute row 1 */
-   s = 1.0 / r1[1];
-   r1[4] = s * (r1[4] - r2[4] * m1), r1[5] = s * (r1[5] - r2[5] * m1),
-	  r1[6] = s * (r1[6] - r2[6] * m1), r1[7] = s * (r1[7] - r2[7] * m1);
-   m0 = r0[2];
-   r0[4] -= r2[4] * m0, r0[5] -= r2[5] * m0,
-	  r0[6] -= r2[6] * m0, r0[7] -= r2[7] * m0;
-
-   m0 = r0[1];			/* now back substitute row 0 */
-   s = 1.0 / r0[0];
-   r0[4] = s * (r0[4] - r1[4] * m0), r0[5] = s * (r0[5] - r1[5] * m0),
-	  r0[6] = s * (r0[6] - r1[6] * m0), r0[7] = s * (r0[7] - r1[7] * m0);
-
-   MAT(out, 0, 0) = r0[4];
-   MAT(out, 0, 1) = r0[5], MAT(out, 0, 2) = r0[6];
-   MAT(out, 0, 3) = r0[7], MAT(out, 1, 0) = r1[4];
-   MAT(out, 1, 1) = r1[5], MAT(out, 1, 2) = r1[6];
-   MAT(out, 1, 3) = r1[7], MAT(out, 2, 0) = r2[4];
-   MAT(out, 2, 1) = r2[5], MAT(out, 2, 2) = r2[6];
-   MAT(out, 2, 3) = r2[7], MAT(out, 3, 0) = r3[4];
-   MAT(out, 3, 1) = r3[5], MAT(out, 3, 2) = r3[6];
-   MAT(out, 3, 3) = r3[7];
-
-   return Matrix4<T>(out);
-
-#undef MAT
-#undef SWAP_ROWS
-}
-
-<<<<<<< HEAD
-template<class T> Matrix3<T> Matrix4<T>::upper3x3() const
-{
-    return Matrix3<T>(r[0], r[4], r[8],
-                      r[1], r[5], r[9],
-                      r[2], r[6], r[10]);
-=======
-template<class T> Vector4<T> Matrix4<T>::getRow(const int row) const
-{
-	return Vector4<T>(r[0 + row], r[4 + row], r[8 + row], r[12 + row]);
-}
-
-template<class T> Vector4<T> Matrix4<T>::getColumn(const int column) const
-{
-	return Vector4<T>(r[0 + column * 4], r[1 + column * 4], r[2 + column * 4], r[3 + column * 4]);
->>>>>>> 0ff95add
-}
-
-template<class T> void Matrix4<T>::print(void) const
-{
-	printf("[%5.2lf %5.2lf %5.2lf %17.12le]\n"
-		   "[%5.2lf %5.2lf %5.2lf %17.12le]\n"
-		   "[%5.2lf %5.2lf %5.2lf %17.12le]\n"
-		   "[%5.2lf %5.2lf %5.2lf %17.12le]\n\n",
-	r[0],r[4],r[8],r[12],
-	r[1],r[5],r[9],r[13],
-	r[2],r[6],r[10],r[14],
-	r[3],r[7],r[11],r[15]);
-}
-
-
-template<class T> inline
-T operator*(const Vector2<T>&a,const Vector2<T>&b) {
-  return a.v[0] * b.v[0] + a.v[1] * b.v[1];
-}
-
-template<class T> inline
-T operator*(const Vector3<T>&a,const Vector3<T>&b) {
-  return a.v[0] * b.v[0] + a.v[1] * b.v[1] + a.v[2] * b.v[2];
-}
-
-template<class T> inline
-T operator*(const Vector4<T>&a,const Vector4<T>&b) {
-  return a.v[0]*b.v[0] + a.v[1]*b.v[1] + a.v[2]*b.v[2] + a.v[3]*b.v[3];
-}
-
-template<class T> inline
-Vector2<T> operator*(T s,const Vector2<T>&v) {
-  return Vector2<T>(s*v[0],s*v[1]);
-}
-
-template<class T> inline
-Vector3<T> operator*(T s,const Vector3<T>&v) {
-  return Vector3<T>(s*v[0],s*v[1],s*v[2]);
-}
-
-template<class T> inline
-Vector4<T> operator*(T s,const Vector4<T>&v) {
-  return Vector4<T>(s*v[0],s*v[1],s*v[2],s*v[3]);
-}
-
-Q_DECLARE_TYPEINFO(Vec2d, Q_PRIMITIVE_TYPE);
-Q_DECLARE_TYPEINFO(Vec2f, Q_PRIMITIVE_TYPE);
-Q_DECLARE_TYPEINFO(Vec2i, Q_PRIMITIVE_TYPE);
-Q_DECLARE_TYPEINFO(Vec3d, Q_PRIMITIVE_TYPE);
-Q_DECLARE_TYPEINFO(Vec3f, Q_PRIMITIVE_TYPE);
-Q_DECLARE_TYPEINFO(Vec4d, Q_PRIMITIVE_TYPE);
-Q_DECLARE_TYPEINFO(Vec4f, Q_PRIMITIVE_TYPE);
-Q_DECLARE_TYPEINFO(Vec4i, Q_PRIMITIVE_TYPE);
-Q_DECLARE_TYPEINFO(Mat4d, Q_PRIMITIVE_TYPE);
-Q_DECLARE_TYPEINFO(Mat4f, Q_PRIMITIVE_TYPE);
-Q_DECLARE_TYPEINFO(Mat3d, Q_PRIMITIVE_TYPE);
-Q_DECLARE_TYPEINFO(Mat3f, Q_PRIMITIVE_TYPE);
-
-#endif // _VECMATH_H_+/*
+ *
+ * Copyright (C) 2003 Fabien Chereau
+ *
+ * This program is free software; you can redistribute it and/or
+ * modify it under the terms of the GNU General Public License
+ * as published by the Free Software Foundation; either version 2
+ * of the License, or (at your option) any later version.
+ *
+ * This program is distributed in the hope that it will be useful,
+ * but WITHOUT ANY WARRANTY; without even the implied warranty of
+ * MERCHANTABILITY or FITNESS FOR A PARTICULAR PURPOSE.  See the
+ * GNU General Public License for more details.
+ *
+ * You should have received a copy of the GNU General Public License
+ * along with this program; if not, write to the Free Software
+ * Foundation, Inc., 51 Franklin Street, Suite 500, Boston, MA  02110-1335, USA.
+ */
+
+// Template vector and matrix library.
+// Use OpenGL compatible ordering ie. you can pass a matrix or vector to
+// openGL functions without changes in the ordering
+
+#ifndef _VECMATH_H_
+#define _VECMATH_H_
+
+#include "config.h"
+
+#include <cmath>
+#include <QString>
+
+template<class T> class Vector2;
+template<class T> class Vector3;
+template<class T> class Vector4;
+template<class T> class Matrix4;
+template<class T> class Matrix3;
+
+typedef Vector2<double>	Vec2d;
+typedef Vector2<float>	Vec2f;
+typedef Vector2<int>	Vec2i;
+
+//! @typedef Vec3d
+//! A 3d vector of doubles compatible with openGL.
+typedef Vector3<double>	Vec3d;
+
+//! @typedef Vec3f
+//! A 3d vector of floats compatible with openGL.
+typedef Vector3<float>	Vec3f;
+
+//! @typedef Vec4d
+//! A 4d vector of doubles compatible with openGL.
+typedef Vector4<double>	Vec4d;
+
+//! @typedef Vec4f
+//! A 4d vector of floats compatible with openGL.
+typedef Vector4<float>	Vec4f;
+
+//! @typedef Vec4i
+//! A 4d vector of ints compatible with openGL.
+typedef Vector4<int>	Vec4i;
+
+//! @typedef Mat4d
+//! A 4x4 matrix of doubles compatible with openGL.
+typedef Matrix4<double>	Mat4d;
+
+//! @typedef Mat4f
+//! A 4x4 matrix of floats compatible with openGL.
+typedef Matrix4<float>	Mat4f;
+
+//! @typedef Mat3d
+//! A 3x3 matrix of doubles compatible with openGL.
+typedef Matrix3<double> Mat3d;
+
+//! @typedef Mat3f
+//! A 3x3 matrix of floats compatible with openGL.
+typedef Matrix3<float> Mat3f;
+
+
+//! @class Vector2
+//! A templatized 2d vector compatible with openGL.
+//! Use Vec2d or Vec2f typdef for vectors of double and float respectively.
+template<class T> class Vector2
+{
+public:
+	inline Vector2();
+    inline Vector2(T);
+	inline Vector2(T, T);
+
+	inline Vector2& operator=(const T*);
+	inline void set(T, T);
+
+	inline bool operator==(const Vector2<T>&) const;
+	inline bool operator!=(const Vector2<T>&) const;
+
+	inline const T& operator[](int x) const;
+	inline T& operator[](int);
+	inline operator const T*() const;
+	inline operator T*();
+
+	inline void operator+=(const Vector2<T>&);
+	inline void operator-=(const Vector2<T>&);
+	inline void operator*=(T);
+	inline void operator/=(T);
+
+	inline Vector2 operator-(const Vector2<T>&) const;
+	inline Vector2 operator+(const Vector2<T>&) const;
+
+	inline Vector2 operator-() const;
+	inline Vector2 operator+() const;
+
+	inline Vector2 operator*(T) const;
+	inline Vector2 operator/(T) const;
+
+
+	inline T dot(const Vector2<T>&) const;
+
+	inline T length() const;
+	inline T lengthSquared() const;
+	inline void normalize();
+
+	T v[2];
+};
+
+
+//! @class Vector3
+//! A templatized 3d vector compatible with openGL.
+//! Use Vec3d or Vec3f typdef for vectors of double and float respectively.
+template<class T> class Vector3
+{
+public:
+	inline Vector3();
+	//inline Vector3(const Vector3&);
+	//template <class T2> inline Vector3(const Vector3<T2>&);
+	inline Vector3(T, T, T);
+	inline Vector3(T);
+
+	//inline Vector3& operator=(const Vector3&);
+	inline Vector3& operator=(const T*);
+	//template <class T2> inline Vector3& operator=(const Vector3<T2>&);
+	inline void set(T, T, T);
+
+	inline bool operator==(const Vector3<T>&) const;
+	inline bool operator!=(const Vector3<T>&) const;
+
+	inline T& operator[](int);
+	inline const T& operator[](int) const;
+	inline operator const T*() const;
+	inline operator T*();
+	inline const T* data() const {return v;}
+	inline T* data() {return v;}
+
+	inline void operator+=(const Vector3<T>&);
+	inline void operator-=(const Vector3<T>&);
+	inline void operator*=(T);
+	inline void operator/=(T);
+
+	inline Vector3 operator-(const Vector3<T>&) const;
+	inline Vector3 operator+(const Vector3<T>&) const;
+
+	inline Vector3 operator-() const;
+	inline Vector3 operator+() const;
+
+	inline Vector3 operator*(T) const;
+	inline Vector3 operator/(T) const;
+
+
+	inline T dot(const Vector3<T>&) const;
+	inline Vector3 operator^(const Vector3<T>&) const;
+
+	// Return latitude in rad
+	inline T latitude() const;
+	// Return longitude in rad
+	inline T longitude() const;
+
+	// Distance in radian between two
+	inline T angle(const Vector3<T>&) const;
+	inline T angleNormalized(const Vector3<T>&) const;
+
+	inline T length() const;
+	inline T lengthSquared() const;
+	inline void normalize();
+
+	inline void transfo4d(const Mat4d&);
+	inline void transfo4d(const Mat4f&);
+	T v[3];		// The 3 values
+
+	QString toString() const {return QString("[%1, %2, %3]").arg(v[0]).arg(v[1]).arg(v[2]);}
+	QString toStringLonLat() const {return QString("[") + QString::number(longitude()*180./M_PI, 'g', 12) + "," + QString::number(latitude()*180./M_PI, 'g', 12)+"]";}
+};
+
+
+//! @class Vector4
+//! A templatized 4d vector compatible with openGL.
+//! Use Vec4d or Vec4f typdef for vectors of double and float respectively.
+template<class T> class Vector4
+{
+public:
+	inline Vector4();
+	inline Vector4(const Vector3<T>&);
+	inline Vector4(T, T, T);
+	inline Vector4(T, T, T, T);
+
+	inline Vector4& operator=(const Vector3<T>&);
+	inline Vector4& operator=(const T*);
+	inline void set(T, T, T, T);
+
+	inline bool operator==(const Vector4<T>&) const;
+	inline bool operator!=(const Vector4<T>&) const;
+
+	inline T& operator[](int);
+	inline const T& operator[](int) const;
+	inline operator T*();
+	inline operator const T*() const;
+
+	inline void operator+=(const Vector4<T>&);
+	inline void operator-=(const Vector4<T>&);
+	inline void operator*=(T);
+	inline void operator/=(T);
+
+	inline Vector4 operator-(const Vector4<T>&) const;
+	inline Vector4 operator+(const Vector4<T>&) const;
+
+	inline Vector4 operator-() const;
+	inline Vector4 operator+() const;
+
+	inline Vector4 operator*(T) const;
+	inline Vector4 operator/(T) const;
+
+
+	inline T dot(const Vector4<T>&) const;
+
+	inline T length() const;
+	inline T lengthSquared() const;
+	inline void normalize();
+
+	inline void transfo4d(const Mat4d&);
+
+	T v[4];		// The 4 values
+};
+
+//! @class Matrix3
+//! A templatized column-major 3x3 matrix compatible with openGL (mostly for NormalMatrix calculation).
+//! Use Mat3d or Mat3f typedef for matrices of doubles and floats respectively.
+template<class T> class Matrix3
+{
+ public:
+    Matrix3();
+    Matrix3(T,T,T,T,T,T,T,T,T);
+    Matrix3(const T*);
+    Matrix3(const Vector3<T>&, const Vector3<T>&, const Vector3<T>&);
+
+    inline Matrix3& operator=(const T*);
+    inline void set(T,T,T,T,T,T,T,T,T);
+
+    inline T& operator[](int);
+    inline operator T*();
+    inline operator const T*() const;
+
+    inline Matrix3 operator-(const Matrix3<T>&) const;
+    inline Matrix3 operator+(const Matrix3<T>&) const;
+    inline Matrix3 operator*(const Matrix3<T>&) const;
+
+    inline Vector3<T> operator*(const Vector3<T>&) const;
+
+    static Matrix3<T> identity();
+
+    Matrix3<T> transpose() const;
+    Matrix3<T> inverse() const;
+
+    inline void print(void) const;
+
+    T r[9];
+};
+
+//! @class Matrix4
+//! A templatized column-major 4x4 matrix compatible with openGL.
+//! Use Mat4d or Mat4f typdef for matrices of doubles and floats respectively.
+template<class T> class Matrix4
+{
+ public:
+	Matrix4();
+	Matrix4(T,T,T,T,T,T,T,T,T,T,T,T,T,T,T,T);
+	Matrix4(const T*);
+	Matrix4(const Vector4<T>&, const Vector4<T>&,
+			const Vector4<T>&, const Vector4<T>&);
+
+	inline Matrix4& operator=(const T*);
+	inline void set(T,T,T,T,T,T,T,T,T,T,T,T,T,T,T,T);
+
+	inline T& operator[](int);
+	inline operator T*();
+	inline operator const T*() const;
+
+	inline Matrix4 operator-(const Matrix4<T>&) const;
+	inline Matrix4 operator+(const Matrix4<T>&) const;
+	inline Matrix4 operator*(const Matrix4<T>&) const;
+
+	inline Vector3<T> operator*(const Vector3<T>&) const;
+	inline Vector3<T> multiplyWithoutTranslation(const Vector3<T>& a) const;
+	inline Vector4<T> operator*(const Vector4<T>&) const;
+
+	inline void transfo(Vector3<T>&) const;
+
+	static Matrix4<T> identity();
+	static Matrix4<T> translation(const Vector3<T>&);
+
+	//    static Matrix4<T> rotation(const Vector3<T>&);
+	static Matrix4<T> rotation(const Vector3<T>&, T);
+	static Matrix4<T> xrotation(T);
+	static Matrix4<T> yrotation(T);
+	static Matrix4<T> zrotation(T);
+	static Matrix4<T> scaling(const Vector3<T>&);
+	static Matrix4<T> scaling(T);
+
+	Matrix4<T> transpose() const;
+	Matrix4<T> inverse() const;
+
+    //Returns the upper 3x3 Matrix of the current 4x4 Matrix
+    Matrix3<T> upper3x3() const;
+
+	inline Vector4<T> getRow(const int row) const;
+	inline Vector4<T> getColumn(const int column) const;
+
+	inline void print(void) const;
+
+	T r[16];
+};
+
+//! Serialization routines.
+template<class T> QDataStream& operator<<(QDataStream& out, const Vector2<T>& v) {out << v[0] << v[1]; return out;}
+template<class T> QDataStream& operator<<(QDataStream& out, const Vector3<T>& v) {out << v[0] << v[1] << v[2]; return out;}
+template<class T> QDataStream& operator<<(QDataStream& out, const Vector4<T>& v) {out << v[0] << v[1] << v[2] << v[3]; return out;}
+template<class T> QDataStream& operator<<(QDataStream& out, const Matrix4<T>& m) {out << m[0] << m[1] << m[2] << m[3] << m[4] << m[5] << m[6] << m[7] << m[8] << m[9] << m[10] << m[11] << m[12] << m[13] << m[14] << m[15]; return out;}
+template<class T> QDataStream& operator<<(QDataStream& out, const Matrix3<T>& m) {out << m[0] << m[1] << m[2] << m[3] << m[4] << m[5] << m[6] << m[7] << m[8]; return out;}
+
+template<class T> QDataStream& operator>>(QDataStream& in, Vector2<T>& v) {in >> v[0] >> v[1]; return in;}
+template<class T> QDataStream& operator>>(QDataStream& in, Vector3<T>& v) {in >> v[0] >> v[1] >> v[2]; return in;}
+template<class T> QDataStream& operator>>(QDataStream& in, Vector4<T>& v) {in >> v[0] >> v[1] >> v[2] >> v[3]; return in;}
+template<class T> QDataStream& operator>>(QDataStream& in, Matrix4<T>& m) {in >> m[0] >> m[1] >> m[2] >> m[3] >> m[4] >> m[5] >> m[6] >> m[7] >> m[8] >> m[9] >> m[10] >> m[11] >> m[12] >> m[13] >> m[14] >> m[15]; return in;}
+template<class T> QDataStream& operator>>(QDataStream& in, Matrix3<T>& m) {in >> m[0] >> m[1] >> m[2] >> m[3] >> m[4] >> m[5] >> m[6] >> m[7] >> m[8]; return in;}
+
+////////////////////////// Vector2 class methods ///////////////////////////////
+
+template<class T> Vector2<T>::Vector2() {}
+
+template<class T> Vector2<T>::Vector2(T x)
+{
+        v[0]=x; v[1]=x;
+}
+
+template<class T> Vector2<T>::Vector2(T x, T y)
+{
+	v[0]=x; v[1]=y;
+}
+
+
+template<class T> Vector2<T>& Vector2<T>::operator=(const T* a)
+{
+	v[0]=a[0]; v[1]=a[1];
+	return *this;
+}
+
+template<class T> void Vector2<T>::set(T x, T y)
+{
+	v[0]=x; v[1]=y;
+}
+
+
+template<class T> bool Vector2<T>::operator==(const Vector2<T>& a) const
+{
+	return (v[0] == a.v[0] && v[1] == a.v[1]);
+}
+
+template<class T> bool Vector2<T>::operator!=(const Vector2<T>& a) const
+{
+	return (v[0] != a.v[0] || v[1] != a.v[1]);
+}
+
+template<class T> const T& Vector2<T>::operator[](int x) const
+{
+	return v[x];
+}
+
+template<class T> T& Vector2<T>::operator[](int x)
+{
+	return v[x];
+}
+
+template<class T> Vector2<T>::operator const T*() const
+{
+	return v;
+}
+
+template<class T> Vector2<T>::operator T*()
+{
+	return v;
+}
+
+
+template<class T> void Vector2<T>::operator+=(const Vector2<T>& a)
+{
+	v[0] += a.v[0]; v[1] += a.v[1];
+}
+
+template<class T> void Vector2<T>::operator-=(const Vector2<T>& a)
+{
+	v[0] -= a.v[0]; v[1] -= a.v[1];
+}
+
+template<class T> void Vector2<T>::operator*=(T s)
+{
+	v[0] *= s; v[1] *= s;
+}
+
+template<class T> void Vector2<T>::operator/=(T s)
+{
+	v[0] /= s; v[1] /= s;
+}
+
+template<class T> Vector2<T> Vector2<T>::operator-() const
+{
+	return Vector2<T>(-v[0], -v[1]);
+}
+
+template<class T> Vector2<T> Vector2<T>::operator+() const
+{
+	return *this;
+}
+
+template<class T> Vector2<T> Vector2<T>::operator+(const Vector2<T>& b) const
+{
+	return Vector2<T>(v[0] + b.v[0], v[1] + b.v[1]);
+}
+
+template<class T> Vector2<T> Vector2<T>::operator-(const Vector2<T>& b) const
+{
+	return Vector2<T>(v[0] - b.v[0], v[1] - b.v[1]);
+}
+
+template<class T> Vector2<T> Vector2<T>::operator*(T s) const
+{
+	return Vector2<T>(s * v[0], s * v[1]);
+}
+
+template<class T> Vector2<T> Vector2<T>::operator/(T s) const
+{
+	return Vector2<T>(v[0]/s, v[1]/s);
+}
+
+
+template<class T> T Vector2<T>::dot(const Vector2<T>& b) const
+{
+	return v[0] * b.v[0] + v[1] * b.v[1];
+}
+
+
+template<class T> T Vector2<T>::length() const
+{
+	return (T) std::sqrt(v[0] * v[0] + v[1] * v[1]);
+}
+
+template<class T> T Vector2<T>::lengthSquared() const
+{
+	return v[0] * v[0] + v[1] * v[1];
+}
+
+template<class T> void Vector2<T>::normalize()
+{
+	T s = (T) 1 / std::sqrt(v[0] * v[0] + v[1] * v[1]);
+	v[0] *= s;
+	v[1] *= s;
+}
+
+// template<class T>
+// std::ostream& operator<<(std::ostream &o,const Vector2<T> &v) {
+//   return o << '[' << v[0] << ',' << v[1] << ']';
+// }
+
+////////////////////////// Vector3 class methods ///////////////////////////////
+
+template<class T> Vector3<T>::Vector3() {}
+
+//template<class T> Vector3<T>::Vector3(const Vector3& a)
+//{
+//	v[0]=a.v[0]; v[1]=a.v[1]; v[2]=a.v[2];
+//}
+
+//template<class T> template<class T2> Vector3<T>::Vector3(const Vector3<T2>& a)
+//{
+//	v[0]=a.v[0]; v[1]=a.v[1]; v[2]=a.v[2];
+//}
+
+template<class T> Vector3<T>::Vector3(T x)
+{
+	v[0]=x; v[1]=x; v[2]=x;
+}
+
+template<class T> Vector3<T>::Vector3(T x, T y, T z)
+{
+	v[0]=x; v[1]=y; v[2]=z;
+}
+
+//template<class T> Vector3<T>& Vector3<T>::operator=(const Vector3& a)
+//{
+//	v[0]=a.v[0]; v[1]=a.v[1]; v[2]=a.v[2];
+//	return *this;
+//}
+
+//template<class T> template <class T2> Vector3<T>& Vector3<T>::operator=(const Vector3<T2>& a)
+//{
+//	v[0]=a.v[0]; v[1]=a.v[1]; v[2]=a.v[2];
+//	return *this;
+//}
+
+template<class T> Vector3<T>& Vector3<T>::operator=(const T* a)
+{
+	v[0]=a[0]; v[1]=a[1]; v[2]=a[2];
+	return *this;
+}
+
+template<class T> void Vector3<T>::set(T x, T y, T z)
+{
+	v[0]=x; v[1]=y; v[2]=z;
+}
+
+
+template<class T> bool Vector3<T>::operator==(const Vector3<T>& a) const
+{
+	return (v[0] == a.v[0] && v[1] == a.v[1] && v[2] == a.v[2]);
+}
+
+template<class T> bool Vector3<T>::operator!=(const Vector3<T>& a) const
+{
+	return (v[0] != a.v[0] || v[1] != a.v[1] || v[2] != a.v[2]);
+}
+
+
+template<class T> T& Vector3<T>::operator[](int x)
+{
+	return v[x];
+}
+
+template<class T> const T& Vector3<T>::operator[](int x) const
+{
+	return v[x];
+}
+
+template<class T> Vector3<T>::operator const T*() const
+{
+	return v;
+}
+
+template<class T> Vector3<T>::operator T*()
+{
+	return v;
+}
+
+template<class T> void Vector3<T>::operator+=(const Vector3<T>& a)
+{
+	v[0] += a.v[0]; v[1] += a.v[1]; v[2] += a.v[2];
+}
+
+template<class T> void Vector3<T>::operator-=(const Vector3<T>& a)
+{
+	v[0] -= a.v[0]; v[1] -= a.v[1]; v[2] -= a.v[2];
+}
+
+template<class T> void Vector3<T>::operator*=(T s)
+{
+	v[0] *= s; v[1] *= s; v[2] *= s;
+}
+
+template<class T> void Vector3<T>::operator/=(T s)
+{
+	v[0] /= s; v[1] /= s; v[2] /= s;
+}
+
+template<class T> Vector3<T> Vector3<T>::operator-() const
+{
+	return Vector3<T>(-v[0], -v[1], -v[2]);
+}
+
+template<class T> Vector3<T> Vector3<T>::operator+() const
+{
+	return *this;
+}
+
+template<class T> Vector3<T> Vector3<T>::operator+(const Vector3<T>& b) const
+{
+	return Vector3<T>(v[0] + b.v[0], v[1] + b.v[1], v[2] + b.v[2]);
+}
+
+template<class T> Vector3<T> Vector3<T>::operator-(const Vector3<T>& b) const
+{
+	return Vector3<T>(v[0] - b.v[0], v[1] - b.v[1], v[2] - b.v[2]);
+}
+
+template<class T> Vector3<T> Vector3<T>::operator*(T s) const
+{
+	return Vector3<T>(s * v[0], s * v[1], s * v[2]);
+}
+
+template<class T> Vector3<T> Vector3<T>::operator/(T s) const
+{
+	return Vector3<T>(v[0]/s, v[1]/s, v[2]/s);
+}
+
+
+template<class T> T Vector3<T>::dot(const Vector3<T>& b) const
+{
+	return v[0] * b.v[0] + v[1] * b.v[1] + v[2] * b.v[2];
+}
+
+
+// cross product
+template<class T> Vector3<T> Vector3<T>::operator^(const Vector3<T>& b) const
+{
+	return Vector3<T>(v[1] * b.v[2] - v[2] * b.v[1],
+					  v[2] * b.v[0] - v[0] * b.v[2],
+					  v[0] * b.v[1] - v[1] * b.v[0]);
+}
+
+// Angle in radian between two vectors
+template<class T> T Vector3<T>::angle(const Vector3<T>& b) const
+{
+	const T cosAngle = dot(b)/sqrt(lengthSquared()*b.lengthSquared());
+	return cosAngle>=1 ? 0 : (cosAngle<=-1 ? M_PI : std::acos(cosAngle));
+}
+
+// Angle in radian between two normalized vectors
+template<class T> T Vector3<T>::angleNormalized(const Vector3<T>& b) const
+{
+	const T cosAngle = dot(b);
+	return cosAngle>=1 ? 0 : (cosAngle<=-1 ? M_PI : std::acos(cosAngle));
+}
+
+template<class T> T Vector3<T>::length() const
+{
+	return (T) sqrt(v[0] * v[0] + v[1] * v[1] + v[2] * v[2]);
+}
+
+template<class T> T Vector3<T>::lengthSquared() const
+{
+	return v[0] * v[0] + v[1] * v[1] + v[2] * v[2];
+}
+
+template<class T> void Vector3<T>::normalize()
+{
+	T s = (T) (1. / std::sqrt(v[0] * v[0] + v[1] * v[1] + v[2] * v[2]));
+	v[0] *= s;
+	v[1] *= s;
+	v[2] *= s;
+}
+
+template<class T> void Vector3<T>::transfo4d(const Mat4d& m)
+{
+	const T v0 = v[0];
+	const T v1 = v[1];
+	v[0]=m.r[0]*v0 + m.r[4]*v1 + m.r[8]*v[2] + m.r[12];
+	v[1]=m.r[1]*v0 + m.r[5]*v1 +  m.r[9]*v[2] + m.r[13];
+	v[2]=m.r[2]*v0 + m.r[6]*v1 + m.r[10]*v[2] + m.r[14];
+}
+
+template<class T> void Vector3<T>::transfo4d(const Mat4f& m)
+{
+	const T v0 = v[0];
+	const T v1 = v[1];
+	v[0]=m.r[0]*v0 + m.r[4]*v1 + m.r[8]*v[2] + m.r[12];
+	v[1]=m.r[1]*v0 + m.r[5]*v1 +  m.r[9]*v[2] + m.r[13];
+	v[2]=m.r[2]*v0 + m.r[6]*v1 + m.r[10]*v[2] + m.r[14];
+}
+
+// Return latitude in rad
+template<class T> T Vector3<T>::latitude() const
+{
+	return std::asin(v[2]/length());
+}
+
+// Return longitude in rad
+template<class T> T Vector3<T>::longitude() const
+{
+	return std::atan2(v[1],v[0]);
+}
+
+
+////////////////////////// Vector4 class methods ///////////////////////////////
+
+template<class T> Vector4<T>::Vector4() {}
+
+template<class T> Vector4<T>::Vector4(const Vector3<T>& a)
+{
+	v[0]=a.v[0]; v[1]=a.v[1]; v[2]=a.v[2]; v[3]=1;
+}
+
+template<class T> Vector4<T>::Vector4(T x, T y, T z)
+{
+	v[0]=x; v[1]=y; v[2]=z; v[3]=1;
+}
+
+template<class T> Vector4<T>::Vector4(T x, T y, T z, T a)
+{
+	v[0]=x; v[1]=y; v[2]=z; v[3]=a;
+}
+
+template<class T> Vector4<T>& Vector4<T>::operator=(const Vector3<T>& a)
+{
+	v[0]=a.v[0]; v[1]=a.v[1]; v[2]=a.v[2]; v[3]=1;
+	return *this;
+}
+
+template<class T> Vector4<T>& Vector4<T>::operator=(const T* a)
+{
+	v[0]=a[0]; v[1]=a[1]; v[2]=a[2]; v[3]=a[3];
+	return *this;
+}
+
+template<class T> void Vector4<T>::set(T x, T y, T z, T a)
+{
+	v[0]=x; v[1]=y; v[2]=z; v[3]=a;
+}
+
+template<class T> bool Vector4<T>::operator==(const Vector4<T>& a) const
+{
+	return (v[0] == a.v[0] && v[1] == a.v[1] && v[2] == a.v[2] && v[3] == a.v[3]);
+}
+
+template<class T> bool Vector4<T>::operator!=(const Vector4<T>& a) const
+{
+	return (v[0] != a.v[0] || v[1] != a.v[1] || v[2] != a.v[2] || v[3] != a.v[3]);
+}
+
+template<class T> T& Vector4<T>::operator[](int x)
+{
+	return v[x];
+}
+
+template<class T> const T& Vector4<T>::operator[](int x) const
+{
+	return v[x];
+}
+
+template<class T> Vector4<T>::operator T*()
+{
+	return v;
+}
+
+template<class T> Vector4<T>::operator const T*() const
+{
+	return v;
+}
+
+template<class T> void Vector4<T>::operator+=(const Vector4<T>& a)
+{
+	v[0] += a.v[0]; v[1] += a.v[1]; v[2] += a.v[2]; v[3] += a.v[3];
+}
+
+template<class T> void Vector4<T>::operator-=(const Vector4<T>& a)
+{
+	v[0] -= a.v[0]; v[1] -= a.v[1]; v[2] -= a.v[2]; v[3] -= a.v[3];
+}
+
+template<class T> void Vector4<T>::operator*=(T s)
+{
+	v[0] *= s; v[1] *= s; v[2] *= s; v[3] *= s;
+}
+
+template<class T> void Vector4<T>::operator/=(T s)
+{
+	v[0] /= s; v[1] /= s; v[2] /= s; v[3] /= s;
+}
+
+template<class T> Vector4<T> Vector4<T>::operator-() const
+{
+	return Vector4<T>(-v[0], -v[1], -v[2], -v[3]);
+}
+
+template<class T> Vector4<T> Vector4<T>::operator+() const
+{
+	return *this;
+}
+
+template<class T> Vector4<T> Vector4<T>::operator+(const Vector4<T>& b) const
+{
+	return Vector4<T>(v[0] + b.v[0], v[1] + b.v[1], v[2] + b.v[2], v[3] + b.v[3]);
+}
+
+template<class T> Vector4<T> Vector4<T>::operator-(const Vector4<T>& b) const
+{
+	return Vector4<T>(v[0] - b.v[0], v[1] - b.v[1], v[2] - b.v[2], v[3] - b.v[3]);
+}
+
+template<class T> Vector4<T> Vector4<T>::operator*(T s) const
+{
+	return Vector4<T>(s * v[0], s * v[1], s * v[2], s * v[3]);
+}
+
+template<class T> Vector4<T> Vector4<T>::operator/(T s) const
+{
+	return Vector4<T>(v[0]/s, v[1]/s, v[2]/s, v[3]/s);
+}
+
+template<class T> T Vector4<T>::dot(const Vector4<T>& b) const
+{
+	return v[0] * b.v[0] + v[1] * b.v[1] + v[2] * b.v[2] + v[3] * b.v[3];
+}
+
+template<class T> T Vector4<T>::length() const
+{
+	return (T) sqrt(v[0] * v[0] + v[1] * v[1] + v[2] * v[2] + v[3] * v[3]);
+}
+
+template<class T> T Vector4<T>::lengthSquared() const
+{
+	return v[0] * v[0] + v[1] * v[1] + v[2] * v[2] + v[3] * v[3];
+}
+
+template<class T> void Vector4<T>::normalize()
+{
+	T s = (T) (1. / sqrt(v[0] * v[0] + v[1] * v[1] + v[2] * v[2] + v[3] * v[3]));
+	v[0] *= s;
+	v[1] *= s;
+	v[2] *= s;
+	v[3] *= s;
+}
+
+template<class T> void Vector4<T>::transfo4d(const Mat4d& m)
+{
+	(*this)=m*(*this);
+}
+/*
+template<class T>
+std::ostream& operator<<(std::ostream &o,const Vector4<T> &v) {
+  return o << '[' << v[0] << ',' << v[1] << ',' << v[2] << ',' << v[3] << ']';
+}*/
+
+
+////////////////////////// Matrix3 class methods ///////////////////////////////
+
+template<class T> Matrix3<T>::Matrix3() {}
+
+template<class T> Matrix3<T>::Matrix3(const T* m)
+{
+    memcpy(r,m,sizeof(T)*9);
+}
+
+template<class T> Matrix3<T>::Matrix3(const Vector3<T>& v0, const Vector3<T>& v1, const Vector3<T>& v2)
+{
+    r[0] = v0.v[0]; r[3] = v1.v[0]; r[6] = v2.v[0];
+    r[1] = v0.v[1]; r[4] = v1.v[1]; r[7] = v2.v[1];
+    r[2] = v0.v[2]; r[5] = v1.v[2]; r[8] = v2.v[2];
+}
+
+template<class T> Matrix3<T>::Matrix3(T a, T b, T c, T d, T e, T f, T g, T h, T i)
+{
+    r[0] = a; r[3] = d; r[6] = g;
+    r[1] = b; r[4] = e; r[7] = h;
+    r[2] = c; r[5] = f; r[8] = i;
+}
+
+template<class T> void Matrix3<T>::set(T a, T b, T c, T d, T e, T f, T g, T h, T i)
+{
+    r[0] = a; r[3] = d; r[6] = g;
+    r[1] = b; r[4] = e; r[7] = h;
+    r[2] = c; r[5] = f; r[8] = i;
+}
+
+template<class T> T& Matrix3<T>::operator[](int n)
+{
+    return r[n];
+}
+
+template<class T> Matrix3<T>::operator T*()
+{
+    return r;
+}
+
+template<class T> Matrix3<T>::operator const T*() const
+{
+    return r;
+}
+
+template<class T> Matrix3<T> Matrix3<T>::identity()
+{
+    return Matrix3<T>(1, 0, 0,
+                      0, 1, 0,
+                      0, 0, 1);
+}
+
+// multiply column vector by a 3x3 matrix
+template<class T> Vector3<T> Matrix3<T>::operator*(const Vector3<T>& a) const
+{
+    return Vector3<T>( r[0]*a.v[0] + r[3]*a.v[1] + r[6]*a.v[2],
+                       r[1]*a.v[0] + r[4]*a.v[1] + r[7]*a.v[2],
+                       r[2]*a.v[0] + r[5]*a.v[1] + r[8]*a.v[2]);
+}
+
+template<class T> Matrix3<T> Matrix3<T>::transpose() const
+{
+    return Matrix3<T>(r[0], r[3], r[6],
+                      r[1], r[4], r[7],
+                      r[2], r[5], r[8]);
+}
+
+template<class T> Matrix3<T> Matrix3<T>::operator*(const Matrix3<T>& a) const
+{
+#define MATMUL(R, C) (r[R] * a.r[C] + r[R+3] * a.r[C+1] + r[R+6] * a.r[C+2])
+    return Matrix3<T>(MATMUL(0,0), MATMUL(1,0), MATMUL(2,0),
+                      MATMUL(0,3), MATMUL(1,3), MATMUL(2,3),
+                      MATMUL(0,6), MATMUL(1,6), MATMUL(2,6));
+#undef MATMUL
+}
+
+
+template<class T> Matrix3<T> Matrix3<T>::operator+(const Matrix3<T>& a) const
+{
+    return Matrix3<T>(r[0]+a.r[0], r[1]+a.r[1], r[2]+a.r[2],
+                      r[3]+a.r[3], r[4]+a.r[4], r[5]+a.r[5],
+                      r[6]+a.r[6], r[7]+a.r[7], r[8]+a.r[8]);
+}
+
+template<class T> Matrix3<T> Matrix3<T>::operator-(const Matrix3<T>& a) const
+{
+    return Matrix3<T>(r[0]-a.r[0], r[1]-a.r[1], r[2]-a.r[2],
+                      r[3]-a.r[3], r[4]-a.r[4], r[5]-a.r[5],
+                      r[6]-a.r[6], r[7]-a.r[7], r[8]-a.r[8]);
+}
+
+/*
+ * Code taken from 4x4 version below
+ * Added by Andrei Borza
+ */
+template<class T> Matrix3<T> Matrix3<T>::inverse() const
+{
+    const T * m = r;
+    T out[9];
+
+/* NB. OpenGL Matrices are COLUMN major. */
+#define SWAP_ROWS(a, b) { T *_tmp = a; (a)=(b); (b)=_tmp; }
+#define MAT(m,r,c) (m)[(c)*3+(r)]
+
+    T wtmp[3][6];
+    T m0, m1, m2, s;
+    T *r0, *r1, *r2;
+
+    r0 = wtmp[0], r1 = wtmp[1], r2 = wtmp[2];
+
+    r0[0] = MAT(m, 0, 0), r0[1] = MAT(m, 0, 1), r0[2] = MAT(m, 0, 2),
+    r0[3] = 1.0, r0[4] = r0[5] = 0.0,
+    r1[0] = MAT(m, 1, 0), r1[1] = MAT(m, 1, 1), r1[2] = MAT(m, 1, 2),
+    r1[4] = 1.0, r1[3] = r1[5] = 0.0,
+    r2[0] = MAT(m, 2, 0), r2[1] = MAT(m, 2, 1), r2[2] = MAT(m, 2, 2),
+    r2[5] = 1.0, r2[3] = r2[4] = 0.0;
+
+   /* choose pivot - or die */
+   if (fabs(r2[0]) > fabs(r1[0]))
+        SWAP_ROWS(r2, r1);
+   if (fabs(r1[0]) > fabs(r0[0]))
+        SWAP_ROWS(r1, r0);
+   if (0.0 == r0[0])
+        return Matrix3<T>();
+
+   /* eliminate first variable     */
+   m1 = r1[0] / r0[0];
+   m2 = r2[0] / r0[0];
+   s = r0[1];
+   r1[1] -= m1 * s;
+   r2[1] -= m2 * s;
+   s = r0[2];
+   r1[2] -= m1 * s;
+   r2[2] -= m2 * s;
+   s = r0[3];
+   if (s != 0.0) {
+          r1[3] -= m1 * s;
+          r2[3] -= m2 * s;
+   }
+   s = r0[4];
+   if (s != 0.0) {
+          r1[4] -= m1 * s;
+          r2[4] -= m2 * s;
+   }
+   s = r0[5];
+   if (s != 0.0) {
+          r1[5] -= m1 * s;
+          r2[5] -= m2 * s;
+   }
+
+   /* choose pivot - or die */
+   if (fabs(r2[1]) > fabs(r1[1]))
+       SWAP_ROWS(r2, r1);
+   if (0.0 == r1[1])
+       return Matrix3<T>();
+
+   /* eliminate second variable */
+   m2 = r2[1] / r1[1];
+   r2[2] -= m2 * r1[2];
+   s = r1[3];
+   if (0.0 != s) {
+          r2[3] -= m2 * s;
+   }
+   s = r1[4];
+   if (0.0 != s) {
+          r2[4] -= m2 * s;
+   }
+   s = r1[5];
+   if (0.0 != s) {
+          r2[5] -= m2 * s;
+   }
+
+   s = 1.0 / r2[2];		/* now back substitute row 2 */
+   r2[3] *= s;
+   r2[4] *= s;
+   r2[5] *= s;
+
+   m1 = r1[2];			/* now back substitute row 1 */
+   s = 1.0 / r1[1];
+   r1[3] = s * (r1[3] - r2[3] * m1), r1[4] = s * (r1[4] - r2[4] * m1), r1[5] = s * (r1[5] - r2[5] * m1);
+   m0 = r0[2];
+   r0[3] -= r2[3] * m0, r0[4] -= r2[4] * m0, r0[5] -= r2[5] * m0;
+
+   m0 = r0[1];			/* now back substitute row 0 */
+   s = 1.0 / r0[0];
+   r0[3] = s * (r0[3] - r1[3] * m0), r0[4] = s * (r0[4] - r1[4] * m0), r0[5] = s * (r0[5] - r1[5] * m0);
+
+   MAT(out, 0, 0) = r0[3]; MAT(out, 0, 1) = r0[4]; MAT(out, 0, 2) = r0[5];
+   MAT(out, 1, 0) = r1[3]; MAT(out, 1, 1) = r1[4]; MAT(out, 1, 2) = r1[5];
+   MAT(out, 2, 0) = r2[3]; MAT(out, 2, 1) = r2[4]; MAT(out, 2, 2) = r2[5];
+
+   return Matrix3<T>(out);
+
+#undef MAT
+#undef SWAP_ROWS
+}
+
+template<class T> void Matrix3<T>::print(void) const
+{
+        printf("[%5.2lf %5.2lf %5.2lf]\n"
+               "[%5.2lf %5.2lf %5.2lf]\n"
+               "[%5.2lf %5.2lf %5.2lf]\n",
+               r[0],r[3],r[6],
+               r[1],r[4],r[7],
+               r[2],r[5],r[8]);
+}
+
+////////////////////////// Matrix4 class methods ///////////////////////////////
+
+template<class T> Matrix4<T>::Matrix4() {}
+
+template<class T> Matrix4<T>::Matrix4(const T* m)
+{
+	memcpy(r,m,sizeof(T)*16);
+}
+
+template<class T> Matrix4<T>::Matrix4(const Vector4<T>& v0,
+									  const Vector4<T>& v1,
+									  const Vector4<T>& v2,
+									  const Vector4<T>& v3)
+{
+	r[0] = v0.v[0];
+	r[1] = v0.v[1];
+	r[2] = v0.v[2];
+	r[3] = v0.v[3];
+	r[4] = v1.v[0];
+	r[5] = v1.v[1];
+	r[6] = v1.v[2];
+	r[7] = v1.v[3];
+	r[8] = v2.v[0];
+	r[9] = v2.v[1];
+	r[10] = v2.v[2];
+	r[11] = v2.v[3];
+	r[12] = v3.v[0];
+	r[13] = v3.v[1];
+	r[14] = v3.v[2];
+	r[15] = v3.v[3];
+}
+
+
+template<class T> Matrix4<T>::Matrix4(T a, T b, T c, T d, T e, T f, T g, T h, T i, T j, T k, T l, T m, T n, T o, T p)
+{
+	r[0]=a; r[1]=b; r[2]=c; r[3]=d; r[4]=e; r[5]=f; r[6]=g; r[7]=h;
+	r[8]=i; r[9]=j; r[10]=k; r[11]=l; r[12]=m; r[13]=n; r[14]=o; r[15]=p;
+}
+
+template<class T> void Matrix4<T>::set(T a, T b, T c, T d, T e, T f, T g, T h, T i, T j, T k, T l, T m, T n, T o, T p)
+{
+	r[0]=a; r[1]=b; r[2]=c; r[3]=d; r[4]=e; r[5]=f; r[6]=g; r[7]=h;
+	r[8]=i; r[9]=j; r[10]=k; r[11]=l; r[12]=m; r[13]=n; r[14]=o; r[15]=p;
+}
+
+template<class T> T& Matrix4<T>::operator[](int n)
+{
+	return r[n];
+}
+
+template<class T> Matrix4<T>::operator T*()
+{
+	return r;
+}
+
+template<class T> Matrix4<T>::operator const T*() const
+{
+	return r;
+}
+
+template<class T> Matrix4<T> Matrix4<T>::identity()
+{
+	return Matrix4<T>(	1, 0, 0, 0,
+						0, 1, 0, 0,
+						0, 0, 1, 0,
+						0, 0, 0, 1  );
+}
+
+
+template<class T> Matrix4<T> Matrix4<T>::translation(const Vector3<T>& a)
+{
+	return Matrix4<T>(	1, 0, 0, 0,
+						0, 1, 0, 0,
+						0, 0, 1, 0,
+						a.v[0], a.v[1], a.v[2], 1);
+}
+
+
+template<class T> Matrix4<T> Matrix4<T>::rotation(const Vector3<T>& axis, T angle)
+{
+	Vector3<T> a(axis);
+	a.normalize();
+	const T c = (T) cos(angle);
+	const T s = (T) sin(angle);
+	const T d = 1-c;
+	return Matrix4<T>(	a[0]*a[0]*d+c     , a[1]*a[0]*d+a[2]*s, a[0]*a[2]*d-a[1]*s, 0,
+						a[0]*a[1]*d-a[2]*s, a[1]*a[1]*d+c     , a[1]*a[2]*d+a[0]*s, 0,
+						a[0]*a[2]*d+a[1]*s, a[1]*a[2]*d-a[0]*s, a[2]*a[2]*d+c     , 0,
+						0,0,0,1	);
+}
+
+template<class T> Matrix4<T> Matrix4<T>::xrotation(T angle)
+{
+	T c = (T) cos(angle);
+	T s = (T) sin(angle);
+
+	return Matrix4<T>(1, 0, 0, 0,
+					  0, c, s, 0,
+					  0,-s, c, 0,
+					  0, 0, 0, 1 );
+}
+
+
+template<class T> Matrix4<T> Matrix4<T>::yrotation(T angle)
+{
+	T c = (T) cos(angle);
+	T s = (T) sin(angle);
+
+	return Matrix4<T>( c, 0,-s, 0,
+					   0, 1, 0, 0,
+					   s, 0, c, 0,
+					   0, 0, 0, 1 );
+}
+
+
+template<class T> Matrix4<T> Matrix4<T>::zrotation(T angle)
+{
+	T c = (T) cos(angle);
+	T s = (T) sin(angle);
+
+	return Matrix4<T>(c, s, 0, 0,
+					 -s, c, 0, 0,
+					  0, 0, 1, 0,
+					  0, 0, 0, 1 );
+}
+
+
+template<class T> Matrix4<T> Matrix4<T>::scaling(const Vector3<T>& s)
+{
+	return Matrix4<T>(s[0], 0  , 0  , 0,
+					  0   ,s[1], 0  , 0,
+					  0   , 0  ,s[2], 0,
+					  0   , 0  , 0  , 1);
+}
+
+
+template<class T> Matrix4<T> Matrix4<T>::scaling(T scale)
+{
+	return scaling(Vector3<T>(scale, scale, scale));
+}
+
+// multiply column vector by a 4x4 matrix in homogeneous coordinate (use a[3]=1)
+template<class T> Vector3<T> Matrix4<T>::operator*(const Vector3<T>& a) const
+{
+	return Vector3<T>(	r[0]*a.v[0] + r[4]*a.v[1] +  r[8]*a.v[2] + r[12],
+						r[1]*a.v[0] + r[5]*a.v[1] +  r[9]*a.v[2] + r[13],
+						r[2]*a.v[0] + r[6]*a.v[1] + r[10]*a.v[2] + r[14] );
+}
+
+template<class T> Vector3<T> Matrix4<T>::multiplyWithoutTranslation(const Vector3<T>& a) const
+{
+	return Vector3<T>(	r[0]*a.v[0] + r[4]*a.v[1] +  r[8]*a.v[2],
+						r[1]*a.v[0] + r[5]*a.v[1] +  r[9]*a.v[2],
+						r[2]*a.v[0] + r[6]*a.v[1] + r[10]*a.v[2] );
+}
+
+// multiply column vector by a 4x4 matrix in homogeneous coordinate (considere a[3]=1)
+template<class T> Vector4<T> Matrix4<T>::operator*(const Vector4<T>& a) const
+{
+	return Vector4<T>(	r[0]*a.v[0] + r[4]*a.v[1] +  r[8]*a.v[2] + r[12]*a.v[3],
+						r[1]*a.v[0] + r[5]*a.v[1] +  r[9]*a.v[2] + r[13]*a.v[3],
+						r[2]*a.v[0] + r[6]*a.v[1] + r[10]*a.v[2] + r[14]*a.v[3] );
+}
+
+template<class T> void Matrix4<T>::transfo(Vector3<T>& a) const
+{
+	a.set(	r[0]*a.v[0] + r[4]*a.v[1] +  r[8]*a.v[2] + r[12],
+			r[1]*a.v[0] + r[5]*a.v[1] +  r[9]*a.v[2] + r[13],
+			r[2]*a.v[0] + r[6]*a.v[1] + r[10]*a.v[2] + r[14]);
+}
+
+template<class T> Matrix4<T> Matrix4<T>::transpose() const
+{
+	return Matrix4<T>(	r[0], r[4], r[8],  r[12],
+						r[1], r[5], r[9],  r[13],
+						r[2], r[6], r[10], r[14],
+						r[3], r[7], r[11], r[15]);
+}
+
+template<class T> Matrix4<T> Matrix4<T>::operator*(const Matrix4<T>& a) const
+{
+#define MATMUL(R, C) (r[R] * a.r[C] + r[R+4] * a.r[C+1] + r[R+8] * a.r[C+2] + r[R+12] * a.r[C+3])
+	return Matrix4<T>(	MATMUL(0,0), MATMUL(1,0), MATMUL(2,0), MATMUL(3,0),
+						MATMUL(0,4), MATMUL(1,4), MATMUL(2,4), MATMUL(3,4),
+						MATMUL(0,8), MATMUL(1,8), MATMUL(2,8), MATMUL(3,8),
+						MATMUL(0,12), MATMUL(1,12), MATMUL(2,12), MATMUL(3,12) );
+#undef MATMUL
+}
+
+
+template<class T> Matrix4<T> Matrix4<T>::operator+(const Matrix4<T>& a) const
+{
+	return Matrix4<T>(	r[0]+a.r[0], r[1]+a.r[1], r[2]+a.r[2], r[3]+a.r[3],
+						r[4]+a.r[4], r[5]+a.r[5], r[6]+a.r[6], r[7]+a.r[7],
+						r[8]+a.r[8], r[9]+a.r[9], r[10]+a.r[10], r[11]+a.r[11],
+						r[12]+a.r[12], r[13]+a.r[13], r[14]+a.r[14], r[15]+a.r[15] );
+}
+
+template<class T> Matrix4<T> Matrix4<T>::operator-(const Matrix4<T>& a) const
+{
+	return Matrix4<T>(	r[0]-a.r[0], r[1]-a.r[1], r[2]-a.r[2], r[3]-a.r[3],
+						r[4]-a.r[4], r[5]-a.r[5], r[6]-a.r[6], r[7]-a.r[7],
+						r[8]-a.r[8], r[9]-a.r[9], r[10]-a.r[10], r[11]-a.r[11],
+						r[12]-a.r[12], r[13]-a.r[13], r[14]-a.r[14], r[15]-a.r[15] );
+}
+
+/*
+ * Code ripped from the GLU library
+ * Compute inverse of 4x4 transformation matrix.
+ * Code contributed by Jacques Leroy jle@star.be
+ * Return zero matrix on failure (singular matrix)
+ */
+template<class T> Matrix4<T> Matrix4<T>::inverse() const
+{
+	const T * m = r;
+	T out[16];
+
+/* NB. OpenGL Matrices are COLUMN major. */
+#define SWAP_ROWS(a, b) { T *_tmp = a; (a)=(b); (b)=_tmp; }
+#define MAT(m,r,c) (m)[(c)*4+(r)]
+
+   T wtmp[4][8];
+   T m0, m1, m2, m3, s;
+   T *r0, *r1, *r2, *r3;
+
+   r0 = wtmp[0], r1 = wtmp[1], r2 = wtmp[2], r3 = wtmp[3];
+
+   r0[0] = MAT(m, 0, 0), r0[1] = MAT(m, 0, 1),
+	  r0[2] = MAT(m, 0, 2), r0[3] = MAT(m, 0, 3),
+	  r0[4] = 1.0, r0[5] = r0[6] = r0[7] = 0.0,
+	  r1[0] = MAT(m, 1, 0), r1[1] = MAT(m, 1, 1),
+	  r1[2] = MAT(m, 1, 2), r1[3] = MAT(m, 1, 3),
+	  r1[5] = 1.0, r1[4] = r1[6] = r1[7] = 0.0,
+	  r2[0] = MAT(m, 2, 0), r2[1] = MAT(m, 2, 1),
+	  r2[2] = MAT(m, 2, 2), r2[3] = MAT(m, 2, 3),
+	  r2[6] = 1.0, r2[4] = r2[5] = r2[7] = 0.0,
+	  r3[0] = MAT(m, 3, 0), r3[1] = MAT(m, 3, 1),
+	  r3[2] = MAT(m, 3, 2), r3[3] = MAT(m, 3, 3),
+	  r3[7] = 1.0, r3[4] = r3[5] = r3[6] = 0.0;
+
+   /* choose pivot - or die */
+   if (fabs(r3[0]) > fabs(r2[0]))
+	  SWAP_ROWS(r3, r2);
+   if (fabs(r2[0]) > fabs(r1[0]))
+	  SWAP_ROWS(r2, r1);
+   if (fabs(r1[0]) > fabs(r0[0]))
+	  SWAP_ROWS(r1, r0);
+   if (0.0 == r0[0])
+	  return Matrix4<T>();
+
+   /* eliminate first variable     */
+   m1 = r1[0] / r0[0];
+   m2 = r2[0] / r0[0];
+   m3 = r3[0] / r0[0];
+   s = r0[1];
+   r1[1] -= m1 * s;
+   r2[1] -= m2 * s;
+   r3[1] -= m3 * s;
+   s = r0[2];
+   r1[2] -= m1 * s;
+   r2[2] -= m2 * s;
+   r3[2] -= m3 * s;
+   s = r0[3];
+   r1[3] -= m1 * s;
+   r2[3] -= m2 * s;
+   r3[3] -= m3 * s;
+   s = r0[4];
+   if (s != 0.0) {
+	  r1[4] -= m1 * s;
+	  r2[4] -= m2 * s;
+	  r3[4] -= m3 * s;
+   }
+   s = r0[5];
+   if (s != 0.0) {
+	  r1[5] -= m1 * s;
+	  r2[5] -= m2 * s;
+	  r3[5] -= m3 * s;
+   }
+   s = r0[6];
+   if (s != 0.0) {
+	  r1[6] -= m1 * s;
+	  r2[6] -= m2 * s;
+	  r3[6] -= m3 * s;
+   }
+   s = r0[7];
+   if (s != 0.0) {
+	  r1[7] -= m1 * s;
+	  r2[7] -= m2 * s;
+	  r3[7] -= m3 * s;
+   }
+
+   /* choose pivot - or die */
+   if (fabs(r3[1]) > fabs(r2[1]))
+	  SWAP_ROWS(r3, r2);
+   if (fabs(r2[1]) > fabs(r1[1]))
+	  SWAP_ROWS(r2, r1);
+   if (0.0 == r1[1])
+	  return Matrix4<T>();
+
+   /* eliminate second variable */
+   m2 = r2[1] / r1[1];
+   m3 = r3[1] / r1[1];
+   r2[2] -= m2 * r1[2];
+   r3[2] -= m3 * r1[2];
+   r2[3] -= m2 * r1[3];
+   r3[3] -= m3 * r1[3];
+   s = r1[4];
+   if (0.0 != s) {
+	  r2[4] -= m2 * s;
+	  r3[4] -= m3 * s;
+   }
+   s = r1[5];
+   if (0.0 != s) {
+	  r2[5] -= m2 * s;
+	  r3[5] -= m3 * s;
+   }
+   s = r1[6];
+   if (0.0 != s) {
+	  r2[6] -= m2 * s;
+	  r3[6] -= m3 * s;
+   }
+   s = r1[7];
+   if (0.0 != s) {
+	  r2[7] -= m2 * s;
+	  r3[7] -= m3 * s;
+   }
+
+   /* choose pivot - or die */
+   if (fabs(r3[2]) > fabs(r2[2]))
+	  SWAP_ROWS(r3, r2);
+   if (0.0 == r2[2])
+	  return Matrix4<T>();
+
+   /* eliminate third variable */
+   m3 = r3[2] / r2[2];
+   r3[3] -= m3 * r2[3], r3[4] -= m3 * r2[4],
+	  r3[5] -= m3 * r2[5], r3[6] -= m3 * r2[6], r3[7] -= m3 * r2[7];
+
+   /* last check */
+   if (0.0 == r3[3])
+	  return Matrix4<T>();
+
+   s = 1.0 / r3[3];		/* now back substitute row 3 */
+   r3[4] *= s;
+   r3[5] *= s;
+   r3[6] *= s;
+   r3[7] *= s;
+
+   m2 = r2[3];			/* now back substitute row 2 */
+   s = 1.0 / r2[2];
+   r2[4] = s * (r2[4] - r3[4] * m2), r2[5] = s * (r2[5] - r3[5] * m2),
+	  r2[6] = s * (r2[6] - r3[6] * m2), r2[7] = s * (r2[7] - r3[7] * m2);
+   m1 = r1[3];
+   r1[4] -= r3[4] * m1, r1[5] -= r3[5] * m1,
+	  r1[6] -= r3[6] * m1, r1[7] -= r3[7] * m1;
+   m0 = r0[3];
+   r0[4] -= r3[4] * m0, r0[5] -= r3[5] * m0,
+	  r0[6] -= r3[6] * m0, r0[7] -= r3[7] * m0;
+
+   m1 = r1[2];			/* now back substitute row 1 */
+   s = 1.0 / r1[1];
+   r1[4] = s * (r1[4] - r2[4] * m1), r1[5] = s * (r1[5] - r2[5] * m1),
+	  r1[6] = s * (r1[6] - r2[6] * m1), r1[7] = s * (r1[7] - r2[7] * m1);
+   m0 = r0[2];
+   r0[4] -= r2[4] * m0, r0[5] -= r2[5] * m0,
+	  r0[6] -= r2[6] * m0, r0[7] -= r2[7] * m0;
+
+   m0 = r0[1];			/* now back substitute row 0 */
+   s = 1.0 / r0[0];
+   r0[4] = s * (r0[4] - r1[4] * m0), r0[5] = s * (r0[5] - r1[5] * m0),
+	  r0[6] = s * (r0[6] - r1[6] * m0), r0[7] = s * (r0[7] - r1[7] * m0);
+
+   MAT(out, 0, 0) = r0[4];
+   MAT(out, 0, 1) = r0[5], MAT(out, 0, 2) = r0[6];
+   MAT(out, 0, 3) = r0[7], MAT(out, 1, 0) = r1[4];
+   MAT(out, 1, 1) = r1[5], MAT(out, 1, 2) = r1[6];
+   MAT(out, 1, 3) = r1[7], MAT(out, 2, 0) = r2[4];
+   MAT(out, 2, 1) = r2[5], MAT(out, 2, 2) = r2[6];
+   MAT(out, 2, 3) = r2[7], MAT(out, 3, 0) = r3[4];
+   MAT(out, 3, 1) = r3[5], MAT(out, 3, 2) = r3[6];
+   MAT(out, 3, 3) = r3[7];
+
+   return Matrix4<T>(out);
+
+#undef MAT
+#undef SWAP_ROWS
+}
+
+template<class T> Matrix3<T> Matrix4<T>::upper3x3() const
+{
+    return Matrix3<T>(r[0], r[4], r[8],
+                      r[1], r[5], r[9],
+                      r[2], r[6], r[10]);
+}
+template<class T> Vector4<T> Matrix4<T>::getRow(const int row) const
+{
+	return Vector4<T>(r[0 + row], r[4 + row], r[8 + row], r[12 + row]);
+}
+
+template<class T> Vector4<T> Matrix4<T>::getColumn(const int column) const
+{
+	return Vector4<T>(r[0 + column * 4], r[1 + column * 4], r[2 + column * 4], r[3 + column * 4]);
+}
+
+template<class T> void Matrix4<T>::print(void) const
+{
+	printf("[%5.2lf %5.2lf %5.2lf %17.12le]\n"
+		   "[%5.2lf %5.2lf %5.2lf %17.12le]\n"
+		   "[%5.2lf %5.2lf %5.2lf %17.12le]\n"
+		   "[%5.2lf %5.2lf %5.2lf %17.12le]\n\n",
+	r[0],r[4],r[8],r[12],
+	r[1],r[5],r[9],r[13],
+	r[2],r[6],r[10],r[14],
+	r[3],r[7],r[11],r[15]);
+}
+
+
+template<class T> inline
+T operator*(const Vector2<T>&a,const Vector2<T>&b) {
+  return a.v[0] * b.v[0] + a.v[1] * b.v[1];
+}
+
+template<class T> inline
+T operator*(const Vector3<T>&a,const Vector3<T>&b) {
+  return a.v[0] * b.v[0] + a.v[1] * b.v[1] + a.v[2] * b.v[2];
+}
+
+template<class T> inline
+T operator*(const Vector4<T>&a,const Vector4<T>&b) {
+  return a.v[0]*b.v[0] + a.v[1]*b.v[1] + a.v[2]*b.v[2] + a.v[3]*b.v[3];
+}
+
+template<class T> inline
+Vector2<T> operator*(T s,const Vector2<T>&v) {
+  return Vector2<T>(s*v[0],s*v[1]);
+}
+
+template<class T> inline
+Vector3<T> operator*(T s,const Vector3<T>&v) {
+  return Vector3<T>(s*v[0],s*v[1],s*v[2]);
+}
+
+template<class T> inline
+Vector4<T> operator*(T s,const Vector4<T>&v) {
+  return Vector4<T>(s*v[0],s*v[1],s*v[2],s*v[3]);
+}
+
+Q_DECLARE_TYPEINFO(Vec2d, Q_PRIMITIVE_TYPE);
+Q_DECLARE_TYPEINFO(Vec2f, Q_PRIMITIVE_TYPE);
+Q_DECLARE_TYPEINFO(Vec2i, Q_PRIMITIVE_TYPE);
+Q_DECLARE_TYPEINFO(Vec3d, Q_PRIMITIVE_TYPE);
+Q_DECLARE_TYPEINFO(Vec3f, Q_PRIMITIVE_TYPE);
+Q_DECLARE_TYPEINFO(Vec4d, Q_PRIMITIVE_TYPE);
+Q_DECLARE_TYPEINFO(Vec4f, Q_PRIMITIVE_TYPE);
+Q_DECLARE_TYPEINFO(Vec4i, Q_PRIMITIVE_TYPE);
+Q_DECLARE_TYPEINFO(Mat4d, Q_PRIMITIVE_TYPE);
+Q_DECLARE_TYPEINFO(Mat4f, Q_PRIMITIVE_TYPE);
+Q_DECLARE_TYPEINFO(Mat3d, Q_PRIMITIVE_TYPE);
+Q_DECLARE_TYPEINFO(Mat3f, Q_PRIMITIVE_TYPE);
+
+#endif // _VECMATH_H_