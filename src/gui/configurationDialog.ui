--- conflicted
+++ resolved
@@ -381,7 +381,7 @@
                 <string>Right ascension/Declination (J2000)</string>
                </property>
                <attribute name="buttonGroup">
-                <string>buttonGroupDisplayedFields</string>
+                <string notr="true">buttonGroupDisplayedFields</string>
                </attribute>
               </widget>
              </item>
@@ -392,137 +392,137 @@
                </property>
                <property name="text">
                 <string>Hour angle/Declination</string>
+               </property>
+               <attribute name="buttonGroup">
+                <string notr="true">buttonGroupDisplayedFields</string>
+               </attribute>
+              </widget>
+             </item>
+             <item row="4" column="1">
+              <widget class="QCheckBox" name="checkBoxAltAz">
+               <property name="toolTip">
+                <string>Horizontal coordinates</string>
+               </property>
+               <property name="text">
+                <string>Altitude/Azimuth</string>
+               </property>
+               <attribute name="buttonGroup">
+                <string notr="true">buttonGroupDisplayedFields</string>
+               </attribute>
+              </widget>
+             </item>
+             <item row="0" column="1">
+              <widget class="QCheckBox" name="checkBoxVisualMag">
+               <property name="text">
+                <string>Visual magnitude</string>
                </property>
                <attribute name="buttonGroup">
                 <string>buttonGroupDisplayedFields</string>
                </attribute>
               </widget>
              </item>
-             <item row="4" column="1">
-              <widget class="QCheckBox" name="checkBoxAltAz">
-               <property name="toolTip">
-                <string>Horizontal coordinates</string>
-               </property>
-               <property name="text">
-                <string>Altitude/Azimuth</string>
+             <item row="5" column="1">
+              <widget class="QCheckBox" name="checkBoxSize">
+               <property name="toolTip">
+                <string>Angular or physical size</string>
+               </property>
+               <property name="text">
+                <string>Size</string>
                </property>
                <attribute name="buttonGroup">
                 <string>buttonGroupDisplayedFields</string>
                </attribute>
               </widget>
              </item>
-             <item row="0" column="1">
-              <widget class="QCheckBox" name="checkBoxVisualMag">
-               <property name="text">
-                <string>Visual magnitude</string>
+             <item row="7" column="0" colspan="2">
+              <widget class="QCheckBox" name="checkBoxExtra3">
+               <property name="text">
+                <string>Additional information 3</string>
                </property>
                <attribute name="buttonGroup">
                 <string>buttonGroupDisplayedFields</string>
                </attribute>
               </widget>
              </item>
-             <item row="5" column="1">
-              <widget class="QCheckBox" name="checkBoxSize">
-               <property name="toolTip">
-                <string>Angular or physical size</string>
-               </property>
-               <property name="text">
-                <string>Size</string>
+             <item row="6" column="1">
+              <widget class="QCheckBox" name="checkBoxExtra2">
+               <property name="toolTip">
+                <string/>
+               </property>
+               <property name="text">
+                <string>Additional information 2</string>
+               </property>
+               <attribute name="buttonGroup">
+                <string>buttonGroupDisplayedFields</string>
+               </attribute>
+              </widget>
+             </item>
+             <item row="1" column="1">
+              <widget class="QCheckBox" name="checkBoxAbsoluteMag">
+               <property name="text">
+                <string>Absolute magnitude</string>
+               </property>
+               <attribute name="buttonGroup">
+                <string>buttonGroupDisplayedFields</string>
+               </attribute>
+              </widget>
+             </item>
+             <item row="5" column="0">
+              <widget class="QCheckBox" name="checkBoxDistance">
+               <property name="text">
+                <string>Distance</string>
                </property>
                <attribute name="buttonGroup">
                 <string notr="true">buttonGroupDisplayedFields</string>
                </attribute>
               </widget>
              </item>
-             <item row="7" column="0" colspan="2">
-              <widget class="QCheckBox" name="checkBoxExtra3">
-               <property name="text">
-                <string>Additional information 3</string>
+             <item row="1" column="0">
+              <widget class="QCheckBox" name="checkBoxCatalogNumbers">
+               <property name="text">
+                <string>Catalog number(s)</string>
+               </property>
+               <attribute name="buttonGroup">
+                <string notr="true">buttonGroupDisplayedFields</string>
+               </attribute>
+              </widget>
+             </item>
+             <item row="0" column="0">
+              <widget class="QCheckBox" name="checkBoxName">
+               <property name="text">
+                <string>Name</string>
+               </property>
+               <attribute name="buttonGroup">
+                <string notr="true">buttonGroupDisplayedFields</string>
+               </attribute>
+              </widget>
+             </item>
+             <item row="6" column="0">
+              <widget class="QCheckBox" name="checkBoxExtra1">
+               <property name="toolTip">
+                <string>Spectral class, nebula type, etc.</string>
+               </property>
+               <property name="text">
+                <string>Additional information 1</string>
+               </property>
+               <attribute name="buttonGroup">
+                <string notr="true">buttonGroupDisplayedFields</string>
+               </attribute>
+              </widget>
+             </item>
+             <item row="3" column="0">
+              <widget class="QCheckBox" name="checkBoxRaDecOfDate">
+               <property name="toolTip">
+                <string>Geocentric equatorial coordinates, equinox of date</string>
+               </property>
+               <property name="text">
+                <string>Right ascension/Declination (of date)</string>
                </property>
                <attribute name="buttonGroup">
                 <string>buttonGroupDisplayedFields</string>
                </attribute>
               </widget>
              </item>
-             <item row="6" column="1">
-              <widget class="QCheckBox" name="checkBoxExtra2">
-               <property name="toolTip">
-                <string/>
-               </property>
-               <property name="text">
-                <string>Additional information 2</string>
-               </property>
-               <attribute name="buttonGroup">
-                <string>buttonGroupDisplayedFields</string>
-               </attribute>
-              </widget>
-             </item>
-             <item row="1" column="1">
-              <widget class="QCheckBox" name="checkBoxAbsoluteMag">
-               <property name="text">
-                <string>Absolute magnitude</string>
-               </property>
-               <attribute name="buttonGroup">
-                <string>buttonGroupDisplayedFields</string>
-               </attribute>
-              </widget>
-             </item>
-             <item row="5" column="0">
-              <widget class="QCheckBox" name="checkBoxDistance">
-               <property name="text">
-                <string>Distance</string>
-               </property>
-               <attribute name="buttonGroup">
-                <string>buttonGroupDisplayedFields</string>
-               </attribute>
-              </widget>
-             </item>
-             <item row="1" column="0">
-              <widget class="QCheckBox" name="checkBoxCatalogNumbers">
-               <property name="text">
-                <string>Catalog number(s)</string>
-               </property>
-               <attribute name="buttonGroup">
-                <string>buttonGroupDisplayedFields</string>
-               </attribute>
-              </widget>
-             </item>
-             <item row="0" column="0">
-              <widget class="QCheckBox" name="checkBoxName">
-               <property name="text">
-                <string>Name</string>
-               </property>
-               <attribute name="buttonGroup">
-                <string>buttonGroupDisplayedFields</string>
-               </attribute>
-              </widget>
-             </item>
-             <item row="6" column="0">
-              <widget class="QCheckBox" name="checkBoxExtra1">
-               <property name="toolTip">
-                <string>Spectral class, nebula type, etc.</string>
-               </property>
-               <property name="text">
-                <string>Additional information 1</string>
-               </property>
-               <attribute name="buttonGroup">
-                <string>buttonGroupDisplayedFields</string>
-               </attribute>
-              </widget>
-             </item>
-             <item row="3" column="0">
-              <widget class="QCheckBox" name="checkBoxRaDecOfDate">
-               <property name="toolTip">
-                <string>Geocentric equatorial coordinates, equinox of date</string>
-               </property>
-               <property name="text">
-                <string>Right ascension/Declination (of date)</string>
-               </property>
-               <attribute name="buttonGroup">
-                <string>buttonGroupDisplayedFields</string>
-               </attribute>
-              </widget>
-             </item>
              <item row="2" column="1">
               <widget class="QCheckBox" name="checkBoxGalacticCoordJ2000">
                <property name="toolTip">
@@ -531,12 +531,6 @@
                <property name="text">
                 <string>Longitude/Latitude (J2000)</string>
                </property>
-<<<<<<< HEAD
-               <attribute name="buttonGroup">
-                <string>buttonGroupDisplayedFields</string>
-               </attribute>
-=======
->>>>>>> f1748c25
               </widget>
              </item>
             </layout>
