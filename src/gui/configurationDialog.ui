<?xml version="1.0" encoding="UTF-8"?>
<ui version="4.0">
 <class>configurationDialogForm</class>
 <widget class="QWidget" name="configurationDialogForm">
  <property name="geometry">
   <rect>
    <x>0</x>
    <y>0</y>
    <width>509</width>
    <height>538</height>
   </rect>
  </property>
  <layout class="QVBoxLayout">
   <property name="spacing">
    <number>0</number>
   </property>
   <property name="leftMargin">
    <number>0</number>
   </property>
   <property name="topMargin">
    <number>0</number>
   </property>
   <property name="rightMargin">
    <number>0</number>
   </property>
   <property name="bottomMargin">
    <number>0</number>
   </property>
   <item>
    <widget class="BarFrame" name="TitleBar">
     <property name="minimumSize">
      <size>
       <width>16</width>
       <height>25</height>
      </size>
     </property>
     <property name="maximumSize">
      <size>
       <width>16777215</width>
       <height>25</height>
      </size>
     </property>
     <property name="frameShape">
      <enum>QFrame::StyledPanel</enum>
     </property>
     <layout class="QHBoxLayout">
      <property name="leftMargin">
       <number>0</number>
      </property>
      <property name="topMargin">
       <number>0</number>
      </property>
      <property name="rightMargin">
       <number>4</number>
      </property>
      <property name="bottomMargin">
       <number>0</number>
      </property>
      <item>
       <spacer>
        <property name="orientation">
         <enum>Qt::Horizontal</enum>
        </property>
        <property name="sizeHint" stdset="0">
         <size>
          <width>40</width>
          <height>20</height>
         </size>
        </property>
       </spacer>
      </item>
      <item>
       <widget class="QLabel" name="stelWindowTitle">
        <property name="palette">
         <palette>
          <active/>
          <inactive/>
          <disabled/>
         </palette>
        </property>
        <property name="font">
         <font/>
        </property>
        <property name="text">
         <string>Configuration</string>
        </property>
       </widget>
      </item>
      <item>
       <spacer>
        <property name="orientation">
         <enum>Qt::Horizontal</enum>
        </property>
        <property name="sizeHint" stdset="0">
         <size>
          <width>40</width>
          <height>20</height>
         </size>
        </property>
       </spacer>
      </item>
      <item>
       <widget class="QPushButton" name="closeStelWindow">
        <property name="minimumSize">
         <size>
          <width>16</width>
          <height>16</height>
         </size>
        </property>
        <property name="maximumSize">
         <size>
          <width>16</width>
          <height>16</height>
         </size>
        </property>
        <property name="focusPolicy">
         <enum>Qt::NoFocus</enum>
        </property>
        <property name="text">
         <string/>
        </property>
       </widget>
      </item>
     </layout>
    </widget>
   </item>
   <item>
    <widget class="QFrame" name="viewContent">
     <property name="frameShape">
      <enum>QFrame::StyledPanel</enum>
     </property>
     <layout class="QGridLayout">
      <property name="leftMargin">
       <number>0</number>
      </property>
      <property name="topMargin">
       <number>0</number>
      </property>
      <property name="rightMargin">
       <number>0</number>
      </property>
      <property name="bottomMargin">
       <number>0</number>
      </property>
      <property name="spacing">
       <number>0</number>
      </property>
      <item row="1" column="0">
       <widget class="QStackedWidget" name="configurationStackedWidget">
        <property name="currentIndex">
         <number>0</number>
        </property>
        <widget class="QWidget" name="page">
         <layout class="QVBoxLayout" name="verticalLayout_10">
          <property name="spacing">
           <number>0</number>
          </property>
          <property name="leftMargin">
           <number>0</number>
          </property>
          <property name="topMargin">
           <number>0</number>
          </property>
          <property name="rightMargin">
           <number>0</number>
          </property>
          <property name="bottomMargin">
           <number>0</number>
          </property>
          <item>
           <widget class="QGroupBox" name="groupBox_LanguageSettings">
            <property name="title">
             <string>Language settings</string>
            </property>
            <layout class="QGridLayout" name="gridLayout_4">
             <property name="leftMargin">
              <number>0</number>
             </property>
             <property name="topMargin">
              <number>0</number>
             </property>
             <property name="rightMargin">
              <number>0</number>
             </property>
             <property name="bottomMargin">
              <number>0</number>
             </property>
             <item row="0" column="0">
              <layout class="QGridLayout" name="languageGridLayout">
               <item row="0" column="0">
                <widget class="QLabel" name="programLanguageLabel">
                 <property name="text">
                  <string>Program Language</string>
                 </property>
                </widget>
               </item>
               <item row="0" column="1">
                <widget class="QComboBox" name="programLanguageComboBox">
                 <property name="sizePolicy">
                  <sizepolicy hsizetype="Preferred" vsizetype="Preferred">
                   <horstretch>0</horstretch>
                   <verstretch>0</verstretch>
                  </sizepolicy>
                 </property>
                 <property name="minimumSize">
                  <size>
                   <width>220</width>
                   <height>24</height>
                  </size>
                 </property>
                 <property name="maximumSize">
                  <size>
                   <width>220</width>
                   <height>24</height>
                  </size>
                 </property>
                 <property name="editable">
                  <bool>true</bool>
                 </property>
                 <property name="insertPolicy">
                  <enum>QComboBox::NoInsert</enum>
                 </property>
                 <property name="sizeAdjustPolicy">
                  <enum>QComboBox::AdjustToContentsOnFirstShow</enum>
                 </property>
                 <property name="frame">
                  <bool>true</bool>
                 </property>
                </widget>
               </item>
               <item row="1" column="0">
                <widget class="QLabel" name="skycultureLanguageLabel">
                 <property name="text">
                  <string>Sky Culture Language</string>
                 </property>
                </widget>
               </item>
               <item row="1" column="1">
                <widget class="QComboBox" name="skycultureLanguageComboBox">
                 <property name="sizePolicy">
                  <sizepolicy hsizetype="Preferred" vsizetype="Preferred">
                   <horstretch>0</horstretch>
                   <verstretch>0</verstretch>
                  </sizepolicy>
                 </property>
                 <property name="minimumSize">
                  <size>
                   <width>220</width>
                   <height>24</height>
                  </size>
                 </property>
                 <property name="maximumSize">
                  <size>
                   <width>220</width>
                   <height>24</height>
                  </size>
                 </property>
                 <property name="editable">
                  <bool>true</bool>
                 </property>
                 <property name="insertPolicy">
                  <enum>QComboBox::NoInsert</enum>
                 </property>
                </widget>
               </item>
              </layout>
             </item>
            </layout>
           </widget>
          </item>
          <item>
           <widget class="QGroupBox" name="groupBox_EphemerisSettings">
            <property name="title">
             <string>Ephemeris settings</string>
            </property>
            <layout class="QGridLayout" name="gridLayout_ephemeris">
             <property name="leftMargin">
              <number>0</number>
             </property>
             <property name="topMargin">
              <number>0</number>
             </property>
             <property name="rightMargin">
              <number>0</number>
             </property>
             <property name="bottomMargin">
              <number>0</number>
             </property>
             <item row="0" column="0">
              <layout class="QGridLayout" name="EphemerisGridLayout">
               <item row="1" column="1">
                <widget class="QLabel" name="de431label">
                 <property name="text">
                  <string>Not installed</string>
                 </property>
                </widget>
               </item>
               <item row="0" column="1">
                <widget class="QLabel" name="de430label">
                 <property name="text">
                  <string>Not installed</string>
                 </property>
                </widget>
               </item>
               <item row="1" column="0">
                <widget class="QCheckBox" name="de431checkBox">
                 <property name="toolTip">
                  <string>DE431 provides position data for years -13000...+17000. For special applications only.</string>
                 </property>
                 <property name="text">
                  <string>Use DE431 (long-time data)</string>
                 </property>
                </widget>
               </item>
               <item row="0" column="0">
                <widget class="QCheckBox" name="de430checkBox">
                 <property name="toolTip">
                  <string>DE430 provides highest accuracy, only for years 1550...2650.</string>
                 </property>
                 <property name="text">
                  <string>Use DE430 (high accuracy)</string>
                 </property>
                </widget>
               </item>
               <item row="2" column="0" colspan="2">
                <widget class="QLabel" name="label_VSOP87used">
                 <property name="toolTip">
                  <string>Using VSOP87 is recommended for years -4000...+8000 only, but delivers useful positions outside this range.</string>
                 </property>
                 <property name="text">
                  <string>VSOP87/ELP2000-82B is used when these are not installed or not activated.</string>
                 </property>
                </widget>
               </item>
              </layout>
             </item>
            </layout>
           </widget>
          </item>
          <item>
           <widget class="QGroupBox" name="groupBox_6">
            <property name="title">
             <string>Default options</string>
            </property>
            <layout class="QVBoxLayout" name="verticalLayout_4x">
             <property name="leftMargin">
              <number>0</number>
             </property>
             <property name="topMargin">
              <number>0</number>
             </property>
             <property name="rightMargin">
              <number>0</number>
             </property>
             <property name="bottomMargin">
              <number>0</number>
             </property>
             <item>
              <layout class="QHBoxLayout" name="horizontalLayout_3">
               <item>
                <widget class="QPushButton" name="setViewingOptionAsDefaultPushButton">
                 <property name="minimumSize">
                  <size>
                   <width>0</width>
                   <height>24</height>
                  </size>
                 </property>
                 <property name="whatsThis">
                  <string>Save the settings you've changed this session to be the same the next time you start Stellarium</string>
                 </property>
                 <property name="text">
                  <string>Save settings</string>
                 </property>
                </widget>
               </item>
               <item>
                <widget class="QPushButton" name="restoreDefaultsButton">
                 <property name="minimumSize">
                  <size>
                   <width>0</width>
                   <height>24</height>
                  </size>
                 </property>
                 <property name="whatsThis">
                  <string>Restore the default settings that came with Stellarium</string>
                 </property>
                 <property name="text">
                  <string>Restore defaults</string>
                 </property>
                </widget>
               </item>
              </layout>
             </item>
             <item>
              <widget class="QLabel" name="saveDefaultOptionsLabel">
               <property name="sizePolicy">
                <sizepolicy hsizetype="Preferred" vsizetype="Fixed">
                 <horstretch>0</horstretch>
                 <verstretch>0</verstretch>
                </sizepolicy>
               </property>
               <property name="text">
                <string>Restoring default settings requires a restart of Stellarium. Saving all the current options includes the current FOV and direction of view for use at next startup.</string>
               </property>
               <property name="scaledContents">
                <bool>false</bool>
               </property>
               <property name="alignment">
                <set>Qt::AlignLeading|Qt::AlignLeft|Qt::AlignVCenter</set>
               </property>
               <property name="wordWrap">
                <bool>true</bool>
               </property>
               <property name="textInteractionFlags">
                <set>Qt::NoTextInteraction</set>
               </property>
              </widget>
             </item>
             <item>
              <spacer name="verticalSpacer_3">
               <property name="orientation">
                <enum>Qt::Vertical</enum>
               </property>
               <property name="sizeType">
                <enum>QSizePolicy::Fixed</enum>
               </property>
               <property name="sizeHint" stdset="0">
                <size>
                 <width>20</width>
                 <height>10</height>
                </size>
               </property>
              </spacer>
             </item>
             <item>
              <widget class="QLabel" name="startupFOVLabel">
               <property name="statusTip">
                <string>The width of your view when Stellarium starts</string>
               </property>
               <property name="text">
                <string notr="true">Startup FOV: XX</string>
               </property>
               <property name="textInteractionFlags">
                <set>Qt::TextSelectableByMouse</set>
               </property>
              </widget>
             </item>
             <item>
              <widget class="QLabel" name="startupDirectionOfViewlabel">
               <property name="statusTip">
                <string>The direction you're looking when Stellarium starts</string>
               </property>
               <property name="text">
                <string notr="true">Startup direction of view: xxxx</string>
               </property>
               <property name="textInteractionFlags">
                <set>Qt::TextSelectableByMouse</set>
               </property>
              </widget>
             </item>
            </layout>
           </widget>
          </item>
         </layout>
        </widget>
        <widget class="QWidget" name="pageSelectedObjectInfo">
         <layout class="QVBoxLayout" name="verticalLayout_2">
          <property name="spacing">
           <number>0</number>
          </property>
          <property name="leftMargin">
           <number>0</number>
          </property>
          <property name="topMargin">
           <number>0</number>
          </property>
          <property name="rightMargin">
           <number>0</number>
          </property>
          <property name="bottomMargin">
           <number>0</number>
          </property>
          <item>
           <widget class="QGroupBox" name="groupBox_4">
            <property name="sizePolicy">
             <sizepolicy hsizetype="Expanding" vsizetype="Preferred">
              <horstretch>0</horstretch>
              <verstretch>0</verstretch>
             </sizepolicy>
            </property>
            <property name="title">
             <string>Selected object information</string>
            </property>
            <layout class="QGridLayout" name="gridLayout_2">
             <item row="0" column="0">
              <widget class="QRadioButton" name="allSelectedInfoRadio">
               <property name="toolTip">
                <string>Display all information available</string>
               </property>
               <property name="text">
                <string>All available</string>
               </property>
              </widget>
             </item>
             <item row="0" column="1">
              <widget class="QRadioButton" name="noSelectedInfoRadio">
               <property name="toolTip">
                <string>Display no information</string>
               </property>
               <property name="text">
                <string>None</string>
               </property>
              </widget>
             </item>
             <item row="1" column="0">
              <widget class="QRadioButton" name="briefSelectedInfoRadio">
               <property name="toolTip">
                <string>Display less information</string>
               </property>
               <property name="text">
                <string>Short</string>
               </property>
              </widget>
             </item>
             <item row="1" column="1">
              <widget class="QRadioButton" name="customSelectedInfoRadio">
               <property name="toolTip">
                <string>Display user settings information</string>
               </property>
               <property name="text">
                <string>Customized</string>
               </property>
              </widget>
             </item>
            </layout>
           </widget>
          </item>
          <item>
           <widget class="QGroupBox" name="groupBoxDisplayedFields">
            <property name="sizePolicy">
             <sizepolicy hsizetype="Preferred" vsizetype="Expanding">
              <horstretch>0</horstretch>
              <verstretch>0</verstretch>
             </sizepolicy>
            </property>
            <property name="title">
             <string>Displayed fields</string>
            </property>
            <layout class="QGridLayout" name="gridLayoutDisplayedFields">
             <property name="leftMargin">
              <number>0</number>
             </property>
             <property name="topMargin">
              <number>0</number>
             </property>
             <property name="rightMargin">
              <number>0</number>
             </property>
             <property name="bottomMargin">
              <number>0</number>
             </property>
             <item row="0" column="0">
              <widget class="QCheckBox" name="checkBoxName">
               <property name="text">
                <string>Name</string>
               </property>
               <attribute name="buttonGroup">
                <string notr="true">buttonGroupDisplayedFields</string>
               </attribute>
              </widget>
             </item>
             <item row="3" column="0">
              <widget class="QCheckBox" name="checkBoxRaDecOfDate">
               <property name="toolTip">
                <string>Equatorial coordinates, equinox of date</string>
               </property>
               <property name="text">
                <string>Right ascension/Declination (of date)</string>
               </property>
               <attribute name="buttonGroup">
                <string notr="true">buttonGroupDisplayedFields</string>
               </attribute>
              </widget>
             </item>
             <item row="1" column="0">
              <widget class="QCheckBox" name="checkBoxCatalogNumbers">
               <property name="text">
                <string>Catalog number(s)</string>
               </property>
               <attribute name="buttonGroup">
                <string notr="true">buttonGroupDisplayedFields</string>
               </attribute>
              </widget>
             </item>
             <item row="2" column="0">
              <widget class="QCheckBox" name="checkBoxRaDecJ2000">
               <property name="toolTip">
                <string>Equatorial coordinates, equinox of J2000.0</string>
               </property>
               <property name="text">
                <string>Right ascension/Declination (J2000)</string>
               </property>
               <attribute name="buttonGroup">
                <string notr="true">buttonGroupDisplayedFields</string>
               </attribute>
              </widget>
             </item>
             <item row="1" column="1">
              <widget class="QCheckBox" name="checkBoxAbsoluteMag">
               <property name="text">
                <string>Absolute magnitude</string>
               </property>
               <attribute name="buttonGroup">
                <string notr="true">buttonGroupDisplayedFields</string>
               </attribute>
              </widget>
             </item>
             <item row="2" column="1">
              <widget class="QCheckBox" name="checkBoxGalacticCoordinates">
               <property name="text">
                <string>Galactic coordinates</string>
               </property>
               <attribute name="buttonGroup">
                <string notr="true">buttonGroupDisplayedFields</string>
               </attribute>
              </widget>
             </item>
             <item row="0" column="1">
              <widget class="QCheckBox" name="checkBoxVisualMag">
               <property name="text">
                <string>Visual magnitude</string>
               </property>
               <attribute name="buttonGroup">
                <string notr="true">buttonGroupDisplayedFields</string>
               </attribute>
              </widget>
             </item>
             <item row="5" column="0">
              <widget class="QCheckBox" name="checkBoxSize">
               <property name="toolTip">
                <string>Angular or physical size</string>
               </property>
               <property name="text">
                <string>Size</string>
               </property>
               <attribute name="buttonGroup">
                <string notr="true">buttonGroupDisplayedFields</string>
               </attribute>
              </widget>
             </item>
             <item row="6" column="0">
              <widget class="QCheckBox" name="checkBoxType">
               <property name="toolTip">
                <string>The type of the object (star, planet, etc.)</string>
               </property>
               <property name="text">
                <string>Type</string>
               </property>
               <attribute name="buttonGroup">
                <string notr="true">buttonGroupDisplayedFields</string>
               </attribute>
              </widget>
             </item>
             <item row="6" column="1">
              <widget class="QCheckBox" name="checkBoxExtra">
               <property name="toolTip">
                <string>Spectral class, nebula type, etc.</string>
               </property>
               <property name="text">
                <string>Additional information</string>
               </property>
               <attribute name="buttonGroup">
                <string notr="true">buttonGroupDisplayedFields</string>
               </attribute>
              </widget>
             </item>
             <item row="3" column="1">
              <widget class="QCheckBox" name="checkBoxHourAngle">
               <property name="toolTip">
                <string>Equatorial coordinates, equinox of date</string>
               </property>
               <property name="text">
                <string>Hour angle/Declination</string>
               </property>
               <attribute name="buttonGroup">
                <string notr="true">buttonGroupDisplayedFields</string>
               </attribute>
              </widget>
             </item>
             <item row="4" column="1">
              <widget class="QCheckBox" name="checkBoxAltAz">
               <property name="toolTip">
                <string>Horizontal coordinates</string>
               </property>
               <property name="text">
                <string>Altitude/Azimuth</string>
               </property>
               <attribute name="buttonGroup">
                <string notr="true">buttonGroupDisplayedFields</string>
               </attribute>
              </widget>
             </item>
             <item row="5" column="1">
              <widget class="QCheckBox" name="checkBoxDistance">
               <property name="text">
                <string>Distance</string>
               </property>
               <attribute name="buttonGroup">
                <string notr="true">buttonGroupDisplayedFields</string>
               </attribute>
              </widget>
             </item>
             <item row="4" column="0">
              <widget class="QCheckBox" name="checkBoxEclipticCoords">
               <property name="toolTip">
                <string>Ecliptic coordinates, equinox of date and J2000 (only for Earth)</string>
               </property>
               <property name="text">
                <string>Ecliptic coordinates</string>
               </property>
               <attribute name="buttonGroup">
                <string notr="true">buttonGroupDisplayedFields</string>
               </attribute>
              </widget>
             </item>
            </layout>
           </widget>
          </item>
         </layout>
        </widget>
        <widget class="QWidget" name="page_2">
         <layout class="QVBoxLayout" name="verticalLayout_11">
          <property name="spacing">
           <number>0</number>
          </property>
          <property name="leftMargin">
           <number>0</number>
          </property>
          <property name="topMargin">
           <number>0</number>
          </property>
          <property name="rightMargin">
           <number>0</number>
          </property>
          <property name="bottomMargin">
           <number>0</number>
          </property>
          <item>
           <widget class="QGroupBox" name="groupBox_5">
            <property name="title">
             <string>Control</string>
            </property>
            <layout class="QGridLayout" name="gridLayoutStartup">
             <property name="leftMargin">
              <number>0</number>
             </property>
             <property name="topMargin">
              <number>0</number>
             </property>
             <property name="rightMargin">
              <number>0</number>
             </property>
             <property name="bottomMargin">
              <number>0</number>
             </property>
             <item row="0" column="0">
              <widget class="QCheckBox" name="enableKeysNavigationCheckBox">
               <property name="toolTip">
                <string>Allow keyboard to pan and zoom</string>
               </property>
               <property name="text">
                <string>Enable keyboard navigation</string>
               </property>
              </widget>
             </item>
             <item row="1" column="0">
              <widget class="QCheckBox" name="enableMouseNavigationCheckBox">
               <property name="toolTip">
                <string>Allow mouse to pan (drag) and zoom (mousewheel)</string>
               </property>
               <property name="text">
                <string>Enable mouse navigation</string>
               </property>
              </widget>
             </item>
             <item row="0" column="1">
              <widget class="QPushButton" name="editShortcutsPushButton">
               <property name="text">
                <string>Edit keyboard shortcuts...</string>
               </property>
              </widget>
             </item>
             <item row="1" column="1">
              <layout class="QHBoxLayout" name="_8">
               <item>
                <widget class="QCheckBox" name="mouseTimeoutCheckbox">
                 <property name="toolTip">
                  <string>Hides the mouse cursor when inactive</string>
                 </property>
                 <property name="text">
                  <string>Mouse cursor timeout:</string>
                 </property>
                </widget>
               </item>
               <item>
                <widget class="QDoubleSpinBox" name="mouseTimeoutSpinBox">
                 <property name="maximumSize">
                  <size>
                   <width>16777215</width>
                   <height>24</height>
                  </size>
                 </property>
                 <property name="toolTip">
                  <string>seconds</string>
                 </property>
                 <property name="decimals">
                  <number>1</number>
                 </property>
                 <property name="minimum">
                  <double>0.000000000000000</double>
                 </property>
                 <property name="maximum">
                  <double>3600.000000000000000</double>
                 </property>
                 <property name="value">
                  <double>10.000000000000000</double>
                 </property>
                </widget>
               </item>
               <item>
                <spacer name="horizontalSpacer">
                 <property name="orientation">
                  <enum>Qt::Horizontal</enum>
                 </property>
                 <property name="sizeHint" stdset="0">
                  <size>
                   <width>40</width>
                   <height>20</height>
                  </size>
                 </property>
                </spacer>
               </item>
              </layout>
             </item>
            </layout>
           </widget>
          </item>
          <item>
           <widget class="QGroupBox" name="groupBox">
            <property name="title">
             <string>Startup date and time</string>
            </property>
            <layout class="QGridLayout" name="gridLayout_3">
             <property name="leftMargin">
              <number>0</number>
             </property>
             <property name="topMargin">
              <number>0</number>
             </property>
             <property name="rightMargin">
              <number>0</number>
             </property>
             <property name="bottomMargin">
              <number>0</number>
             </property>
             <item row="2" column="0">
              <layout class="QHBoxLayout" name="_4">
               <item>
                <widget class="QRadioButton" name="fixedTimeRadio">
                 <property name="toolTip">
                  <string>Use a specific date and time when Stellarium starts up</string>
                 </property>
                 <property name="text">
                  <string>Other:</string>
                 </property>
                </widget>
               </item>
               <item>
                <widget class="QDateTimeEdit" name="fixedDateTimeEdit">
                 <property name="minimumSize">
                  <size>
                   <width>0</width>
                   <height>24</height>
                  </size>
                 </property>
                 <property name="maximumSize">
                  <size>
                   <width>16777215</width>
                   <height>24</height>
                  </size>
                 </property>
                 <property name="date">
                  <date>
                   <year>1952</year>
                   <month>5</month>
                   <day>11</day>
                  </date>
                 </property>
                 <property name="time">
                  <time>
                   <hour>0</hour>
                   <minute>42</minute>
                   <second>0</second>
                  </time>
                 </property>
                 <property name="calendarPopup">
                  <bool>true</bool>
                 </property>
                </widget>
               </item>
              </layout>
             </item>
             <item row="2" column="1">
              <widget class="QPushButton" name="fixedDateTimeCurrentButton">
               <property name="toolTip">
                <string>Use current local date and time</string>
               </property>
               <property name="text">
                <string>use current</string>
               </property>
              </widget>
             </item>
             <item row="0" column="0">
              <widget class="QRadioButton" name="systemTimeRadio">
               <property name="toolTip">
                <string>Starts Stellarium at system clock date and time</string>
               </property>
               <property name="text">
                <string>System date and time</string>
               </property>
              </widget>
             </item>
             <item row="0" column="1">
              <layout class="QHBoxLayout" name="_3">
               <property name="spacing">
                <number>6</number>
               </property>
               <item>
                <widget class="QRadioButton" name="todayRadio">
                 <property name="toolTip">
                  <string>Sets the simulation time to the next instance of this time of day when Stellarium starts</string>
                 </property>
                 <property name="text">
                  <string>System date at:</string>
                 </property>
                </widget>
               </item>
               <item>
                <widget class="QTimeEdit" name="todayTimeSpinBox">
                 <property name="sizePolicy">
                  <sizepolicy hsizetype="Preferred" vsizetype="Preferred">
                   <horstretch>0</horstretch>
                   <verstretch>0</verstretch>
                  </sizepolicy>
                 </property>
                 <property name="minimumSize">
                  <size>
                   <width>0</width>
                   <height>24</height>
                  </size>
                 </property>
                 <property name="maximumSize">
                  <size>
                   <width>16777215</width>
                   <height>24</height>
                  </size>
                 </property>
                 <property name="font">
                  <font/>
                 </property>
                 <property name="frame">
                  <bool>true</bool>
                 </property>
                 <property name="alignment">
                  <set>Qt::AlignCenter</set>
                 </property>
                 <property name="currentSectionIndex">
                  <number>0</number>
                 </property>
                 <property name="time">
                  <time>
                   <hour>21</hour>
                   <minute>0</minute>
                   <second>0</second>
                  </time>
                 </property>
                </widget>
               </item>
              </layout>
             </item>
            </layout>
           </widget>
          </item>
          <item>
           <widget class="QGroupBox" name="deltaTGroupBox">
            <property name="title">
             <string>Time correction</string>
            </property>
            <layout class="QHBoxLayout" name="horizontalLayout_9">
             <property name="leftMargin">
              <number>0</number>
             </property>
             <property name="topMargin">
              <number>0</number>
             </property>
             <property name="rightMargin">
              <number>0</number>
             </property>
             <property name="bottomMargin">
              <number>0</number>
             </property>
             <item>
              <widget class="QFrame" name="frame">
               <property name="frameShape">
                <enum>QFrame::StyledPanel</enum>
               </property>
               <property name="frameShadow">
                <enum>QFrame::Raised</enum>
               </property>
               <layout class="QVBoxLayout" name="verticalLayout">
                <property name="leftMargin">
                 <number>0</number>
                </property>
                <property name="topMargin">
                 <number>0</number>
                </property>
                <property name="rightMargin">
                 <number>0</number>
                </property>
                <property name="bottomMargin">
                 <number>0</number>
                </property>
                <item>
                 <layout class="QHBoxLayout" name="horizontalLayout_12">
                  <property name="leftMargin">
                   <number>6</number>
                  </property>
                  <item>
                   <widget class="QLabel" name="deltaTLabel">
                    <property name="text">
                     <string/>
                    </property>
                   </widget>
                  </item>
                  <item>
                   <widget class="QComboBox" name="deltaTAlgorithmComboBox">
                    <property name="editable">
                     <bool>true</bool>
                    </property>
                    <property name="insertPolicy">
                     <enum>QComboBox::NoInsert</enum>
                    </property>
                   </widget>
                  </item>
                  <item>
                   <widget class="QPushButton" name="pushButtonCustomDeltaTEquationDialog">
                    <property name="enabled">
                     <bool>false</bool>
                    </property>
                    <property name="toolTip">
                     <string>Edit equation</string>
                    </property>
                    <property name="text">
                     <string notr="true">...</string>
                    </property>
                   </widget>
                  </item>
                  <item>
                   <spacer name="horizontalSpacer_2">
                    <property name="orientation">
                     <enum>Qt::Horizontal</enum>
                    </property>
                    <property name="sizeHint" stdset="0">
                     <size>
                      <width>40</width>
                      <height>20</height>
                     </size>
                    </property>
                   </spacer>
                  </item>
                 </layout>
                </item>
                <item>
                 <widget class="QTextBrowser" name="deltaTAlgorithmDescription">
                  <property name="autoFillBackground">
                   <bool>true</bool>
                  </property>
                  <property name="verticalScrollBarPolicy">
                   <enum>Qt::ScrollBarAsNeeded</enum>
                  </property>
                  <property name="horizontalScrollBarPolicy">
                   <enum>Qt::ScrollBarAlwaysOff</enum>
                  </property>
                  <property name="openExternalLinks">
                   <bool>true</bool>
                  </property>
                  <property name="openLinks">
                   <bool>true</bool>
                  </property>
                 </widget>
                </item>
               </layout>
              </widget>
             </item>
            </layout>
           </widget>
          </item>
         </layout>
        </widget>
        <widget class="QWidget" name="page_3">
         <layout class="QVBoxLayout" name="verticalLayout_12">
          <property name="spacing">
           <number>0</number>
          </property>
          <property name="leftMargin">
           <number>0</number>
          </property>
          <property name="topMargin">
           <number>0</number>
          </property>
          <property name="rightMargin">
           <number>0</number>
          </property>
          <property name="bottomMargin">
           <number>0</number>
          </property>
          <item>
           <widget class="QGroupBox" name="groupBox_7">
            <property name="sizePolicy">
             <sizepolicy hsizetype="Preferred" vsizetype="Expanding">
              <horstretch>0</horstretch>
              <verstretch>0</verstretch>
             </sizepolicy>
            </property>
            <property name="title">
             <string>Planetarium options</string>
            </property>
            <layout class="QGridLayout" name="gridLayoutOptions">
             <item row="0" column="0">
              <widget class="QCheckBox" name="sphericMirrorCheckbox">
               <property name="toolTip">
                <string>Spheric mirror distortion is used when projecting Stellarium onto a spheric mirror for low-cost planetarium systems.</string>
               </property>
               <property name="text">
                <string>Spheric mirror distortion</string>
               </property>
               <property name="checkable">
                <bool>true</bool>
               </property>
              </widget>
             </item>
             <item row="0" column="1">
              <widget class="QCheckBox" name="diskViewportCheckbox">
               <property name="toolTip">
                <string>Mask out everything outside a central circle in the main view</string>
               </property>
               <property name="text">
                <string>Disc viewport</string>
               </property>
              </widget>
             </item>
             <item row="1" column="0">
              <widget class="QCheckBox" name="selectSingleConstellationButton">
               <property name="toolTip">
                <string>Hide other constellations when you click one</string>
               </property>
               <property name="statusTip">
                <string>Hide other constellations when you click one</string>
               </property>
               <property name="text">
                <string>Select single constellation</string>
               </property>
              </widget>
             </item>
             <item row="1" column="1">
              <widget class="QCheckBox" name="gravityLabelCheckbox">
               <property name="toolTip">
                <string>Align labels with the horizon</string>
               </property>
               <property name="text">
                <string>Gravity labels</string>
               </property>
              </widget>
             </item>
             <item row="2" column="0">
              <widget class="QCheckBox" name="showNebulaBgButtonCheckbox">
               <property name="toolTip">
                <string>Toggle display backgrounds of the nebulae.</string>
               </property>
               <property name="text">
                <string>Show nebula background button</string>
               </property>
              </widget>
             </item>
             <item row="2" column="1">
              <widget class="QCheckBox" name="showFlipButtonsCheckbox">
               <property name="toolTip">
                <string>Toggle vertical and horizontal image flip buttons.</string>
               </property>
               <property name="text">
                <string>Show flip buttons</string>
               </property>
              </widget>
             </item>
             <item row="3" column="0">
              <widget class="QCheckBox" name="autoEnableAtmosphereCheckBox">
               <property name="toolTip">
                <string>Auto-enabling of the atmosphere for bodies with atmosphere in location window</string>
               </property>
               <property name="text">
                <string>Auto-enabling for the atmosphere</string>
               </property>
              </widget>
             </item>
             <item row="3" column="1">
              <widget class="QCheckBox" name="decimalDegreeCheckBox">
               <property name="toolTip">
                <string>Use decimal degrees for coordinates</string>
               </property>
               <property name="text">
                <string>Use decimal degrees</string>
               </property>
              </widget>
             </item>
             <item row="4" column="0">
              <widget class="QCheckBox" name="nutationCheckBox">
               <property name="toolTip">
                <string>Nutation is a small wobble of Earth's axis, amounting to a few arcseconds.</string>
               </property>
               <property name="text">
                <string>Include nutation</string>
               </property>
              </widget>
             </item>
             <item row="4" column="1">
              <widget class="QCheckBox" name="topocentricCheckBox">
               <property name="toolTip">
                <string>Activate to view as seen from surface of the planet (recommended). If switched off, display planetocentric view.</string>
               </property>
               <property name="text">
                <string>Topocentric coordinates</string>
               </property>
              </widget>
             </item>
             <item row="5" column="0">
              <widget class="QCheckBox" name="azimuthFromSouthcheckBox">
               <property name="toolTip">
                <string>Activate this option to calculate azimuth from south towards west.</string>
               </property>
               <property name="text">
                <string>Azimuth from South</string>
               </property>
              </widget>
             </item>
             <item row="6" column="0" colspan="2">
              <widget class="QCheckBox" name="autoZoomResetsDirectionCheckbox">
               <property name="toolTip">
                <string>When enabled, the &quot;auto zoom out&quot; key will also set the initial viewing direction</string>
               </property>
               <property name="text">
                <string>Auto zoom out returns to initial direction of view</string>
               </property>
              </widget>
             </item>
             <item row="5" column="1">
<<<<<<< HEAD
              <widget class="QCheckBox" name="showToastSurveyButtonCheckbox">
               <property name="toolTip">
                <string>Toggle display Digitized Sky Survey.</string>
               </property>
               <property name="text">
                <string>Show DSS button</string>
=======
              <widget class="QCheckBox" name="autoChangeLandscapesCheckBox">
               <property name="toolTip">
                <string>Automatic change of landscape when planet is changed</string>
               </property>
               <property name="text">
                <string>Auto select landscapes</string>
>>>>>>> e10559b2
               </property>
              </widget>
             </item>
            </layout>
           </widget>
          </item>
          <item>
           <widget class="QGroupBox" name="groupBox_3">
            <property name="title">
             <string>Screenshots</string>
            </property>
            <layout class="QVBoxLayout" name="verticalLayout_3">
             <property name="leftMargin">
              <number>0</number>
             </property>
             <property name="topMargin">
              <number>0</number>
             </property>
             <property name="rightMargin">
              <number>0</number>
             </property>
             <property name="bottomMargin">
              <number>0</number>
             </property>
             <item>
              <layout class="QHBoxLayout" name="horizontalLayout_5">
               <item>
                <widget class="QLabel" name="label">
                 <property name="text">
                  <string>Screenshot Directory</string>
                 </property>
                </widget>
               </item>
               <item>
                <widget class="QLineEdit" name="screenshotDirEdit"/>
               </item>
               <item>
                <widget class="QPushButton" name="screenshotBrowseButton">
                 <property name="sizePolicy">
                  <sizepolicy hsizetype="Fixed" vsizetype="Fixed">
                   <horstretch>0</horstretch>
                   <verstretch>0</verstretch>
                  </sizepolicy>
                 </property>
                 <property name="text">
                  <string/>
                 </property>
                </widget>
               </item>
              </layout>
             </item>
             <item>
              <widget class="QCheckBox" name="invertScreenShotColorsCheckBox">
               <property name="text">
                <string>Invert colors</string>
               </property>
              </widget>
             </item>
            </layout>
           </widget>
          </item>
          <item>
           <widget class="QGroupBox" name="contentBox">
            <property name="title">
             <string>Star catalog updates</string>
            </property>
            <layout class="QHBoxLayout" name="horizontalLayout">
             <property name="leftMargin">
              <number>0</number>
             </property>
             <property name="topMargin">
              <number>0</number>
             </property>
             <property name="rightMargin">
              <number>0</number>
             </property>
             <property name="bottomMargin">
              <number>0</number>
             </property>
             <item>
              <widget class="QCommandLinkButton" name="getStarsButton">
               <property name="sizePolicy">
                <sizepolicy hsizetype="Preferred" vsizetype="Fixed">
                 <horstretch>0</horstretch>
                 <verstretch>0</verstretch>
                </sizepolicy>
               </property>
               <property name="toolTip">
                <string>Click here to start downloading</string>
               </property>
               <property name="text">
                <string notr="true">Get catalog x of y</string>
               </property>
               <property name="icon">
                <iconset resource="../../data/gui/guiRes.qrc">
                 <normaloff>:/graphicGui/btTimeRealtime-off.png</normaloff>:/graphicGui/btTimeRealtime-off.png</iconset>
               </property>
               <property name="description">
                <string>Download this file to view even more stars</string>
               </property>
              </widget>
             </item>
             <item>
              <widget class="QLabel" name="downloadLabel">
               <property name="text">
                <string notr="true">xxx</string>
               </property>
              </widget>
             </item>
             <item>
              <spacer name="horizontalSpacer_5">
               <property name="orientation">
                <enum>Qt::Horizontal</enum>
               </property>
               <property name="sizeHint" stdset="0">
                <size>
                 <width>40</width>
                 <height>20</height>
                </size>
               </property>
              </spacer>
             </item>
             <item>
              <widget class="QPushButton" name="downloadRetryButton">
               <property name="toolTip">
                <string>Restart the download</string>
               </property>
               <property name="text">
                <string>Retry</string>
               </property>
              </widget>
             </item>
             <item>
              <widget class="QPushButton" name="downloadCancelButton">
               <property name="toolTip">
                <string>Stop the download. You can always restart it later</string>
               </property>
               <property name="text">
                <string>Cancel</string>
               </property>
              </widget>
             </item>
            </layout>
           </widget>
          </item>
         </layout>
        </widget>
        <widget class="QWidget" name="page_4">
         <layout class="QHBoxLayout" name="horizontalLayout_7">
          <property name="spacing">
           <number>0</number>
          </property>
          <property name="leftMargin">
           <number>0</number>
          </property>
          <property name="topMargin">
           <number>0</number>
          </property>
          <property name="rightMargin">
           <number>0</number>
          </property>
          <property name="bottomMargin">
           <number>0</number>
          </property>
          <item>
           <widget class="QListWidget" name="scriptListWidget">
            <property name="minimumSize">
             <size>
              <width>190</width>
              <height>0</height>
             </size>
            </property>
            <property name="focusPolicy">
             <enum>Qt::NoFocus</enum>
            </property>
            <property name="horizontalScrollBarPolicy">
             <enum>Qt::ScrollBarAlwaysOff</enum>
            </property>
           </widget>
          </item>
          <item>
           <layout class="QVBoxLayout" name="verticalLayout_8">
            <item>
             <widget class="QTextBrowser" name="scriptInfoBrowser"/>
            </item>
            <item>
             <widget class="QGroupBox" name="groupBox_8">
              <property name="title">
               <string>Options</string>
              </property>
              <layout class="QVBoxLayout" name="verticalLayout_9">
               <property name="leftMargin">
                <number>0</number>
               </property>
               <property name="topMargin">
                <number>0</number>
               </property>
               <property name="rightMargin">
                <number>0</number>
               </property>
               <property name="bottomMargin">
                <number>0</number>
               </property>
               <item>
                <widget class="QLabel" name="scriptStatusLabel">
                 <property name="text">
                  <string/>
                 </property>
                </widget>
               </item>
               <item>
                <widget class="QCheckBox" name="closeWindowAtScriptRunCheckbox">
                 <property name="text">
                  <string>Close window when script runs</string>
                 </property>
                 <property name="checked">
                  <bool>true</bool>
                 </property>
                </widget>
               </item>
               <item>
                <layout class="QHBoxLayout" name="horizontalLayout_4">
                 <item>
                  <widget class="QPushButton" name="runScriptButton">
                   <property name="enabled">
                    <bool>true</bool>
                   </property>
                   <property name="toolTip">
                    <string>Run the selected script</string>
                   </property>
                   <property name="text">
                    <string/>
                   </property>
                   <property name="icon">
                    <iconset resource="../../data/gui/guiRes.qrc">
                     <normaloff>:/graphicGui/btScriptRun-on.png</normaloff>
                     <disabledoff>:/graphicGui/btScriptRun-off.png</disabledoff>:/graphicGui/btScriptRun-on.png</iconset>
                   </property>
                  </widget>
                 </item>
                 <item>
                  <widget class="QPushButton" name="stopScriptButton">
                   <property name="enabled">
                    <bool>true</bool>
                   </property>
                   <property name="toolTip">
                    <string>Stop a running script</string>
                   </property>
                   <property name="text">
                    <string/>
                   </property>
                   <property name="icon">
                    <iconset resource="../../data/gui/guiRes.qrc">
                     <normaloff>:/graphicGui/btScriptStop-on.png</normaloff>
                     <disabledoff>:/graphicGui/btScriptStop-off.png</disabledoff>:/graphicGui/btScriptStop-on.png</iconset>
                   </property>
                  </widget>
                 </item>
                </layout>
               </item>
              </layout>
             </widget>
            </item>
           </layout>
          </item>
         </layout>
        </widget>
        <widget class="QWidget" name="page_5">
         <layout class="QHBoxLayout" name="horizontalLayout_6">
          <property name="spacing">
           <number>0</number>
          </property>
          <property name="leftMargin">
           <number>0</number>
          </property>
          <property name="topMargin">
           <number>0</number>
          </property>
          <property name="rightMargin">
           <number>0</number>
          </property>
          <property name="bottomMargin">
           <number>0</number>
          </property>
          <item>
           <widget class="QListWidget" name="pluginsListWidget">
            <property name="minimumSize">
             <size>
              <width>180</width>
              <height>0</height>
             </size>
            </property>
            <property name="maximumSize">
             <size>
              <width>180</width>
              <height>16777215</height>
             </size>
            </property>
            <property name="focusPolicy">
             <enum>Qt::NoFocus</enum>
            </property>
            <property name="horizontalScrollBarPolicy">
             <enum>Qt::ScrollBarAlwaysOff</enum>
            </property>
           </widget>
          </item>
          <item>
           <layout class="QVBoxLayout" name="pluginsVerticalLayout">
            <item>
             <widget class="QTextBrowser" name="pluginsInfoBrowser"/>
            </item>
            <item>
             <widget class="QGroupBox" name="pluginsGroupBox">
              <property name="title">
               <string>Options</string>
              </property>
              <layout class="QHBoxLayout" name="horizontalLayout_8">
               <property name="leftMargin">
                <number>0</number>
               </property>
               <property name="topMargin">
                <number>0</number>
               </property>
               <property name="rightMargin">
                <number>0</number>
               </property>
               <property name="bottomMargin">
                <number>0</number>
               </property>
               <item>
                <widget class="QCheckBox" name="pluginLoadAtStartupCheckBox">
                 <property name="text">
                  <string>Load at startup</string>
                 </property>
                </widget>
               </item>
               <item>
                <widget class="QPushButton" name="pluginConfigureButton">
                 <property name="enabled">
                  <bool>false</bool>
                 </property>
                 <property name="text">
                  <string>configure</string>
                 </property>
                </widget>
               </item>
              </layout>
             </widget>
            </item>
           </layout>
          </item>
         </layout>
        </widget>
       </widget>
      </item>
      <item row="0" column="0">
       <widget class="QListWidget" name="stackListWidget">
        <property name="minimumSize">
         <size>
          <width>0</width>
          <height>74</height>
         </size>
        </property>
        <property name="maximumSize">
         <size>
          <width>16777215</width>
          <height>74</height>
         </size>
        </property>
        <property name="focusPolicy">
         <enum>Qt::NoFocus</enum>
        </property>
        <property name="verticalScrollBarPolicy">
         <enum>Qt::ScrollBarAlwaysOff</enum>
        </property>
        <property name="horizontalScrollBarPolicy">
         <enum>Qt::ScrollBarAlwaysOff</enum>
        </property>
        <property name="selectionMode">
         <enum>QAbstractItemView::SingleSelection</enum>
        </property>
        <property name="iconSize">
         <size>
          <width>50</width>
          <height>50</height>
         </size>
        </property>
        <property name="movement">
         <enum>QListView::Static</enum>
        </property>
        <property name="flow">
         <enum>QListView::LeftToRight</enum>
        </property>
        <property name="isWrapping" stdset="0">
         <bool>false</bool>
        </property>
        <property name="resizeMode">
         <enum>QListView::Adjust</enum>
        </property>
        <property name="layoutMode">
         <enum>QListView::SinglePass</enum>
        </property>
        <property name="spacing">
         <number>0</number>
        </property>
        <property name="viewMode">
         <enum>QListView::IconMode</enum>
        </property>
        <property name="uniformItemSizes">
         <bool>false</bool>
        </property>
        <property name="wordWrap">
         <bool>false</bool>
        </property>
        <property name="selectionRectVisible">
         <bool>false</bool>
        </property>
        <item>
         <property name="text">
          <string>Main</string>
         </property>
         <property name="icon">
          <iconset>
           <normalon>:/graphicGui/tabicon-main.png</normalon>
          </iconset>
         </property>
        </item>
        <item>
         <property name="text">
          <string>Information</string>
         </property>
         <property name="toolTip">
          <string>Selected object information</string>
         </property>
         <property name="icon">
          <iconset>
           <normalon>:/graphicGui/tabicon-info.png</normalon>
          </iconset>
         </property>
        </item>
        <item>
         <property name="text">
          <string>Navigation</string>
         </property>
         <property name="icon">
          <iconset>
           <normalon>:/graphicGui/tabicon-navigation.png</normalon>
          </iconset>
         </property>
        </item>
        <item>
         <property name="text">
          <string>Tools</string>
         </property>
         <property name="icon">
          <iconset>
           <normalon>:/graphicGui/tabicon-tools.png</normalon>
          </iconset>
         </property>
        </item>
        <item>
         <property name="text">
          <string>Scripts</string>
         </property>
         <property name="icon">
          <iconset>
           <normalon>:/graphicGui/tabicon-scripts.png</normalon>
          </iconset>
         </property>
        </item>
        <item>
         <property name="text">
          <string>Plugins</string>
         </property>
         <property name="icon">
          <iconset>
           <normalon>:/graphicGui/tabicon-plugins.png</normalon>
          </iconset>
         </property>
        </item>
       </widget>
      </item>
     </layout>
    </widget>
   </item>
  </layout>
 </widget>
 <customwidgets>
  <customwidget>
   <class>BarFrame</class>
   <extends>QFrame</extends>
   <header>Dialog.hpp</header>
   <container>1</container>
  </customwidget>
 </customwidgets>
 <tabstops>
  <tabstop>setViewingOptionAsDefaultPushButton</tabstop>
  <tabstop>restoreDefaultsButton</tabstop>
  <tabstop>checkBoxName</tabstop>
  <tabstop>checkBoxVisualMag</tabstop>
  <tabstop>checkBoxCatalogNumbers</tabstop>
  <tabstop>checkBoxAbsoluteMag</tabstop>
  <tabstop>checkBoxRaDecJ2000</tabstop>
  <tabstop>checkBoxGalacticCoordinates</tabstop>
  <tabstop>checkBoxRaDecOfDate</tabstop>
  <tabstop>checkBoxSize</tabstop>
  <tabstop>checkBoxDistance</tabstop>
  <tabstop>checkBoxType</tabstop>
  <tabstop>checkBoxEclipticCoords</tabstop>
  <tabstop>enableKeysNavigationCheckBox</tabstop>
  <tabstop>editShortcutsPushButton</tabstop>
  <tabstop>systemTimeRadio</tabstop>
  <tabstop>todayRadio</tabstop>
  <tabstop>todayTimeSpinBox</tabstop>
  <tabstop>fixedTimeRadio</tabstop>
  <tabstop>fixedDateTimeEdit</tabstop>
  <tabstop>fixedDateTimeCurrentButton</tabstop>
  <tabstop>mouseTimeoutCheckbox</tabstop>
  <tabstop>mouseTimeoutSpinBox</tabstop>
  <tabstop>sphericMirrorCheckbox</tabstop>
  <tabstop>diskViewportCheckbox</tabstop>
  <tabstop>gravityLabelCheckbox</tabstop>
  <tabstop>selectSingleConstellationButton</tabstop>
  <tabstop>autoZoomResetsDirectionCheckbox</tabstop>
  <tabstop>screenshotBrowseButton</tabstop>
  <tabstop>screenshotDirEdit</tabstop>
  <tabstop>invertScreenShotColorsCheckBox</tabstop>
  <tabstop>getStarsButton</tabstop>
  <tabstop>downloadRetryButton</tabstop>
  <tabstop>downloadCancelButton</tabstop>
  <tabstop>scriptInfoBrowser</tabstop>
  <tabstop>closeWindowAtScriptRunCheckbox</tabstop>
  <tabstop>runScriptButton</tabstop>
  <tabstop>stopScriptButton</tabstop>
  <tabstop>pluginsInfoBrowser</tabstop>
  <tabstop>pluginLoadAtStartupCheckBox</tabstop>
  <tabstop>pluginConfigureButton</tabstop>
 </tabstops>
 <resources>
  <include location="../../data/gui/guiRes.qrc"/>
 </resources>
 <connections>
  <connection>
   <sender>stackListWidget</sender>
   <signal>currentRowChanged(int)</signal>
   <receiver>configurationStackedWidget</receiver>
   <slot>setCurrentIndex(int)</slot>
   <hints>
    <hint type="sourcelabel">
     <x>237</x>
     <y>62</y>
    </hint>
    <hint type="destinationlabel">
     <x>237</x>
     <y>281</y>
    </hint>
   </hints>
  </connection>
 </connections>
 <buttongroups>
  <buttongroup name="buttonGroupDisplayedFields">
   <property name="exclusive">
    <bool>false</bool>
   </property>
  </buttongroup>
 </buttongroups>
</ui><|MERGE_RESOLUTION|>--- conflicted
+++ resolved
@@ -6,7 +6,7 @@
    <rect>
     <x>0</x>
     <y>0</y>
-    <width>509</width>
+    <width>512</width>
     <height>538</height>
    </rect>
   </property>
@@ -1252,32 +1252,33 @@
                </property>
               </widget>
              </item>
-             <item row="6" column="0" colspan="2">
+             <item row="5" column="1">
+              <widget class="QCheckBox" name="showToastSurveyButtonCheckbox">
+               <property name="toolTip">
+                <string>Toggle display Digitized Sky Survey.</string>
+               </property>
+               <property name="text">
+                <string>Show DSS button</string>
+               </property>
+              </widget>
+             </item>
+             <item row="6" column="0">
+              <widget class="QCheckBox" name="autoChangeLandscapesCheckBox">
+               <property name="toolTip">
+                <string>Automatic change of landscape when planet is changed</string>
+               </property>
+               <property name="text">
+                <string>Auto select landscapes</string>
+               </property>
+              </widget>
+             </item>
+             <item row="7" column="0" colspan="2">
               <widget class="QCheckBox" name="autoZoomResetsDirectionCheckbox">
                <property name="toolTip">
                 <string>When enabled, the &quot;auto zoom out&quot; key will also set the initial viewing direction</string>
                </property>
                <property name="text">
                 <string>Auto zoom out returns to initial direction of view</string>
-               </property>
-              </widget>
-             </item>
-             <item row="5" column="1">
-<<<<<<< HEAD
-              <widget class="QCheckBox" name="showToastSurveyButtonCheckbox">
-               <property name="toolTip">
-                <string>Toggle display Digitized Sky Survey.</string>
-               </property>
-               <property name="text">
-                <string>Show DSS button</string>
-=======
-              <widget class="QCheckBox" name="autoChangeLandscapesCheckBox">
-               <property name="toolTip">
-                <string>Automatic change of landscape when planet is changed</string>
-               </property>
-               <property name="text">
-                <string>Auto select landscapes</string>
->>>>>>> e10559b2
                </property>
               </widget>
              </item>
