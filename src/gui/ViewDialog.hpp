--- conflicted
+++ resolved
@@ -58,22 +58,21 @@
 	void setBortleScaleToolTip(int Bindex);
 	void setCurrentLandscapeAsDefault(void);
 	void setCurrentCultureAsDefault(void);
-<<<<<<< HEAD
 	void updateDefaultSkyCulture();
 	void updateDefaultLandscape();
-=======
-	void setFlagLandscapeUseMinimalBrightness(bool b);
 	void setFlagCustomGrsSettings(bool b);
 	//! Update the widget to make sure it is synchrone if a value was changed programmatically
 	//! This function should be called repeatidly with e.g. a timer
-	void updateFromProgram();
->>>>>>> 9ac87548
+	// NO LONGER NEEDED!
+	//void updateFromProgram();
 
 	void showAddRemoveLandscapesDialog();
         void showAtmosphereDialog();
 	void showGreatRedSpotDialog();
 
 	void setLightPollutionSpinBoxStatus();
+	// Two new from the unwanted trunk-rework Not sure if we need them at all?
+	void populateLightPollution();
 
 	// WHAT IS THE SKY LAYER? hidden, under development?
 	void populateSkyLayersList();
