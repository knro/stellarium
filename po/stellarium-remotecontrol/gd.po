# Gaelic; Scottish translation for stellarium
# Copyright (c) 2017 Rosetta Contributors and Canonical Ltd 2017
# This file is distributed under the same license as the stellarium package.
# FIRST AUTHOR <EMAIL@ADDRESS>, 2017.
#
msgid ""
msgstr ""
"Project-Id-Version: stellarium\n"
"Report-Msgid-Bugs-To: FULL NAME <EMAIL@ADDRESS>\n"
<<<<<<< HEAD
"POT-Creation-Date: 2017-06-18 13:16+0700\n"
"PO-Revision-Date: 2017-06-18 08:30+0000\n"
"Last-Translator: FULL NAME <EMAIL@ADDRESS>\n"
"Language-Team: Gaelic; Scottish <gd@li.org>\n"
"MIME-Version: 1.0\n"
"Content-Type: text/plain; charset=UTF-8\n"
"Content-Transfer-Encoding: 8bit\n"
"X-Launchpad-Export-Date: 2017-06-19 07:05+0000\n"
=======
"POT-Creation-Date: 2017-06-19 21:17+0700\n"
"PO-Revision-Date: 2017-06-17 19:00+0000\n"
"Last-Translator: GunChleoc <Unknown>\n"
"Language-Team: Fòram na Gàidhlig\n"
"MIME-Version: 1.0\n"
"Content-Type: text/plain; charset=UTF-8\n"
"Content-Transfer-Encoding: 8bit\n"
"X-Launchpad-Export-Date: 2017-06-20 06:02+0000\n"
>>>>>>> be714f29
"X-Generator: Launchpad (build 18416)\n"

#: plugins/RemoteControl/webroot/js/api/actions.js:60
msgid "Could not retrieve action list"
msgstr "Cha deach leinn liosta nan gnìomhan fhaighinn"

#: plugins/RemoteControl/webroot/js/api/actions.js:88
msgid "Action '%1' not accepted by server: "
msgstr "Cha ghabh am frithealaiche ris a’ ghnìomh “%1”: "

#: plugins/RemoteControl/webroot/js/api/actions.js:95
msgid "Error sending action '%1' to server: "
msgstr "Mearachd a’ cur a’ ghnìomha “%1” gun fhrithealaiche: "

#: plugins/RemoteControl/webroot/js/api/location.js:33
#: plugins/RemoteControl/webroot/js/api/location.js:61
#: plugins/RemoteControl/webroot/js/api/search.js:188
msgid "Error performing search"
msgstr "Mearachd leis an lorg"

#: plugins/RemoteControl/webroot/js/api/location.js:125
msgid "Could not retrieve country list"
msgstr "Cha deach leinn liosta nan dùthchannan fhaighinn"

#: plugins/RemoteControl/webroot/js/api/location.js:138
msgid "Could not retrieve planet list"
msgstr "Cha deach leinn liosta nam planaidean fhaighinn"

#: plugins/RemoteControl/webroot/js/api/properties.js:28
msgid "Could not retrieve property list"
msgstr "Cha deach leinn liosta nan roghainnean fhaighinn"

#: plugins/RemoteControl/webroot/js/api/properties.js:89
#: plugins/RemoteControl/webroot/js/api/properties.js:110
msgid "Property '%1' not accepted by server: "
msgstr "Cha ghabh am frithealaiche ris an roghainn “%1”: "

#: plugins/RemoteControl/webroot/js/api/properties.js:96
msgid "Error sending property '%1' to server: "
msgstr "Mearachd a’ cur na roghainn “%1” gun fhrithealaiche: "

#: plugins/RemoteControl/webroot/js/api/remotecontrol.js:197
msgid "Error sending command to server: "
msgstr "Mearachd a’ cur na h-àithne gun fhrithealaiche: "

#: plugins/RemoteControl/webroot/js/api/scripts.js:27
msgid "Could not retrieve script list"
msgstr "Cha deach leinn liosta nan sgriobtaichean fhaighinn"

#: plugins/RemoteControl/webroot/js/api/search.js:35
msgid "querying"
msgstr "a’ cur ceist"

#: plugins/RemoteControl/webroot/js/api/search.js:44
msgid "Error (%1)"
msgstr "Mearachd (%1)"

#: plugins/RemoteControl/webroot/js/api/search.js:60
msgid "Error performing Simbad lookup"
msgstr "Mearachd le lorg ann an Simbad"

#: plugins/RemoteControl/webroot/js/api/search.js:79 index.html:147
#: tablet7in.html:235
msgid "idle"
msgstr "’na thàmh"

#: plugins/RemoteControl/webroot/js/api/search.js:105
msgid "Error loading object types"
msgstr "Mearachd a’ luchdadh seòrsaichean nan cuspairean"

#: plugins/RemoteControl/webroot/js/api/search.js:138
msgid "Error getting object list"
msgstr "Mearachd a’ faighinn liosta nan cuspairean"

#: plugins/RemoteControl/webroot/js/api/search.js:200
msgid "waiting"
msgstr "a’ feitheamh"

#: plugins/RemoteControl/webroot/js/api/viewoptions.js:38
msgid "Could not retrieve projection list"
msgstr "Cha deach leinn liosta nan tilg-sheallaidhean fhaighinn"

#: plugins/RemoteControl/webroot/js/api/viewoptions.js:51
#: plugins/RemoteControl/webroot/js/api/viewoptions.js:64
msgid "Could not retrieve landscape list"
msgstr "Cha deach leinn liosta nan cruthan-tìre fhaighinn"

#: plugins/RemoteControl/webroot/js/plugins/scenery3d.js:22
#: plugins/RemoteControl/webroot/js/ui/scripts.js:76 index.html:505
#: index.html:562 tablet7in.html:683 tablet7in.html:743
msgid "-none-"
msgstr "-chan eil gin-"

#: plugins/RemoteControl/webroot/js/plugins/scenery3d.js:28
msgid "(Currently loading: %1)"
msgstr "(Ga luchdadh an-dràsta: %1)"

#: plugins/RemoteControl/webroot/js/plugins/scenery3d.js:71
msgid "Could not retrieve Scenery3d list"
msgstr "Cha deach leinn liosta nan cruthan-tìre 3D fhaighinn"

#: plugins/RemoteControl/webroot/js/ui/actions.js:44
#: plugins/RemoteControl/webroot/js/ui/actions.js:77
msgid "on"
msgstr "air"

#: plugins/RemoteControl/webroot/js/ui/actions.js:44
#: plugins/RemoteControl/webroot/js/ui/actions.js:77
msgid "off"
msgstr "dheth"

#: plugins/RemoteControl/webroot/js/ui/combobox.js:58
msgid "Show All Items"
msgstr "Seall a h-uile nì"

#: plugins/RemoteControl/webroot/js/ui/combobox.js:124
msgid "Input did not match any item"
msgstr "Cha do fhreagair na chuir thu a-steach ri nì sam bith"

#: plugins/RemoteControl/webroot/js/ui/search.js:285
msgid "No current selection"
msgstr "Cha deach dad a thaghadh"

#: index.html:5 tablet7in.html:5
msgid "Stellarium remote control plugin"
msgstr "Plugan nan uidheam-smachd cèin Stellarium"

#: index.html:17 tablet7in.html:18
msgid "Please wait, loading"
msgstr "Fuirich ort fhad ’s a tha sinn ga luchdadh"

#: index.html:26 tablet7in.html:27
msgid "Stellarium remote control"
msgstr "Uidheam-smachd cèin Stellarium"

#: index.html:30 tablet7in.html:31
msgid "Main controls"
msgstr "Na prìomh uidheaman-smachd"

#: index.html:33 tablet7in.html:38
msgid "DSO"
msgstr "Cuspairean fad às"

#: index.html:36
msgid "Actions and scripts"
msgstr "Gnìomhan is sgriobtaichean"

#: index.html:39 tablet7in.html:45
msgid "Scenery3d"
msgstr "Cruthan-tìre 3D"

#: index.html:77
msgid "Pause"
msgstr "Cuir ’na stad"

#: index.html:82 tablet7in.html:183
msgid "Time jumps"
msgstr "Leuman ama"

#: index.html:86 tablet7in.html:187
msgid "Solar hour"
msgstr "Uair ghrianail"

#: index.html:87 tablet7in.html:188
msgid "Solar day"
msgstr "Latha grianail"

#: index.html:88 tablet7in.html:189
msgid "Solar week"
msgstr "Seachdain ghrianail"

#: index.html:90 tablet7in.html:191
msgid "Sidereal day"
msgstr "Latha reultach"

#: index.html:91 tablet7in.html:192
msgid "Sidereal year"
msgstr "Bliadhna reultach"

#: index.html:92 tablet7in.html:193
msgid "Sidereal century"
msgstr "Linn reultach"

#: index.html:94 tablet7in.html:195
msgid "Synodic month"
msgstr "Mìos co-nasgach"

#: index.html:95 tablet7in.html:196
msgid "Draconic month"
msgstr "Mìos dràgonach"

#: index.html:96 tablet7in.html:197
msgid "Draconic year"
msgstr "Bliadhna dràgonach"

#: index.html:98 tablet7in.html:210
msgid "Gaussian year"
msgstr "Bliadhna Gaussach"

#: index.html:101 tablet7in.html:200
msgid "Anomalistic month"
msgstr "Mìos neo-choitcheann"

#: index.html:102 tablet7in.html:201
msgid "Anomalistic year"
msgstr "Bliadhna neo-choitcheann"

#: index.html:103 tablet7in.html:202
msgid "Anomalistic century"
msgstr "Linn neo-choitcheann"

#: index.html:105 tablet7in.html:204
msgid "Mean tropical month"
msgstr "Mìos tropaigeach meadhain"

#: index.html:106 tablet7in.html:205
msgid "Mean tropical year"
msgstr "Bliadhna tropaigeach meadhain"

#: index.html:107 tablet7in.html:206
msgid "Mean tropical century"
msgstr "Linn tropaigeach meadhain"

#: index.html:109 tablet7in.html:208
msgid "Tropical year"
msgstr "Bliadhna tropaigeach"

#: index.html:110 tablet7in.html:209
msgid "Julian year"
msgstr "Bliadhna Iulianach"

#: index.html:111 tablet7in.html:211
msgid "Julian century"
msgstr "Linn Iulianach"

#: index.html:123 tablet7in.html:138
msgid "FOV"
msgstr "Raon seallaidh"

#: index.html:141 tablet7in.html:229
msgid "Enter search term. Use TAB to navigate results."
msgstr ""
"Cuir a-steach facal-luirg. Cleachd TABA gus na toraidhean a sheòladh."

#: index.html:142 tablet7in.html:230
msgid "Select and focus"
msgstr "Tagh is cuir am fòcas air"

#: index.html:168 tablet7in.html:259
msgid "Selection mode"
msgstr "Am modh taghaidh"

#: index.html:168 tablet7in.html:259
msgid "Center on object"
msgstr "Meadhanaich air a’ chuspair"

#: index.html:168 tablet7in.html:259
msgid "Center and zoom to object"
msgstr "Meadhanaich air a’ chuspair is sùm"

#: index.html:168 tablet7in.html:259
msgid "Just mark the object"
msgstr "Na dèan ach comharrachadh a’ chuspair"

#: index.html:170 tablet7in.html:261
msgid "Quick select"
msgstr "Grad-taghadh"

#: index.html:174 tablet7in.html:265
msgid "Earth"
msgstr "An Talamh"

#: index.html:174 tablet7in.html:265
msgid "Pluto"
msgstr "Plùto"

#: index.html:180 tablet7in.html:294
msgid "Current selection"
msgstr "Na thagh thu an-dràsta"

#: index.html:200 tablet7in.html:333
msgid "Digitized Sky Survey"
msgstr "Digitized Sky Survey"

#: index.html:243 tablet7in.html:399
msgid "Shooting Stars"
msgstr "Rionnagan-earbaill"

#: index.html:244 tablet7in.html:400
msgid "ZHR:"
msgstr "ZHR:"

#: index.html:288 tablet7in.html:452
msgid ""
"Instantaneous circles of earth´s axis on its motion around ecliptical poles. "
"Displayed on Earth only."
msgstr ""
"Cearcallan sa bhad aig aiseal na Talmhainn a’ gluasad timcheall nam "
"pòlaichean èiclipteach. ’Ga shealltainn air an Talamh a-mhàin."

#: index.html:297 tablet7in.html:461
msgid "Solstices"
msgstr "Grian-stadan"

#: index.html:298 tablet7in.html:462
msgid "Crossquarters"
msgstr "Tar-ràitheil"

#: index.html:299 tablet7in.html:463
msgid "Major Standstill"
msgstr "Mòr-ghealach-stad"

#: index.html:300 tablet7in.html:464
msgid "Minor Standstill"
msgstr "Meanbh-ghealach-stad"

#: index.html:310 tablet7in.html:474
msgid "Current Planet:"
msgstr "A’ phlanaid làithreach:"

#: index.html:419 tablet7in.html:578
msgid "Bright Nebulae"
msgstr "Deargan-doireannan soilleir"

#: index.html:420 tablet7in.html:579
msgid "Dark Nebulae"
msgstr "Deargan-doireannan dorcha"

#: index.html:421 tablet7in.html:580
msgid "Planetary Nebulae"
msgstr "Deargan-doireannan planaideach"

#: index.html:430 tablet7in.html:589
msgid "Labels and markers"
msgstr "Leubailean is comharran"

#: index.html:459 tablet7in.html:618
msgid "Show illumination"
msgstr "Seall an t-soillseachadh"

#: index.html:464 tablet7in.html:624
msgid "Current landscape"
msgstr "An cruth-tìre làithreach"

#: index.html:481 tablet7in.html:642
msgid "Show asterisms with thickness"
msgstr "Seall tiughad nan astaras"

#: index.html:492 tablet7in.html:658
msgid "Current sky culture"
msgstr "An dualchas speura làithreach"

#: index.html:505 tablet7in.html:683
msgid "Active script:"
msgstr "An sgriobt gnìomhach:"

#: index.html:506 tablet7in.html:684
msgid "Run selected script"
msgstr "Ruith an sgriobt a thagh thu"

#: index.html:506 tablet7in.html:684
msgid "Stop current script"
msgstr "Cuir stad air an sgriobt làithreach"

#: index.html:511 tablet7in.html:41 tablet7in.html:668
msgid "Actions"
msgstr "Gnìomhan"

#: index.html:515 tablet7in.html:672
msgid "Run/toggle action"
msgstr "Ruith/Toglaich gnìomh"

#: index.html:526 tablet7in.html:707
msgid "Planet map"
msgstr "Mapa nam planaidean"

#: index.html:527 tablet7in.html:708
msgid "Planet map pointer"
msgstr "Tomhaire air mapa nam planaidean"

#: index.html:531 tablet7in.html:712
msgid "Type to search location"
msgstr "Sgrìobh gus ionad a lorg"

#: index.html:560 tablet7in.html:741
msgid "Interaction"
msgstr "Eadar-ghnìomhan"

#: index.html:561 tablet7in.html:742
msgid "Current scene:"
msgstr "An sealladh làithreach:"

#: index.html:564 tablet7in.html:745
msgid "View controls"
msgstr "Stiùireadh an t-seallaidh"

#: index.html:570 tablet7in.html:751
msgid "Movement controls"
msgstr "Stiùireadh a’ ghluasaid"

#: index.html:586 tablet7in.html:767
msgid "Scene selection"
msgstr "Taghadh an t-seallaidh"

#: index.html:590 tablet7in.html:771
msgid "Load selected scene"
msgstr "Luchdaich an sealladh a thagh thu"

#: index.html:614 tablet7in.html:796
msgid "No response from server"
msgstr "Cha do dh’fhreagair am frithealaiche"

#: index.html:615
msgid ""
"No response from server since %1 seconds. Is Stellarium still running?"
msgstr ""
"Cha do dh’fhreagair am frithealaiche fad %1 diog(an). A bheil Stellarium ’ga "
"ruith fhathast?"

#: tablet7in.html:32
msgid "Time Jump"
msgstr "Leum ama"

#: tablet7in.html:37
msgid "Grids"
msgstr "Griodaichean"

#: tablet7in.html:97
msgid "Up/Left"
msgstr "Suas/Clì"

#: tablet7in.html:97
msgid "Up"
msgstr "Suas"

#: tablet7in.html:97
msgid "Up/Right"
msgstr "Suas/Deas"

#: tablet7in.html:97
msgid "Left"
msgstr "Clì"

#: tablet7in.html:97
msgid "Focus on selected object"
msgstr "Cuir am fòcas air a’ chuspair a thagh thu"

#: tablet7in.html:97
msgid "Focus on selection"
msgstr "Cuir am fòcas air na thagh thu"

#: tablet7in.html:97
msgid "Right"
msgstr "Deas"

#: tablet7in.html:97
msgid "Down/Left"
msgstr "Sìos/Clì"

#: tablet7in.html:97
msgid "Down"
msgstr "Sìos"

#: tablet7in.html:97
msgid "Down/Right"
msgstr "Sìos/Deas"

#: tablet7in.html:101
msgid "View towards horizon at Azimuth"
msgstr "Sealladh an comhair na fàire aig an azimuth"

#: tablet7in.html:123
msgid "Vertical View offset"
msgstr "Frith-àireamh inghearach an t-sheallaidh"

#: tablet7in.html:133
msgid "Reset"
msgstr "Ath-shuidhich"

#: tablet7in.html:266
msgid "Sirius"
msgstr "Reul an Iuchair"

#: tablet7in.html:267
msgid "Arcturus"
msgstr "Siarag"

#: tablet7in.html:268
msgid "Capella"
msgstr "Gobhar Beag"

#: tablet7in.html:269
msgid "Vega"
msgstr "Sgleòdhag"

#: tablet7in.html:270
msgid "Deneb"
msgstr "Leisgeag Àrd"

#: tablet7in.html:271
msgid "Altair"
msgstr "Leisgeag Ìosal"

#: tablet7in.html:272
msgid "Andromeda Galaxy"
msgstr "Reul-chrios Andromeda"

#: tablet7in.html:273
msgid "Hercules Cluster"
msgstr "Grioglachan Iorcaill"

#: tablet7in.html:274
msgid "Orion Nebula"
msgstr "Deargan-doireann an t-Sealgair-Mhòir"

#: tablet7in.html:275
msgid "Eta Carinae Nebula"
msgstr "Deargan-doireann mòr an Droma Luinge"

#: tablet7in.html:276
msgid "47 Tucanae Cluster"
msgstr "Grioglachan an Tùcain 47"

#: tablet7in.html:277
msgid "Aries"
msgstr "An Reithe"

#: tablet7in.html:278
msgid "Taurus"
msgstr "An Tarbh"

#: tablet7in.html:279
msgid "Gemini"
msgstr "An Dà Leth-aon (Gaolag is Gràdhag na Caiginn)"

#: tablet7in.html:280
msgid "Cancer"
msgstr "Am Partan"

#: tablet7in.html:281
msgid "Leo"
msgstr "An Leòmhann"

#: tablet7in.html:282
msgid "Virgo"
msgstr "An Òigh"

#: tablet7in.html:283
msgid "Libra"
msgstr "A’ Mheidh"

#: tablet7in.html:284
msgid "Scorpius"
msgstr "An Sgairp"

#: tablet7in.html:285
msgid "Sagittarius"
msgstr "An Saighdear"

#: tablet7in.html:286
msgid "Capricornus"
msgstr "An Gobhar"

#: tablet7in.html:287
msgid "Aquarius"
msgstr "An Giùlanair Uisge"

#: tablet7in.html:288
msgid "Pisces"
msgstr "Na h-Èisg"

#: tablet7in.html:654
msgid "Constellation selection isolated"
msgstr "Taghadh reul-bhadan fa leth"

#: tablet7in.html:692
msgid "Favorites"
msgstr "Na h-annsachdan"

#: tablet7in.html:694
msgid "Show 1"
msgstr "Seall 1"

#: tablet7in.html:695
msgid "Remove Labels and Images"
msgstr "Thoir air falbh na leubailean ’s na dealbhan"

#: tablet7in.html:695
msgid "Cleanup Screen"
msgstr "Sgioblaich an sgrìn"

#: tablet7in.html:797
msgid "No response from server for %1 seconds. Is Stellarium still running?"
msgstr ""
"Cha do dh’fhreagair am frithealaiche fad %1 diog(an). A bheil Stellarium ’ga "
"ruith fhathast?"<|MERGE_RESOLUTION|>--- conflicted
+++ resolved
@@ -1,22 +1,12 @@
 # Gaelic; Scottish translation for stellarium
-# Copyright (c) 2017 Rosetta Contributors and Canonical Ltd 2017
+# Copyright (c) 2016 Rosetta Contributors and Canonical Ltd 2016
 # This file is distributed under the same license as the stellarium package.
-# FIRST AUTHOR <EMAIL@ADDRESS>, 2017.
-#
+# FIRST AUTHOR <EMAIL@ADDRESS>, 2016.
+# GunChleoc <fios@foramnagaidhlig.net>, 2016, 2017.
 msgid ""
 msgstr ""
 "Project-Id-Version: stellarium\n"
 "Report-Msgid-Bugs-To: FULL NAME <EMAIL@ADDRESS>\n"
-<<<<<<< HEAD
-"POT-Creation-Date: 2017-06-18 13:16+0700\n"
-"PO-Revision-Date: 2017-06-18 08:30+0000\n"
-"Last-Translator: FULL NAME <EMAIL@ADDRESS>\n"
-"Language-Team: Gaelic; Scottish <gd@li.org>\n"
-"MIME-Version: 1.0\n"
-"Content-Type: text/plain; charset=UTF-8\n"
-"Content-Transfer-Encoding: 8bit\n"
-"X-Launchpad-Export-Date: 2017-06-19 07:05+0000\n"
-=======
 "POT-Creation-Date: 2017-06-19 21:17+0700\n"
 "PO-Revision-Date: 2017-06-17 19:00+0000\n"
 "Last-Translator: GunChleoc <Unknown>\n"
@@ -25,8 +15,8 @@
 "Content-Type: text/plain; charset=UTF-8\n"
 "Content-Transfer-Encoding: 8bit\n"
 "X-Launchpad-Export-Date: 2017-06-20 06:02+0000\n"
->>>>>>> be714f29
 "X-Generator: Launchpad (build 18416)\n"
+"Language: gd\n"
 
 #: plugins/RemoteControl/webroot/js/api/actions.js:60
 msgid "Could not retrieve action list"
@@ -621,4 +611,7 @@
 msgid "No response from server for %1 seconds. Is Stellarium still running?"
 msgstr ""
 "Cha do dh’fhreagair am frithealaiche fad %1 diog(an). A bheil Stellarium ’ga "
-"ruith fhathast?"+"ruith fhathast?"
+
+#~ msgid "Selection"
+#~ msgstr "Taghadh"