# Maltese translation for stellarium
# Copyright (c) (c) 2006 Canonical Ltd, and Rosetta Contributors 2006
# This file is distributed under the same license as the stellarium package.
# FIRST AUTHOR <EMAIL@ADDRESS>, 2006.
#
msgid ""
msgstr ""
"Project-Id-Version: stellarium\n"
"Report-Msgid-Bugs-To: \n"
"POT-Creation-Date: 2017-10-20 19:32+0700\n"
"PO-Revision-Date: 2012-12-26 14:10+0000\n"
"Last-Translator: Alexander Wolf <alex.v.wolf@gmail.com>\n"
"Language-Team: Maltese <mt@li.org>\n"
"MIME-Version: 1.0\n"
"Content-Type: text/plain; charset=UTF-8\n"
"Content-Transfer-Encoding: 8bit\n"
"Plural-Forms: nplurals=4; plural=n == 1 ? 0 : (n == 0 || ((n % 100) >= 2 && "
"(n % 100) <= 10) ) ? 1 : ((n % 100) >= 11 && (n % 100) <= 19 ) ? 2 : 3;\n"
<<<<<<< HEAD
"X-Launchpad-Export-Date: 2017-10-19 05:28+0000\n"
"X-Generator: Launchpad (build 18476)\n"
"X-Language: mt\n"
"Language: mt\n"
=======
"X-Launchpad-Export-Date: 2017-10-21 05:25+0000\n"
"X-Generator: Launchpad (build 18484)\n"
"Language: mt\n"
"X-Language: mt\n"
>>>>>>> f3fd39e2

#: src/core/modules/CustomObject.cpp:81
msgid "custom object"
msgstr ""

#: src/core/modules/CustomObject.cpp:83
msgid "custom marker"
msgstr ""

#. TRANSLATORS: type of object
#: src/core/modules/CustomObject.cpp:85 src/core/modules/Asterism.cpp:221
#: src/core/modules/Constellation.cpp:292
#: src/core/modules/NomenclatureItem.cpp:771 src/core/modules/Nebula.cpp:221
#: src/core/modules/Nebula.cpp:223 src/core/modules/Planet.cpp:376
#: src/core/modules/MinorPlanet.cpp:235 src/core/modules/Comet.cpp:169
#: src/core/modules/StarWrapper.cpp:53 src/core/modules/StarWrapper.cpp:195
#: src/core/modules/StarWrapper.cpp:198 src/gui/AstroCalcDialog.cpp:331
#: src/ui_configurationDialog.h:1347 plugins/Satellites/src/Satellite.cpp:281
#: plugins/TelescopeControl/src/gui/TelescopeDialog.cpp:456
#: plugins/Supernovae/src/Supernova.cpp:132 plugins/Novae/src/Nova.cpp:147
#: plugins/Quasars/src/Quasar.cpp:102 plugins/Pulsars/src/Pulsar.cpp:159
#: plugins/Pulsars/src/Pulsar.cpp:170 plugins/Exoplanets/src/Exoplanet.cpp:293
#: plugins/MeteorShowers/src/MeteorShower.cpp:552
msgid "Type"
msgstr ""

#: src/core/modules/CustomObjectMgr.cpp:64
msgid "Marker"
msgstr ""

#: src/core/modules/Asterism.cpp:221
msgid "asterism"
msgstr ""

#: src/core/modules/AsterismMgr.cpp:98
#: src/core/modules/ConstellationMgr.cpp:143 src/core/modules/StarMgr.cpp:451
#: src/core/modules/GridLinesMgr.cpp:1230 src/core/modules/LandscapeMgr.cpp:422
#: src/core/modules/NomenclatureMgr.cpp:71 src/core/modules/NebulaMgr.cpp:403
#: src/core/modules/NebulaMgr.cpp:404 src/core/modules/SolarSystem.cpp:234
#: src/core/modules/MilkyWay.cpp:78 src/core/modules/ZodiacalLight.cpp:85
#: src/core/modules/ToastMgr.cpp:60 src/core/StelApp.cpp:554
#: src/core/StelCore.cpp:255 src/core/StelSkyLayerMgr.cpp:89
#: src/StelMainView.cpp:769
msgid "Display Options"
msgstr ""

#: src/core/modules/AsterismMgr.cpp:99
msgid "Asterism lines"
msgstr ""

#: src/core/modules/AsterismMgr.cpp:100
msgid "Asterism labels"
msgstr ""

#: src/core/modules/AsterismMgr.cpp:101
msgid "Ray helpers"
msgstr ""

#: src/core/modules/Constellation.cpp:292
msgid "constellation"
msgstr ""

#: src/core/modules/ConstellationMgr.cpp:144
#: plugins/TextUserInterface/src/TextUserInterface.cpp:291
msgid "Constellation lines"
msgstr ""

#: src/core/modules/ConstellationMgr.cpp:145
msgid "Constellation art"
msgstr ""

#: src/core/modules/ConstellationMgr.cpp:146
#: plugins/TextUserInterface/src/TextUserInterface.cpp:296
msgid "Constellation labels"
msgstr ""

#: src/core/modules/ConstellationMgr.cpp:147
#: plugins/TextUserInterface/src/TextUserInterface.cpp:309
msgid "Constellation boundaries"
msgstr ""

#: src/core/modules/ConstellationMgr.cpp:148 src/ui_configurationDialog.h:1480
msgid "Select single constellation"
msgstr ""

#: src/core/modules/ConstellationMgr.cpp:149
msgid "Remove selection of constellations"
msgstr ""

#: src/core/modules/StarMgr.cpp:452 src/ui_viewDialog.h:2382
#: src/ui_dsoColorsDialog.h:652
#: plugins/TextUserInterface/src/TextUserInterface.cpp:255
msgid "Stars"
msgstr "Stilel"

#: src/core/modules/StarMgr.cpp:453
msgid "Stars labels"
msgstr ""

#: src/core/modules/GridLinesMgr.cpp:641 src/ui_viewDialog.h:2623
msgid "Meridian"
msgstr ""

#: src/core/modules/GridLinesMgr.cpp:645
msgid "Ecliptic of J2000.0"
msgstr ""

#: src/core/modules/GridLinesMgr.cpp:649
msgid "Ecliptic of Date"
msgstr ""

#: src/core/modules/GridLinesMgr.cpp:653
msgid "Equator of J2000.0"
msgstr ""

#: src/core/modules/GridLinesMgr.cpp:657
msgid "Equator"
msgstr ""

#: src/core/modules/GridLinesMgr.cpp:662
msgid "Precession Circle"
msgstr ""

#: src/core/modules/GridLinesMgr.cpp:666 src/ui_viewDialog.h:2612
msgid "Horizon"
msgstr ""

#: src/core/modules/GridLinesMgr.cpp:670
msgid "Galactic Equator"
msgstr ""

#: src/core/modules/GridLinesMgr.cpp:674
msgid "Supergalactic Equator"
msgstr ""

#. TRANSLATORS: Full term is "opposition/conjunction longitude"
#: src/core/modules/GridLinesMgr.cpp:679 src/ui_viewDialog.h:2627
msgid "O./C. longitude"
msgstr ""

#: src/core/modules/GridLinesMgr.cpp:683 src/core/modules/GridLinesMgr.cpp:1249
#: src/ui_viewDialog.h:2676
msgid "Prime Vertical"
msgstr ""

#: src/core/modules/GridLinesMgr.cpp:687
msgid "Equinoctial Colure"
msgstr ""

#: src/core/modules/GridLinesMgr.cpp:691
msgid "Solstitial Colure"
msgstr ""

#: src/core/modules/GridLinesMgr.cpp:696
msgid "Circumpolar Circle"
msgstr ""

#. TRANSLATORS: North Celestial Pole
#: src/core/modules/GridLinesMgr.cpp:892 src/core/modules/GridLinesMgr.cpp:901
msgid "NCP"
msgstr ""

#. TRANSLATORS: South Celestial Pole
#: src/core/modules/GridLinesMgr.cpp:894 src/core/modules/GridLinesMgr.cpp:903
msgid "SCP"
msgstr ""

#. TRANSLATORS: Zenith
#: src/core/modules/GridLinesMgr.cpp:910
msgctxt "zenith"
msgid "Z"
msgstr ""

#. TRANSLATORS: Nadir
#: src/core/modules/GridLinesMgr.cpp:912
msgctxt "nadir"
msgid "Z'"
msgstr ""

#. TRANSLATORS: North Ecliptic Pole
#: src/core/modules/GridLinesMgr.cpp:919 src/core/modules/GridLinesMgr.cpp:928
msgid "NEP"
msgstr ""

#. TRANSLATORS: South Ecliptic Pole
#: src/core/modules/GridLinesMgr.cpp:921 src/core/modules/GridLinesMgr.cpp:930
msgid "SEP"
msgstr ""

#. TRANSLATORS: North Galactic Pole
#: src/core/modules/GridLinesMgr.cpp:937
msgid "NGP"
msgstr ""

#. TRANSLATORS: South Galactic Pole
#: src/core/modules/GridLinesMgr.cpp:939
msgid "SGP"
msgstr ""

#. TRANSLATORS: North Supergalactic Pole
#: src/core/modules/GridLinesMgr.cpp:946
msgid "NSGP"
msgstr ""

#. TRANSLATORS: South Supergalactic Pole
#: src/core/modules/GridLinesMgr.cpp:948
msgid "SSGP"
msgstr ""

#: src/core/modules/GridLinesMgr.cpp:1231
msgid "Grids and lines"
msgstr ""

#: src/core/modules/GridLinesMgr.cpp:1232
#: plugins/TextUserInterface/src/TextUserInterface.cpp:343
msgid "Equatorial grid"
msgstr ""

#: src/core/modules/GridLinesMgr.cpp:1233 src/ui_viewDialog.h:2706
#: plugins/TextUserInterface/src/TextUserInterface.cpp:338
msgid "Azimuthal grid"
msgstr ""

#: src/core/modules/GridLinesMgr.cpp:1234
#: plugins/TextUserInterface/src/TextUserInterface.cpp:358
msgid "Ecliptic line"
msgstr ""

#: src/core/modules/GridLinesMgr.cpp:1235
msgid "Ecliptic J2000 line"
msgstr ""

#: src/core/modules/GridLinesMgr.cpp:1236
#: plugins/TextUserInterface/src/TextUserInterface.cpp:353
msgid "Equator line"
msgstr ""

#: src/core/modules/GridLinesMgr.cpp:1237
msgid "Equator J2000 line"
msgstr ""

#: src/core/modules/GridLinesMgr.cpp:1238
#: plugins/TextUserInterface/src/TextUserInterface.cpp:333
msgid "Meridian line"
msgstr ""

#: src/core/modules/GridLinesMgr.cpp:1239
#: plugins/TextUserInterface/src/TextUserInterface.cpp:394
msgid "Horizon line"
msgstr ""

#: src/core/modules/GridLinesMgr.cpp:1240
#: plugins/TextUserInterface/src/TextUserInterface.cpp:348
msgid "Equatorial J2000 grid"
msgstr ""

#: src/core/modules/GridLinesMgr.cpp:1241
msgid "Ecliptic J2000 grid"
msgstr ""

#: src/core/modules/GridLinesMgr.cpp:1242
msgid "Ecliptic grid"
msgstr ""

#: src/core/modules/GridLinesMgr.cpp:1243 src/ui_viewDialog.h:2741
#: plugins/TextUserInterface/src/TextUserInterface.cpp:399
msgid "Galactic grid"
msgstr ""

#: src/core/modules/GridLinesMgr.cpp:1244 src/ui_viewDialog.h:2596
msgid "Galactic equator"
msgstr ""

#: src/core/modules/GridLinesMgr.cpp:1245 src/ui_viewDialog.h:2730
msgid "Supergalactic grid"
msgstr ""

#: src/core/modules/GridLinesMgr.cpp:1246 src/ui_viewDialog.h:2619
msgid "Supergalactic equator"
msgstr ""

#: src/core/modules/GridLinesMgr.cpp:1247
#: plugins/TextUserInterface/src/TextUserInterface.cpp:409
msgid "Opposition/conjunction longitude line"
msgstr ""

#: src/core/modules/GridLinesMgr.cpp:1248
msgid "Precession Circles"
msgstr ""

#: src/core/modules/GridLinesMgr.cpp:1250
msgid "Colure Lines"
msgstr ""

#: src/core/modules/GridLinesMgr.cpp:1251
msgid "Circumpolar Circles"
msgstr ""

#: src/core/modules/GridLinesMgr.cpp:1252
msgid "Celestial J2000 poles"
msgstr ""

#: src/core/modules/GridLinesMgr.cpp:1253
msgid "Celestial poles"
msgstr ""

#: src/core/modules/GridLinesMgr.cpp:1254
msgid "Zenith and nadir"
msgstr ""

#: src/core/modules/GridLinesMgr.cpp:1255
msgid "Ecliptic J2000 poles"
msgstr ""

#: src/core/modules/GridLinesMgr.cpp:1256
msgid "Ecliptic poles"
msgstr ""

#: src/core/modules/GridLinesMgr.cpp:1257 src/ui_viewDialog.h:2684
msgid "Galactic poles"
msgstr ""

#: src/core/modules/GridLinesMgr.cpp:1258 src/ui_viewDialog.h:2642
msgid "Supergalactic poles"
msgstr ""

#: src/core/modules/GridLinesMgr.cpp:1259
msgid "Equinox J2000 points"
msgstr ""

#: src/core/modules/GridLinesMgr.cpp:1260
msgid "Equinox points"
msgstr ""

#: src/core/modules/GridLinesMgr.cpp:1261
msgid "Solstice J2000 points"
msgstr ""

#: src/core/modules/GridLinesMgr.cpp:1262
msgid "Solstice points"
msgstr ""

#: src/core/modules/LandscapeMgr.cpp:423
msgid "Atmosphere"
msgstr "Atmosfera"

#: src/core/modules/LandscapeMgr.cpp:424
msgid "Fog"
msgstr "Ċpar"

#: src/core/modules/LandscapeMgr.cpp:425 src/ui_viewDialog.h:2638
#: plugins/TextUserInterface/src/TextUserInterface.cpp:315
msgid "Cardinal points"
msgstr ""

#: src/core/modules/LandscapeMgr.cpp:426
msgid "Ground"
msgstr "L-Art"

#: src/core/modules/LandscapeMgr.cpp:427
msgid "Landscape illumination"
msgstr ""

#: src/core/modules/LandscapeMgr.cpp:428
msgid "Landscape labels"
msgstr ""

#: src/core/modules/LandscapeMgr.cpp:429 src/ui_viewDialog.h:2402
msgid "Light pollution data from locations database"
msgstr ""

#: src/core/modules/LandscapeMgr.cpp:793 src/scripting/StelScriptMgr.cpp:233
#: plugins/AngleMeasure/src/gui/AngleMeasureDialog.cpp:92
#: plugins/Oculars/src/gui/OcularDialog.cpp:516
#: plugins/SolarSystemEditor/src/gui/SolarSystemManagerWindow.cpp:222
#: plugins/Supernovae/src/gui/SupernovaeDialog.cpp:122
#: plugins/NavStars/src/gui/NavStarsWindow.cpp:90
#: plugins/Novae/src/gui/NovaeDialog.cpp:117
#: plugins/Quasars/src/gui/QuasarsDialog.cpp:121
#: plugins/Pulsars/src/gui/PulsarsDialog.cpp:130
#: plugins/Exoplanets/src/gui/ExoplanetsDialog.cpp:148
#: plugins/Observability/src/gui/ObservabilityDialog.cpp:136
#: plugins/FOV/src/gui/FOVWindow.cpp:84
#: plugins/EquationOfTime/src/gui/EquationOfTimeWindow.cpp:86
#: plugins/MeteorShowers/src/gui/MSConfigDialog.cpp:215
#: plugins/PointerCoordinates/src/gui/PointerCoordinatesWindow.cpp:126
#: plugins/Scenery3d/src/gui/Scenery3dDialog.cpp:447
#: plugins/ArchaeoLines/src/gui/ArchaeoLinesDialog.cpp:251
msgid "Author"
msgstr "Awtur"

#. TRANSLATORS: Unit of measure for distance - meter
#: src/core/modules/LandscapeMgr.cpp:799 src/gui/StelGuiItems.cpp:716
msgctxt "distance"
msgid "m"
msgstr ""

#: src/core/modules/LandscapeMgr.cpp:802 src/ui_locationDialogGui.h:472
#: plugins/TextUserInterface/src/TextUserInterface.cpp:145
#: plugins/RemoteSync/src/ui_remoteSyncDialog.h:485
msgid "Location"
msgstr "Lokalità"

#. TRANSLATORS: Unit of measure for pressure - hectopascals
#: src/core/modules/LandscapeMgr.cpp:823
msgctxt "pressure"
msgid "hPa"
msgstr ""

#: src/core/modules/LandscapeMgr.cpp:833
msgid "extinction coefficient"
msgstr ""

#: src/core/modules/LandscapeMgr.cpp:836
msgid "Atmospheric conditions"
msgstr ""

#: src/core/modules/LandscapeMgr.cpp:840
msgid "Light pollution"
msgstr ""

#: src/core/modules/LandscapeMgr.cpp:840
msgid "by Bortle scale"
msgstr ""

#. TRANSLATORS: Geographic area distinguished by amount of reflected light
#: src/core/modules/NomenclatureItem.cpp:67
msgctxt "landform"
msgid "albedo feature"
msgstr ""

#. TRANSLATORS: Arc-shaped feature
#: src/core/modules/NomenclatureItem.cpp:71
msgctxt "landform"
msgid "arcus"
msgstr ""

#. TRANSLATORS: Radial-patterned features on Venus
#: src/core/modules/NomenclatureItem.cpp:75
msgctxt "landform"
msgid "astrum"
msgstr ""

#. TRANSLATORS: Chain of craters
#: src/core/modules/NomenclatureItem.cpp:79
msgctxt "landform"
msgid "catena"
msgstr ""

#. TRANSLATORS: Hollows, irregular steep-sided depressions usually in arrays or clusters
#: src/core/modules/NomenclatureItem.cpp:83
msgctxt "landform"
msgid "cavus"
msgstr ""

#. TRANSLATORS: Distinctive area of broken terrain
#: src/core/modules/NomenclatureItem.cpp:87
msgctxt "landform"
msgid "chaos"
msgstr ""

#. TRANSLATORS: A deep, elongated, steep-sided depression
#: src/core/modules/NomenclatureItem.cpp:91
msgctxt "landform"
msgid "chasma"
msgstr ""

#. TRANSLATORS: Small hills or knobs
#: src/core/modules/NomenclatureItem.cpp:95
msgctxt "landform"
msgid "collis"
msgstr ""

#. TRANSLATORS: Ovoid-shaped feature
#: src/core/modules/NomenclatureItem.cpp:99
msgctxt "landform"
msgid "corona"
msgstr ""

#. TRANSLATORS: A circular depression
#: src/core/modules/NomenclatureItem.cpp:103
msgctxt "landform"
msgid "crater"
msgstr ""

#. TRANSLATORS: Ridge
#: src/core/modules/NomenclatureItem.cpp:107
msgctxt "landform"
msgid "dorsum"
msgstr ""

#. TRANSLATORS: Active volcanic centers on Io
#: src/core/modules/NomenclatureItem.cpp:111
msgctxt "landform"
msgid "eruptive center"
msgstr ""

#. TRANSLATORS: Bright spot
#: src/core/modules/NomenclatureItem.cpp:115
msgctxt "landform"
msgid "facula"
msgstr ""

#. TRANSLATORS: Pancake-like structure, or a row of such structures
#: src/core/modules/NomenclatureItem.cpp:119
msgctxt "landform"
msgid "farrum"
msgstr ""

#. TRANSLATORS: A very low curvilinear ridge with a scalloped pattern
#: src/core/modules/NomenclatureItem.cpp:123
msgctxt "landform"
msgid "flexus"
msgstr ""

#. TRANSLATORS: Flow terrain
#: src/core/modules/NomenclatureItem.cpp:127
msgctxt "landform"
msgid "fluctus"
msgstr ""

#. TRANSLATORS: Channel on Titan that might carry liquid
#: src/core/modules/NomenclatureItem.cpp:131
msgctxt "landform"
msgid "flumen"
msgstr ""

#. TRANSLATORS: Strait, a narrow passage of liquid connecting two larger areas of liquid
#: src/core/modules/NomenclatureItem.cpp:135
msgctxt "landform"
msgid "fretum"
msgstr ""

#. TRANSLATORS: Long, narrow depression
#: src/core/modules/NomenclatureItem.cpp:139
msgctxt "landform"
msgid "fossa"
msgstr ""

#. TRANSLATORS: Island (islands), an isolated land area (or group of such areas) surrounded by, or nearly surrounded by, a liquid area (sea or lake)
#: src/core/modules/NomenclatureItem.cpp:143
msgctxt "landform"
msgid "insula"
msgstr ""

#. TRANSLATORS: Landslide
#: src/core/modules/NomenclatureItem.cpp:147
msgctxt "landform"
msgid "labes"
msgstr ""

#. TRANSLATORS: Complex of intersecting valleys or ridges
#: src/core/modules/NomenclatureItem.cpp:151
msgctxt "landform"
msgid "labyrinthus"
msgstr ""

#. TRANSLATORS: Irregularly shaped depression on Titan having the appearance of a dry lake bed
#: src/core/modules/NomenclatureItem.cpp:155
msgctxt "landform"
msgid "lacuna"
msgstr ""

#. TRANSLATORS: "Lake" or small plain; on Titan, a "lake" or small, dark plain with discrete, sharp boundaries
#: src/core/modules/NomenclatureItem.cpp:159
msgctxt "landform"
msgid "lacus"
msgstr ""

#. TRANSLATORS: Cryptic ringed feature
#: src/core/modules/NomenclatureItem.cpp:163
msgctxt "landform"
msgid "large ringed feature"
msgstr ""

#. TRANSLATORS: Small dark spots on Europa
#: src/core/modules/NomenclatureItem.cpp:167
msgctxt "landform"
msgid "lenticula"
msgstr ""

#. TRANSLATORS: A dark or bright elongate marking, may be curved or straight
#: src/core/modules/NomenclatureItem.cpp:171
msgctxt "landform"
msgid "linea"
msgstr ""

#. TRANSLATORS: Extension of plateau having rounded lobate or tongue-like boundaries
#: src/core/modules/NomenclatureItem.cpp:175
msgctxt "landform"
msgid "lingula"
msgstr ""

#. TRANSLATORS: Dark spot, may be irregular
#: src/core/modules/NomenclatureItem.cpp:179
msgctxt "landform"
msgid "macula"
msgstr ""

#. TRANSLATORS: “Sea”; on the Moon, low albedo, relatively smooth plain, generally of large extent; on Mars, dark albedo areas of no known geological significance; on Titan, large expanses of dark materials thought to be liquid hydrocarbons
#: src/core/modules/NomenclatureItem.cpp:183
msgctxt "landform"
msgid "mare"
msgstr ""

#. TRANSLATORS: A flat-topped prominence with cliff-like edges
#: src/core/modules/NomenclatureItem.cpp:187
msgctxt "landform"
msgid "mensa"
msgstr ""

#. TRANSLATORS: Mountain
#: src/core/modules/NomenclatureItem.cpp:191
msgctxt "landform"
msgid "mons"
msgstr ""

#. TRANSLATORS: A very large dark area on the Moon
#: src/core/modules/NomenclatureItem.cpp:195
msgctxt "landform"
msgid "oceanus"
msgstr ""

#. TRANSLATORS: "Swamp"; small plain
#: src/core/modules/NomenclatureItem.cpp:199
msgctxt "landform"
msgid "palus"
msgstr ""

#. TRANSLATORS: An irregular crater, or a complex one with scalloped edges
#: src/core/modules/NomenclatureItem.cpp:203
msgctxt "landform"
msgid "patera"
msgstr ""

#. TRANSLATORS: Low plain
#: src/core/modules/NomenclatureItem.cpp:207
msgctxt "landform"
msgid "planitia"
msgstr ""

#. TRANSLATORS: Plateau or high plain
#: src/core/modules/NomenclatureItem.cpp:211
msgctxt "landform"
msgid "planum"
msgstr ""

#. TRANSLATORS: Cryo-volcanic features on Triton
#: src/core/modules/NomenclatureItem.cpp:215
msgctxt "landform"
msgid "plume"
msgstr ""

#. TRANSLATORS: "Cape"; headland promontoria
#: src/core/modules/NomenclatureItem.cpp:219
msgctxt "landform"
msgid "promontorium"
msgstr ""

#. TRANSLATORS: A large area marked by reflectivity or color distinctions from adjacent areas, or a broad geographic region
#: src/core/modules/NomenclatureItem.cpp:223
msgctxt "landform"
msgid "regio"
msgstr ""

#. TRANSLATORS: Reticular (netlike) pattern on Venus
#: src/core/modules/NomenclatureItem.cpp:227
msgctxt "landform"
msgid "reticulum"
msgstr ""

#. TRANSLATORS: Fissure
#: src/core/modules/NomenclatureItem.cpp:231
msgctxt "landform"
msgid "rima"
msgstr ""

#. TRANSLATORS: Scarp
#: src/core/modules/NomenclatureItem.cpp:235
msgctxt "landform"
msgid "rupes"
msgstr ""

#. TRANSLATORS: A feature that shares the name of an associated feature.
#: src/core/modules/NomenclatureItem.cpp:239
msgctxt "landform"
msgid "satellite feature"
msgstr ""

#. TRANSLATORS: Lobate or irregular scarp
#: src/core/modules/NomenclatureItem.cpp:243
msgctxt "landform"
msgid "scopulus"
msgstr ""

#. TRANSLATORS: Sinuous feature with segments of positive and negative relief along its length
#: src/core/modules/NomenclatureItem.cpp:247
msgctxt "landform"
msgid "serpens"
msgstr ""

#. TRANSLATORS: Subparallel furrows and ridges
#: src/core/modules/NomenclatureItem.cpp:251
msgctxt "landform"
msgid "sulcus"
msgstr ""

#. TRANSLATORS: "Bay"; small plain; on Titan, bays within seas or lakes of liquid hydrocarbons
#: src/core/modules/NomenclatureItem.cpp:255
msgctxt "landform"
msgid "sinus"
msgstr ""

#. TRANSLATORS: Extensive land mass
#: src/core/modules/NomenclatureItem.cpp:259
msgctxt "landform"
msgid "terra"
msgstr ""

#. TRANSLATORS: Tile-like, polygonal terrain
#: src/core/modules/NomenclatureItem.cpp:263
msgctxt "landform"
msgid "tessera"
msgstr ""

#. TRANSLATORS: Small domical mountain or hill
#: src/core/modules/NomenclatureItem.cpp:267
msgctxt "landform"
msgid "tholus"
msgstr ""

#. TRANSLATORS: Dunes
#: src/core/modules/NomenclatureItem.cpp:271
msgctxt "landform"
msgid "unda"
msgstr ""

#. TRANSLATORS: Valley
#: src/core/modules/NomenclatureItem.cpp:275
msgctxt "landform"
msgid "vallis"
msgstr ""

#. TRANSLATORS: Extensive plain
#: src/core/modules/NomenclatureItem.cpp:279
msgctxt "landform"
msgid "vastitas"
msgstr ""

#. TRANSLATORS: A streak or stripe of color
#: src/core/modules/NomenclatureItem.cpp:283
msgctxt "landform"
msgid "virga"
msgstr ""

#. TRANSLATORS: Lunar features at or near Apollo landing sites
#: src/core/modules/NomenclatureItem.cpp:287
msgctxt "landform"
msgid "landing site name"
msgstr ""

#: src/core/modules/NomenclatureItem.cpp:291
msgctxt "landform"
msgid "undocumented landform type"
msgstr ""

#. TRANSLATORS: Description for landform 'albedo feature'
#: src/core/modules/NomenclatureItem.cpp:469
msgid "Geographic area distinguished by amount of reflected light."
msgstr ""

#. TRANSLATORS: Description for landform 'arcus'
#: src/core/modules/NomenclatureItem.cpp:473
msgid "Arc-shaped feature."
msgstr ""

#. TRANSLATORS: Description for landform 'astrum'
#: src/core/modules/NomenclatureItem.cpp:477
msgid "Radial-patterned feature."
msgstr ""

#. TRANSLATORS: Description for landform 'catena'
#: src/core/modules/NomenclatureItem.cpp:481
msgid "Chain of craters."
msgstr ""

#. TRANSLATORS: Description for landform 'cavus'
#: src/core/modules/NomenclatureItem.cpp:485
msgid ""
"Hollows, irregular steep-sided depressions usually in arrays or clusters."
msgstr ""

#. TRANSLATORS: Description for landform 'chaos'
#: src/core/modules/NomenclatureItem.cpp:489
msgid "Distinctive area of broken terrain."
msgstr ""

#. TRANSLATORS: Description for landform 'chasma'
#: src/core/modules/NomenclatureItem.cpp:493
msgid "A deep, elongated, steep-sided depression."
msgstr ""

#. TRANSLATORS: Description for landform 'collis'
#: src/core/modules/NomenclatureItem.cpp:497
msgid "Small hills or knobs."
msgstr ""

#. TRANSLATORS: Description for landform 'corona'
#: src/core/modules/NomenclatureItem.cpp:501
msgid "Ovoid-shaped feature."
msgstr ""

#. TRANSLATORS: Description for landform 'crater'
#: src/core/modules/NomenclatureItem.cpp:505
msgid "A circular depression."
msgstr ""

#. TRANSLATORS: Description for landform 'dorsum'
#: src/core/modules/NomenclatureItem.cpp:509
msgid "Ridge."
msgstr ""

#. TRANSLATORS: Description for landform 'eruptive center'
#: src/core/modules/NomenclatureItem.cpp:513
msgid "Active volcanic center."
msgstr ""

#. TRANSLATORS: Description for landform 'facula'
#: src/core/modules/NomenclatureItem.cpp:517
msgid "Bright spot."
msgstr ""

#. TRANSLATORS: Description for landform 'farrum'
#: src/core/modules/NomenclatureItem.cpp:521
msgid "Pancake-like structure, or a row of such structures."
msgstr ""

#. TRANSLATORS: Description for landform 'flexus'
#: src/core/modules/NomenclatureItem.cpp:525
msgid "A very low curvilinear ridge with a scalloped pattern."
msgstr ""

#. TRANSLATORS: Description for landform 'fluctus'
#: src/core/modules/NomenclatureItem.cpp:529
msgid "Flow terrain."
msgstr ""

#. TRANSLATORS: Description for landform 'flumen'
#: src/core/modules/NomenclatureItem.cpp:533
msgid "Channel, that might carry liquid."
msgstr ""

#. TRANSLATORS: Description for landform 'fretum'
#: src/core/modules/NomenclatureItem.cpp:537
msgid ""
"Strait, a narrow passage of liquid connecting two larger areas of liquid."
msgstr ""

#. TRANSLATORS: Description for landform 'fossa'
#: src/core/modules/NomenclatureItem.cpp:541
msgid "Long, narrow depression."
msgstr ""

#. TRANSLATORS: Description for landform 'insula'
#: src/core/modules/NomenclatureItem.cpp:545
msgid ""
"Island, an isolated land area surrounded by, or nearly surrounded by, a "
"liquid area (sea or lake)."
msgstr ""

#. TRANSLATORS: Description for landform 'labes'
#: src/core/modules/NomenclatureItem.cpp:549
msgid "Landslide."
msgstr ""

#. TRANSLATORS: Description for landform 'labyrinthus'
#: src/core/modules/NomenclatureItem.cpp:553
msgid "Complex of intersecting valleys or ridges."
msgstr ""

#. TRANSLATORS: Description for landform 'lacuna'
#: src/core/modules/NomenclatureItem.cpp:557
msgid ""
"Irregularly shaped depression, having the appearance of a dry lake bed."
msgstr ""

#. TRANSLATORS: Description for landform 'lacus' on Titan
#: src/core/modules/NomenclatureItem.cpp:563
msgid "'Lake' or small, dark plain with discrete, sharp boundaries."
msgstr ""

#. TRANSLATORS: Description for landform 'lacus'
#: src/core/modules/NomenclatureItem.cpp:568
msgid "'Lake' or small plain."
msgstr ""

#. TRANSLATORS: Description for landform 'large ringed feature'
#: src/core/modules/NomenclatureItem.cpp:573
msgid "Cryptic ringed feature."
msgstr ""

#. TRANSLATORS: Description for landform 'lenticula'
#: src/core/modules/NomenclatureItem.cpp:577
msgid "Small dark spot."
msgstr ""

#. TRANSLATORS: Description for landform 'linea'
#: src/core/modules/NomenclatureItem.cpp:581
msgid "A dark or bright elongate marking, may be curved or straight."
msgstr ""

#. TRANSLATORS: Description for landform 'lingula'
#: src/core/modules/NomenclatureItem.cpp:585
msgid "Extension of plateau having rounded lobate or tongue-like boundaries."
msgstr ""

#. TRANSLATORS: Description for landform 'macula'
#: src/core/modules/NomenclatureItem.cpp:589
msgid "Dark spot, may be irregular"
msgstr ""

#. TRANSLATORS: Description for landform 'mare' on the Moon
#: src/core/modules/NomenclatureItem.cpp:597
msgid ""
"'Sea'; low albedo, relatively smooth plain, generally of large extent."
msgstr ""

#. TRANSLATORS: Description for landform 'mare' on Mars
#: src/core/modules/NomenclatureItem.cpp:602
msgid "'Sea'; dark albedo areas of no known geological significance."
msgstr ""

#. TRANSLATORS: Description for landform 'mare' on Titan
#: src/core/modules/NomenclatureItem.cpp:607
msgid ""
"'Sea'; large expanses of dark materials thought to be liquid hydrocarbons"
msgstr ""

#. TRANSLATORS: Description for landform 'mensa'
#: src/core/modules/NomenclatureItem.cpp:613
msgid "A flat-topped prominence with cliff-like edges."
msgstr ""

#. TRANSLATORS: Description for landform 'mons'
#: src/core/modules/NomenclatureItem.cpp:617
msgid "Mountain."
msgstr ""

#. TRANSLATORS: Description for landform 'oceanus'
#: src/core/modules/NomenclatureItem.cpp:621
msgid "A very large dark area."
msgstr ""

#. TRANSLATORS: Description for landform 'palus'
#: src/core/modules/NomenclatureItem.cpp:625
msgid "'Swamp'; small plain."
msgstr ""

#. TRANSLATORS: Description for landform 'patera'
#: src/core/modules/NomenclatureItem.cpp:629
msgid "An irregular crater, or a complex one with scalloped edges."
msgstr ""

#. TRANSLATORS: Description for landform 'planitia'
#: src/core/modules/NomenclatureItem.cpp:633
msgid "Low plain."
msgstr ""

#. TRANSLATORS: Description for landform 'planum'
#: src/core/modules/NomenclatureItem.cpp:637
msgid "Plateau or high plain."
msgstr ""

#. TRANSLATORS: Description for landform 'plume'
#: src/core/modules/NomenclatureItem.cpp:641
msgid "Cryo-volcanic feature."
msgstr ""

#. TRANSLATORS: Description for landform 'promontorium'
#: src/core/modules/NomenclatureItem.cpp:645
msgid "'Cape'; headland promontoria."
msgstr ""

#. TRANSLATORS: Description for landform 'regio'
#: src/core/modules/NomenclatureItem.cpp:649
msgid ""
"A large area marked by reflectivity or color distinctions from adjacent "
"areas, or a broad geographic region."
msgstr ""

#. TRANSLATORS: Description for landform 'reticulum'
#: src/core/modules/NomenclatureItem.cpp:653
msgid "Reticular (netlike) pattern."
msgstr ""

#. TRANSLATORS: Description for landform 'rima'
#: src/core/modules/NomenclatureItem.cpp:657
msgid "Fissure."
msgstr ""

#. TRANSLATORS: Description for landform 'rupes'
#: src/core/modules/NomenclatureItem.cpp:661
msgid "Scarp."
msgstr ""

#. TRANSLATORS: Description for landform 'satellite feature'
#: src/core/modules/NomenclatureItem.cpp:665
msgid "A feature that shares the name of an associated feature."
msgstr ""

#. TRANSLATORS: Description for landform 'scopulus'
#: src/core/modules/NomenclatureItem.cpp:669
msgid "Lobate or irregular scarp."
msgstr ""

#. TRANSLATORS: Description for landform 'serpens'
#: src/core/modules/NomenclatureItem.cpp:673
msgid ""
"Sinuous feature with segments of positive and negative relief along its "
"length."
msgstr ""

#. TRANSLATORS: Description for landform 'sulcus'
#: src/core/modules/NomenclatureItem.cpp:677
msgid "Subparallel furrows and ridges."
msgstr ""

#. TRANSLATORS: Description for landform 'sinus' on Titan
#: src/core/modules/NomenclatureItem.cpp:683
msgid "'Bay'; bays within seas or lakes of liquid hydrocarbons."
msgstr ""

#. TRANSLATORS: Description for landform 'sinus'
#: src/core/modules/NomenclatureItem.cpp:688
msgid "'Bay'; small plain."
msgstr ""

#. TRANSLATORS: Description for landform 'terra'
#: src/core/modules/NomenclatureItem.cpp:693
msgid "Extensive land mass."
msgstr ""

#. TRANSLATORS: Description for landform 'tessera'
#: src/core/modules/NomenclatureItem.cpp:697
msgid "Tile-like, polygonal terrain."
msgstr ""

#. TRANSLATORS: Description for landform 'tholus'
#: src/core/modules/NomenclatureItem.cpp:701
msgid "Small domical mountain or hill."
msgstr ""

#. TRANSLATORS: Description for landform 'unda'
#: src/core/modules/NomenclatureItem.cpp:705
msgid "Dunes."
msgstr ""

#. TRANSLATORS: Description for landform 'vallis'
#: src/core/modules/NomenclatureItem.cpp:709
msgid "Valley."
msgstr ""

#. TRANSLATORS: Description for landform 'vastitas'
#: src/core/modules/NomenclatureItem.cpp:713
msgid "Extensive plain."
msgstr ""

#. TRANSLATORS: Description for landform 'virga'
#: src/core/modules/NomenclatureItem.cpp:717
msgid "A streak or stripe of color."
msgstr ""

#: src/core/modules/NomenclatureItem.cpp:724
msgid "Undocumented landform type."
msgstr ""

#: src/core/modules/NomenclatureItem.cpp:773
msgid "geologic term"
msgstr ""

#: src/core/modules/NomenclatureItem.cpp:783
msgid "Linear size"
msgstr ""

#: src/core/modules/NomenclatureItem.cpp:785
msgid "Diameter"
msgstr ""

#. TRANSLATORS: Unit of measure for distance - kilometers
#: src/core/modules/NomenclatureItem.cpp:786 src/core/modules/Planet.cpp:417
#: src/core/modules/MinorPlanet.cpp:273 src/core/modules/Comet.cpp:193
#: src/gui/StelGuiItems.cpp:748 plugins/Satellites/src/Satellite.cpp:304
#: plugins/Satellites/src/Satellite.cpp:308
#: plugins/Satellites/src/Satellite.cpp:324
msgctxt "distance"
msgid "km"
msgstr ""

#: src/core/modules/NomenclatureItem.cpp:791
msgid "Planetographic long./lat."
msgstr ""

#: src/core/modules/NomenclatureItem.cpp:792
msgid "Celestial body"
msgstr ""

#: src/core/modules/NomenclatureItem.cpp:795
msgid "Landform description"
msgstr ""

#: src/core/modules/NomenclatureMgr.cpp:72
msgid "Nomenclature labels"
msgstr ""

#: src/core/modules/Nebula.cpp:229 src/core/modules/Nebula.cpp:239
#: src/core/modules/Planet.cpp:385 src/core/modules/MinorPlanet.cpp:244
#: src/core/modules/Comet.cpp:178 src/core/modules/StarWrapper.cpp:62
#: src/core/modules/StarWrapper.cpp:208 src/gui/AstroCalcDialog.cpp:1958
#: src/gui/AstroCalcDialog.cpp:1993 plugins/Supernovae/src/Supernova.cpp:140
#: plugins/Novae/src/Nova.cpp:155 plugins/Quasars/src/Quasar.cpp:110
#: plugins/Exoplanets/src/Exoplanet.cpp:304
msgid "Magnitude"
msgstr "Manjitudni"

#: src/core/modules/Nebula.cpp:231
msgid "Opacity"
msgstr ""

#: src/core/modules/Nebula.cpp:234 src/core/modules/Planet.cpp:383
#: src/core/modules/MinorPlanet.cpp:242 src/core/modules/Comet.cpp:176
#: src/core/modules/StarWrapper.cpp:60 src/core/modules/StarWrapper.cpp:206
#: plugins/Satellites/src/Satellite.cpp:288
#: plugins/Supernovae/src/Supernova.cpp:138 plugins/Novae/src/Nova.cpp:153
#: plugins/Quasars/src/Quasar.cpp:108 plugins/Exoplanets/src/Exoplanet.cpp:302
msgid "extincted to"
msgstr ""

#: src/core/modules/Nebula.cpp:239 src/core/modules/StarWrapper.cpp:234
msgid "Photometric system"
msgstr ""

#: src/core/modules/Nebula.cpp:244 src/core/modules/MinorPlanet.cpp:262
#: src/core/modules/StarWrapper.cpp:66 src/core/modules/StarWrapper.cpp:216
#: plugins/Quasars/src/Quasar.cpp:117
msgid "Color Index (B-V)"
msgstr ""

#: src/core/modules/Nebula.cpp:249
msgid "Surface brightness"
msgstr ""

#: src/core/modules/Nebula.cpp:250
msgid "after extinction"
msgstr ""

#: src/core/modules/Nebula.cpp:260 src/core/modules/Nebula.cpp:262
#: src/gui/AstroCalcDialog.cpp:511 src/gui/AstroCalcDialog.cpp:513
msgctxt "magnitude"
msgid "mag"
msgstr ""

#: src/core/modules/Nebula.cpp:260 src/gui/AstroCalcDialog.cpp:511
#: src/gui/AstroCalcDialog.cpp:518 src/gui/AstroCalcDialog.cpp:594
#: src/gui/AstroCalcDialog.cpp:653 src/gui/AstroCalcDialog.cpp:707
#: src/gui/AstroCalcDialog.cpp:768
msgid "arcmin"
msgstr ""

#: src/core/modules/Nebula.cpp:262 src/gui/AstroCalcDialog.cpp:513
msgid "arcsec"
msgstr ""

#: src/core/modules/Nebula.cpp:276
msgid "Contrast index"
msgstr ""

#: src/core/modules/Nebula.cpp:285 src/core/modules/Nebula.cpp:288
#: src/ui_configurationDialog.h:1356
msgid "Size"
msgstr ""

#: src/core/modules/Nebula.cpp:290
msgid "Orientation angle"
msgstr ""

#. TRANSLATORS: Unit of measure for distance - Light Years
#. TRANSLATORS: Unit of measure for distance - light years
#. TRANSLATORS: Unit of measure for distance - Light Years
#: src/core/modules/Nebula.cpp:314 src/core/modules/Nebula.cpp:327
#: src/core/modules/StarWrapper.cpp:245
#: plugins/Supernovae/src/Supernova.cpp:154 plugins/Novae/src/Nova.cpp:167
#: plugins/Pulsars/src/Pulsar.cpp:242 plugins/Exoplanets/src/Exoplanet.cpp:317
msgctxt "distance"
msgid "ly"
msgstr ""

#: src/core/modules/Nebula.cpp:315 src/core/modules/Nebula.cpp:350
#: src/core/modules/Planet.cpp:449 src/core/modules/MinorPlanet.cpp:302
#: src/core/modules/Comet.cpp:231 src/core/modules/StarWrapper.cpp:246
#: src/gui/AstroCalcDialog.cpp:1969 src/gui/AstroCalcDialog.cpp:2004
#: src/ui_configurationDialog.h:1362 plugins/Supernovae/src/Supernova.cpp:155
#: plugins/Novae/src/Nova.cpp:168 plugins/Exoplanets/src/Exoplanet.cpp:318
msgid "Distance"
msgstr ""

#. TRANSLATORS: Unit of measure for distance - kiloparsecs
#: src/core/modules/Nebula.cpp:325 plugins/Pulsars/src/Pulsar.cpp:239
msgctxt "distance"
msgid "kpc"
msgstr ""

#. TRANSLATORS: Unit of measure for distance - Megaparsecs
#: src/core/modules/Nebula.cpp:334
msgctxt "distance"
msgid "Mpc"
msgstr ""

#. TRANSLATORS: Unit of measure for distance - Millions of Light Years
#: src/core/modules/Nebula.cpp:336
msgctxt "distance"
msgid "Mio. ly"
msgstr ""

#: src/core/modules/Nebula.cpp:364 plugins/Quasars/src/Quasar.cpp:125
msgid "Redshift"
msgstr ""

#: src/core/modules/Nebula.cpp:375 src/core/modules/StarWrapper.cpp:255
msgid "Parallax"
msgstr ""

#: src/core/modules/Nebula.cpp:379
msgid "Morphological description"
msgstr ""

#: src/core/modules/Nebula.cpp:1149
msgctxt "Shapley–Sawyer Concentration Class"
msgid "high concentration of stars toward the center"
msgstr ""

#: src/core/modules/Nebula.cpp:1152
msgctxt "Shapley–Sawyer Concentration Class"
msgid "dense central concentration of stars"
msgstr ""

#: src/core/modules/Nebula.cpp:1155
msgctxt "Shapley–Sawyer Concentration Class"
msgid "strong inner core of stars"
msgstr ""

#: src/core/modules/Nebula.cpp:1158
msgctxt "Shapley–Sawyer Concentration Class"
msgid "intermediate rich concentrations of stars"
msgstr ""

#: src/core/modules/Nebula.cpp:1163
msgctxt "Shapley–Sawyer Concentration Class"
msgid "intermediate concentrations of stars"
msgstr ""

#: src/core/modules/Nebula.cpp:1166
msgctxt "Shapley–Sawyer Concentration Class"
msgid "rather loosely concentration of stars towards the center"
msgstr ""

#: src/core/modules/Nebula.cpp:1169
msgctxt "Shapley–Sawyer Concentration Class"
msgid "loose concentration of stars towards the center"
msgstr ""

#: src/core/modules/Nebula.cpp:1172
msgctxt "Shapley–Sawyer Concentration Class"
msgid "loose concentration of stars"
msgstr ""

#: src/core/modules/Nebula.cpp:1175
msgctxt "Shapley–Sawyer Concentration Class"
msgid "very loose concentration of stars towards the center"
msgstr ""

#: src/core/modules/Nebula.cpp:1178
msgctxt "Shapley–Sawyer Concentration Class"
msgid "almost no concentration towards the center"
msgstr ""

#: src/core/modules/Nebula.cpp:1181
msgctxt "Shapley–Sawyer Concentration Class"
msgid "undocumented concentration class"
msgstr ""

#: src/core/modules/Nebula.cpp:1201
msgctxt "Trumpler's Concentration Class"
msgid "strong central concentration of stars"
msgstr ""

#: src/core/modules/Nebula.cpp:1204
msgctxt "Trumpler's Concentration Class"
msgid "little central concentration of stars"
msgstr ""

#: src/core/modules/Nebula.cpp:1207
msgctxt "Trumpler's Concentration Class"
msgid "no noticeable concentration of stars"
msgstr ""

#: src/core/modules/Nebula.cpp:1210
msgctxt "Trumpler's Concentration Class"
msgid "a star field condensation"
msgstr ""

#: src/core/modules/Nebula.cpp:1213
msgctxt "Trumpler's Concentration Class"
msgid "undocumented concentration class"
msgstr ""

#: src/core/modules/Nebula.cpp:1219
msgctxt "Trumpler's Brightness Class"
msgid "small brightness range of cluster members"
msgstr ""

#: src/core/modules/Nebula.cpp:1222
msgctxt "Trumpler's Brightness Class"
msgid "medium brightness range of cluster members"
msgstr ""

#: src/core/modules/Nebula.cpp:1225
msgctxt "Trumpler's Brightness Class"
msgid "large brightness range of cluster members"
msgstr ""

#: src/core/modules/Nebula.cpp:1228
msgctxt "Trumpler's Brightness Class"
msgid "undocumented brightness range of cluster members"
msgstr ""

#: src/core/modules/Nebula.cpp:1234
msgctxt "Trumpler's Number of Members Class"
msgid "poor cluster with less than 50 stars"
msgstr ""

#: src/core/modules/Nebula.cpp:1237
msgctxt "Trumpler's Number of Members Class"
msgid "moderately rich cluster with 50-100 stars"
msgstr ""

#: src/core/modules/Nebula.cpp:1240
msgctxt "Trumpler's Number of Members Class"
msgid "rich cluster with more than 100 stars"
msgstr ""

#: src/core/modules/Nebula.cpp:1243
msgctxt "Trumpler's Number of Members Class"
msgid "undocumented number of members class"
msgstr ""

#: src/core/modules/Nebula.cpp:1247
msgctxt "nebulosity factor of open clusters"
msgid "the cluster lies within nebulosity"
msgstr ""

#: src/core/modules/Nebula.cpp:1268
msgctxt "Reflection Nebulae Brightness"
msgid "very bright"
msgstr ""

#: src/core/modules/Nebula.cpp:1271
msgctxt "Reflection Nebulae Brightness"
msgid "bright"
msgstr ""

#: src/core/modules/Nebula.cpp:1274
msgctxt "Reflection Nebulae Brightness"
msgid "moderate brightness"
msgstr ""

#: src/core/modules/Nebula.cpp:1277
msgctxt "Reflection Nebulae Brightness"
msgid "faint"
msgstr ""

#: src/core/modules/Nebula.cpp:1280
msgctxt "Reflection Nebulae Brightness"
msgid "very faint"
msgstr ""

#: src/core/modules/Nebula.cpp:1283
msgctxt "Reflection Nebulae Brightness"
msgid "uncertain brightness"
msgstr ""

#: src/core/modules/Nebula.cpp:1286
msgctxt "Reflection Nebulae Brightness"
msgid "undocumented brightness of reflection nebulae"
msgstr ""

#: src/core/modules/Nebula.cpp:1292
msgctxt "Reflection Nebulae Classification"
msgid "the illuminating star is embedded in the nebulosity"
msgstr ""

#: src/core/modules/Nebula.cpp:1295
msgctxt "Reflection Nebulae Classification"
msgid "star is located outside the illuminated nebulosity"
msgstr ""

#: src/core/modules/Nebula.cpp:1298
msgctxt "Reflection Nebulae Classification"
msgid "star is located on the corner of the illuminated nebulosity"
msgstr ""

#. TRANSLATORS: peculiar: odd or unusual, cf. peculiar star, peculiar galaxy
#: src/core/modules/Nebula.cpp:1303
msgctxt "Reflection Nebulae Classification"
msgid "star is located outside the illuminated peculiar nebulosity"
msgstr ""

#. TRANSLATORS: peculiar: odd or unusual, cf. peculiar star, peculiar galaxy
#: src/core/modules/Nebula.cpp:1309
msgctxt "Reflection Nebulae Classification"
msgid "the illuminated peculiar nebulosity"
msgstr ""

#: src/core/modules/Nebula.cpp:1313
msgctxt "Reflection Nebulae Classification"
msgid "undocumented reflection nebulae"
msgstr ""

#: src/core/modules/Nebula.cpp:1336
msgid "circular form"
msgstr ""

#: src/core/modules/Nebula.cpp:1339
msgid "elliptical form"
msgstr ""

#: src/core/modules/Nebula.cpp:1342
msgid "irregular form"
msgstr ""

#: src/core/modules/Nebula.cpp:1345
msgid "undocumented form"
msgstr ""

#: src/core/modules/Nebula.cpp:1351
msgid "amorphous structure"
msgstr ""

#: src/core/modules/Nebula.cpp:1354
msgid "conventional structure"
msgstr ""

#: src/core/modules/Nebula.cpp:1357
msgid "filamentary structure"
msgstr ""

#: src/core/modules/Nebula.cpp:1360
msgid "undocumented structure"
msgstr ""

#: src/core/modules/Nebula.cpp:1366
msgctxt "HII region brightness"
msgid "faintest"
msgstr ""

#: src/core/modules/Nebula.cpp:1369
msgctxt "HII region brightness"
msgid "moderate brightness"
msgstr ""

#: src/core/modules/Nebula.cpp:1372
msgctxt "HII region brightness"
msgid "brightest"
msgstr ""

#: src/core/modules/Nebula.cpp:1375
msgid "undocumented brightness"
msgstr ""

#: src/core/modules/Nebula.cpp:1388
msgctxt "supernova remnant structure classification"
msgid "remnant shows a shell radio structure"
msgstr ""

#: src/core/modules/Nebula.cpp:1391
msgctxt "supernova remnant structure classification"
msgid "remnant shows a filled center ('plerion') radio structure"
msgstr ""

#: src/core/modules/Nebula.cpp:1394
msgctxt "supernova remnant structure classification"
msgid "remnant shows a composite (or combination) radio structure"
msgstr ""

#: src/core/modules/Nebula.cpp:1397
msgctxt "supernova remnant structure classification"
msgid "remnant shows a shell radio structure with some uncertainty"
msgstr ""

#: src/core/modules/Nebula.cpp:1400
msgctxt "supernova remnant structure classification"
msgid ""
"remnant shows a filled center ('plerion') radio structure with some "
"uncertainty"
msgstr ""

#: src/core/modules/Nebula.cpp:1403
msgctxt "supernova remnant structure classification"
msgid ""
"remnant shows a composite (or combination) radio structure with some "
"uncertainty"
msgstr ""

#: src/core/modules/Nebula.cpp:1416
msgid "galaxy"
msgstr ""

#: src/core/modules/Nebula.cpp:1419
msgid "active galaxy"
msgstr ""

#: src/core/modules/Nebula.cpp:1422
msgid "radio galaxy"
msgstr ""

#: src/core/modules/Nebula.cpp:1425
msgid "interacting galaxy"
msgstr ""

#: src/core/modules/Nebula.cpp:1428 plugins/Quasars/src/Quasar.cpp:102
msgid "quasar"
msgstr ""

#: src/core/modules/Nebula.cpp:1431
msgid "star cluster"
msgstr ""

#: src/core/modules/Nebula.cpp:1434
msgid "open star cluster"
msgstr ""

#: src/core/modules/Nebula.cpp:1437
msgid "globular star cluster"
msgstr ""

#: src/core/modules/Nebula.cpp:1440
msgid "nebula"
msgstr ""

#: src/core/modules/Nebula.cpp:1443
msgid "planetary nebula"
msgstr ""

#: src/core/modules/Nebula.cpp:1446
msgid "dark nebula"
msgstr ""

#: src/core/modules/Nebula.cpp:1449
msgid "cluster associated with nebulosity"
msgstr ""

#: src/core/modules/Nebula.cpp:1452
msgid "bipolar nebula"
msgstr ""

#: src/core/modules/Nebula.cpp:1455
msgid "emission nebula"
msgstr ""

#: src/core/modules/Nebula.cpp:1458
msgid "HII region"
msgstr ""

#: src/core/modules/Nebula.cpp:1461
msgid "reflection nebula"
msgstr ""

#: src/core/modules/Nebula.cpp:1464
msgid "supernova remnant"
msgstr ""

#: src/core/modules/Nebula.cpp:1467
msgid "supernova candidate"
msgstr ""

#: src/core/modules/Nebula.cpp:1470
msgid "supernova remnant candidate"
msgstr ""

#: src/core/modules/Nebula.cpp:1473
msgid "stellar association"
msgstr ""

#: src/core/modules/Nebula.cpp:1476
msgid "star cloud"
msgstr ""

#: src/core/modules/Nebula.cpp:1479
msgid "interstellar matter"
msgstr ""

#: src/core/modules/Nebula.cpp:1482
msgid "emission object"
msgstr ""

#: src/core/modules/Nebula.cpp:1485
msgid "BL Lac object"
msgstr ""

#: src/core/modules/Nebula.cpp:1488
msgid "blazar"
msgstr ""

#: src/core/modules/Nebula.cpp:1491
msgid "molecular cloud"
msgstr ""

#: src/core/modules/Nebula.cpp:1494
msgid "young stellar object"
msgstr ""

#: src/core/modules/Nebula.cpp:1497
msgid "possible quasar"
msgstr ""

#: src/core/modules/Nebula.cpp:1500
msgid "possible planetary nebula"
msgstr ""

#: src/core/modules/Nebula.cpp:1503
msgid "protoplanetary nebula"
msgstr ""

#. TRANSLATORS: Type of object
#: src/core/modules/Nebula.cpp:1506 src/core/modules/StarWrapper.cpp:53
#: src/core/modules/StarWrapper.cpp:188 src/gui/AstroCalcDialog.cpp:822
#: src/translations.h:46
msgid "star"
msgstr ""

#: src/core/modules/Nebula.cpp:1509
msgid "symbiotic star"
msgstr ""

#: src/core/modules/Nebula.cpp:1512
msgid "emission-line star"
msgstr ""

#: src/core/modules/Nebula.cpp:1515
msgid "cluster of galaxies"
msgstr ""

#: src/core/modules/Nebula.cpp:1518
msgid "object of unknown nature"
msgstr ""

#: src/core/modules/Nebula.cpp:1521
msgid "undocumented type"
msgstr ""

#: src/core/modules/NebulaMgr.cpp:403
msgid "Deep-sky objects"
msgstr ""

#: src/core/modules/NebulaMgr.cpp:404
msgid "Toggle DSO type filter"
msgstr ""

#: src/core/modules/Planet.cpp:389 src/core/modules/MinorPlanet.cpp:253
#: src/core/modules/MinorPlanet.cpp:257 src/core/modules/Comet.cpp:187
#: src/core/modules/StarWrapper.cpp:212 plugins/Quasars/src/Quasar.cpp:114
msgid "Absolute Magnitude"
msgstr ""

#: src/core/modules/Planet.cpp:392
msgid "Mean Opposition Magnitude"
msgstr ""

#. TRANSLATORS: Unit of measure for distance - astronomical unit
#: src/core/modules/Planet.cpp:415 src/core/modules/MinorPlanet.cpp:271
#: src/core/modules/Comet.cpp:202 src/gui/AstroCalcDialog.cpp:317
#: src/gui/AstroCalcDialog.cpp:592 src/gui/AstroCalcDialog.cpp:651
#: src/gui/AstroCalcDialog.cpp:705 src/gui/AstroCalcDialog.cpp:766
#: src/gui/AstroCalcDialog.cpp:1038 src/gui/AstroCalcDialog.cpp:1074
#: src/gui/AstroCalcDialog.cpp:1937 plugins/Exoplanets/src/Exoplanet.cpp:346
msgctxt "distance, astronomical unit"
msgid "AU"
msgstr ""

#. TRANSLATORS: Unit of measure for distance - milliones kilometers
#: src/core/modules/Planet.cpp:431 src/core/modules/Planet.cpp:446
#: src/core/modules/MinorPlanet.cpp:285 src/core/modules/MinorPlanet.cpp:300
#: src/core/modules/Comet.cpp:195
msgctxt "distance"
msgid "Mio km"
msgstr ""

#: src/core/modules/Planet.cpp:434 src/core/modules/MinorPlanet.cpp:287
#: src/core/modules/Comet.cpp:215
msgid "Distance from Sun"
msgstr ""

#: src/core/modules/Planet.cpp:470
msgid "with rings"
msgstr ""

#: src/core/modules/Planet.cpp:487 src/core/modules/MinorPlanet.cpp:323
msgid "scaled up to"
msgstr ""

#: src/core/modules/Planet.cpp:497 src/core/modules/MinorPlanet.cpp:333
msgid "Apparent diameter"
msgstr ""

#: src/core/modules/Planet.cpp:510 src/core/modules/MinorPlanet.cpp:354
#: src/core/modules/StarWrapper.cpp:258
msgctxt "duration"
msgid "days"
msgstr ""

#: src/core/modules/Planet.cpp:512 src/core/modules/MinorPlanet.cpp:356
#: src/core/modules/Comet.cpp:241
msgid "Sidereal period"
msgstr ""

#: src/core/modules/Planet.cpp:516
msgid "Sidereal day"
msgstr ""

#: src/core/modules/Planet.cpp:517
msgid "Mean solar day"
msgstr ""

#: src/core/modules/Planet.cpp:521
msgid "The period of rotation is chaotic"
msgstr ""

#: src/core/modules/Planet.cpp:540
msgctxt "Moon phase"
msgid "Waxing Crescent"
msgstr ""

#: src/core/modules/Planet.cpp:542
msgctxt "Moon phase"
msgid "First Quarter"
msgstr ""

#: src/core/modules/Planet.cpp:544
msgctxt "Moon phase"
msgid "Waxing Gibbous"
msgstr ""

#: src/core/modules/Planet.cpp:546
msgctxt "Moon phase"
msgid "Full Moon"
msgstr ""

#: src/core/modules/Planet.cpp:548
msgctxt "Moon phase"
msgid "Waning Gibbous"
msgstr ""

#: src/core/modules/Planet.cpp:550
msgctxt "Moon phase"
msgid "Third Quarter"
msgstr ""

#: src/core/modules/Planet.cpp:552
msgctxt "Moon phase"
msgid "Waning Crescent"
msgstr ""

#: src/core/modules/Planet.cpp:554
msgctxt "Moon phase"
msgid "New Moon"
msgstr ""

#: src/core/modules/Planet.cpp:569 src/core/modules/MinorPlanet.cpp:374
#: src/core/modules/Comet.cpp:264 src/gui/AstroCalcDialog.cpp:1984
#: src/gui/AstroCalcDialog.cpp:2019
msgid "Phase angle"
msgstr ""

#: src/core/modules/Planet.cpp:570 src/core/modules/MinorPlanet.cpp:375
#: src/core/modules/Comet.cpp:265 src/gui/AstroCalcDialog.cpp:1974
#: src/gui/AstroCalcDialog.cpp:2009
msgid "Elongation"
msgstr ""

#: src/core/modules/Planet.cpp:571
msgid "Illuminated"
msgstr ""

#: src/core/modules/Planet.cpp:572
msgid "Albedo"
msgstr ""

#: src/core/modules/Planet.cpp:574 src/gui/AstroCalcDialog.cpp:1964
#: src/gui/AstroCalcDialog.cpp:1999
msgid "Phase"
msgstr ""

#: src/core/modules/Planet.cpp:583
msgid "Eclipse Factor"
msgstr ""

#: src/core/modules/MinorPlanet.cpp:228
#, qt-format
msgid "Provisional designation: %1"
msgstr ""

#. TRANSLATORS: Tholen spectral taxonomic classification of asteroids
#: src/core/modules/MinorPlanet.cpp:343
msgid "Tholen spectral type"
msgstr ""

#. TRANSLATORS: SMASSII spectral taxonomic classification of asteroids
#: src/core/modules/MinorPlanet.cpp:349
msgid "SMASSII spectral type"
msgstr ""

#: src/core/modules/Comet.cpp:163
msgctxt "type of comet"
msgid "non-periodic"
msgstr ""

#: src/core/modules/Comet.cpp:167
msgctxt "type of comet"
msgid "periodic"
msgstr ""

#. TRANSLATORS: Unit of measure for speed - kilometers per second
#: src/core/modules/Comet.cpp:245 plugins/Satellites/src/Satellite.cpp:306
#: plugins/Satellites/src/Satellite.cpp:331
#: plugins/MeteorShowers/src/MeteorShower.cpp:580
msgctxt "speed"
msgid "km/s"
msgstr ""

#: src/core/modules/Comet.cpp:247
msgid "Speed"
msgstr ""

#: src/core/modules/Comet.cpp:272
msgid "Coma diameter (estimate)"
msgstr ""

#: src/core/modules/Comet.cpp:273
msgid "Gas tail length (estimate)"
msgstr ""

#. TRANSLATORS: Type of objects (for "Lists" in the search tool)
#: src/core/modules/SolarSystem.cpp:235 src/gui/AstroCalcDialog.cpp:1512
#: src/gui/AstroCalcDialog.cpp:3029 src/translations.h:68
msgid "Planets"
msgstr "Pjaneti"

#: src/core/modules/SolarSystem.cpp:236
#: plugins/TextUserInterface/src/TextUserInterface.cpp:320
msgid "Planet labels"
msgstr ""

#: src/core/modules/SolarSystem.cpp:237
#: plugins/TextUserInterface/src/TextUserInterface.cpp:324
msgid "Planet orbits"
msgstr ""

#: src/core/modules/SolarSystem.cpp:238
#: plugins/TextUserInterface/src/TextUserInterface.cpp:328
msgid "Planet trails"
msgstr ""

#: src/core/modules/SolarSystem.cpp:240
msgid "Planet markers"
msgstr ""

#: src/core/modules/SolarSystem.cpp:241
msgid "Planet selection marker"
msgstr ""

#: src/core/modules/SolarSystem.cpp:242
msgid "Native planet names (from starlore)"
msgstr ""

#: src/core/modules/StarWrapper.cpp:169
msgid "eruptive variable star"
msgstr ""

#: src/core/modules/StarWrapper.cpp:171
msgid "pulsating variable star"
msgstr ""

#: src/core/modules/StarWrapper.cpp:173
msgid "rotating variable star"
msgstr ""

#: src/core/modules/StarWrapper.cpp:175
msgid "cataclysmic variable star"
msgstr ""

#: src/core/modules/StarWrapper.cpp:178
msgid "eclipsing binary system"
msgstr ""

#: src/core/modules/StarWrapper.cpp:182 src/gui/AstroCalcDialog.cpp:836
msgid "variable star"
msgstr ""

#: src/core/modules/StarWrapper.cpp:186 src/gui/AstroCalcDialog.cpp:830
msgid "double star"
msgstr ""

#: src/core/modules/StarWrapper.cpp:234
msgid "Magnitude range"
msgstr ""

#: src/core/modules/StarWrapper.cpp:252
#: plugins/Exoplanets/src/Exoplanet.cpp:312
msgid "Spectral Type"
msgstr ""

#: src/core/modules/StarWrapper.cpp:258
#: plugins/Exoplanets/src/Exoplanet.cpp:343
msgid "Period"
msgstr ""

#: src/core/modules/StarWrapper.cpp:266
msgid "Next maximum light"
msgstr ""

#: src/core/modules/StarWrapper.cpp:268
msgid "Next minimum light"
msgstr ""

#: src/core/modules/StarWrapper.cpp:275
msgid "Rising time"
msgstr ""

#: src/core/modules/StarWrapper.cpp:277
msgid "Duration of eclipse"
msgstr ""

#: src/core/modules/StarWrapper.cpp:284
msgid "Position angle"
msgstr ""

#: src/core/modules/StarWrapper.cpp:288 src/core/modules/StarWrapper.cpp:290
#: src/gui/AstroCalcDialog.cpp:2125
msgid "Separation"
msgstr ""

#: src/core/modules/StarWrapper.cpp:300
msgid "Proper motions by axes"
msgstr ""

#: src/core/modules/StarWrapper.cpp:300 src/core/modules/StarWrapper.cpp:302
msgctxt "milliarc second per year"
msgid "mas/yr"
msgstr ""

#: src/core/modules/StarWrapper.cpp:301
msgid "Position angle of the proper motion"
msgstr ""

#: src/core/modules/StarWrapper.cpp:302
msgid "Angular speed of the proper motion"
msgstr ""

#: src/core/modules/MilkyWay.cpp:79
msgid "Milky Way"
msgstr ""

#: src/core/modules/ZodiacalLight.cpp:86
msgid "Zodiacal Light"
msgstr ""

#: src/core/modules/ToastMgr.cpp:60
msgid "Digitized Sky Survey (experimental)"
msgstr ""

#: src/core/StelApp.cpp:554
msgid "Night mode"
msgstr ""

#: src/core/StelApp.cpp:587
msgid "Cannot create Spout sender. See log for details."
msgstr ""

#: src/core/StelCore.cpp:253 src/gui/StelGui.cpp:207
#: src/gui/AstroCalcDialog.cpp:1017 src/gui/AstroCalcDialog.cpp:2122
#: src/gui/BookmarksDialog.cpp:108 src/ui_dateTimeDialogGui.h:376
#: src/ui_dateTimeDialogGui.h:379
#: plugins/TextUserInterface/src/TextUserInterface.cpp:173
msgid "Date and Time"
msgstr ""

#: src/core/StelCore.cpp:254 src/core/StelMovementMgr.cpp:194
msgid "Movement and Selection"
msgstr ""

#: src/core/StelCore.cpp:257
msgid "Increase time speed"
msgstr ""

#: src/core/StelCore.cpp:258
msgid "Decrease time speed"
msgstr ""

#: src/core/StelCore.cpp:259
msgid "Increase time speed (a little)"
msgstr ""

#: src/core/StelCore.cpp:260
msgid "Decrease time speed (a little)"
msgstr ""

#: src/core/StelCore.cpp:261
msgid "Set normal time rate"
msgstr ""

#: src/core/StelCore.cpp:262
msgid "Set time rate to zero"
msgstr ""

#: src/core/StelCore.cpp:263
msgid "Set reverse time direction"
msgstr ""

#: src/core/StelCore.cpp:264
msgid "Set time to now"
msgstr ""

#: src/core/StelCore.cpp:265
msgid "Add 1 solar minute"
msgstr ""

#: src/core/StelCore.cpp:266
msgid "Add 1 solar hour"
msgstr ""

#: src/core/StelCore.cpp:267
msgid "Add 1 solar day"
msgstr ""

#: src/core/StelCore.cpp:268
msgid "Add 7 solar days"
msgstr ""

#: src/core/StelCore.cpp:269
msgid "Subtract 1 solar minute"
msgstr ""

#: src/core/StelCore.cpp:270
msgid "Subtract 1 solar hour"
msgstr ""

#: src/core/StelCore.cpp:271
msgid "Subtract 1 solar day"
msgstr ""

#: src/core/StelCore.cpp:272
msgid "Subtract 7 solar days"
msgstr ""

#: src/core/StelCore.cpp:273
msgid "Add 1 sidereal day"
msgstr ""

#: src/core/StelCore.cpp:274
msgid "Add 7 sidereal days"
msgstr ""

#: src/core/StelCore.cpp:275
msgid "Add 1 sidereal year"
msgstr ""

#: src/core/StelCore.cpp:276
msgid "Add 100 sidereal years"
msgstr ""

#: src/core/StelCore.cpp:277
msgid "Add 1 synodic month"
msgstr ""

#: src/core/StelCore.cpp:278
msgid "Add 1 saros"
msgstr ""

#: src/core/StelCore.cpp:279
msgid "Add 1 draconic month"
msgstr ""

#: src/core/StelCore.cpp:280
msgid "Add 1 draconic year"
msgstr ""

#: src/core/StelCore.cpp:281
msgid "Add 1 anomalistic month"
msgstr ""

#: src/core/StelCore.cpp:282
msgid "Add 1 anomalistic year"
msgstr ""

#: src/core/StelCore.cpp:283
msgid "Add 100 anomalistic years"
msgstr ""

#: src/core/StelCore.cpp:284
msgid "Add 1 mean tropical month"
msgstr ""

#: src/core/StelCore.cpp:285
msgid "Add 1 mean tropical year"
msgstr ""

#: src/core/StelCore.cpp:286
msgid "Add 100 mean tropical years"
msgstr ""

#: src/core/StelCore.cpp:287
msgid "Add 1 tropical year"
msgstr ""

#: src/core/StelCore.cpp:288
msgid "Add 1 Julian year"
msgstr ""

#: src/core/StelCore.cpp:289
msgid "Add 1 Julian century"
msgstr ""

#: src/core/StelCore.cpp:290
msgid "Add 1 Gaussian year"
msgstr ""

#: src/core/StelCore.cpp:291
msgid "Subtract 1 sidereal day"
msgstr ""

#: src/core/StelCore.cpp:292
msgid "Subtract 7 sidereal days"
msgstr ""

#: src/core/StelCore.cpp:293
msgid "Subtract 1 sidereal year"
msgstr ""

#: src/core/StelCore.cpp:294
msgid "Subtract 100 sidereal years"
msgstr ""

#: src/core/StelCore.cpp:295
msgid "Subtract 1 synodic month"
msgstr ""

#: src/core/StelCore.cpp:296
msgid "Subtract 1 saros"
msgstr ""

#: src/core/StelCore.cpp:297
msgid "Subtract 1 draconic month"
msgstr ""

#: src/core/StelCore.cpp:298
msgid "Subtract 1 draconic year"
msgstr ""

#: src/core/StelCore.cpp:299
msgid "Subtract 1 anomalistic month"
msgstr ""

#: src/core/StelCore.cpp:300
msgid "Subtract 1 anomalistic year"
msgstr ""

#: src/core/StelCore.cpp:301
msgid "Subtract 100 anomalistic years"
msgstr ""

#: src/core/StelCore.cpp:302
msgid "Subtract 1 mean tropical month"
msgstr ""

#: src/core/StelCore.cpp:303
msgid "Subtract 1 mean tropical year"
msgstr ""

#: src/core/StelCore.cpp:304
msgid "Subtract 100 mean tropical years"
msgstr ""

#: src/core/StelCore.cpp:305
msgid "Subtract 1 tropical year"
msgstr ""

#: src/core/StelCore.cpp:306
msgid "Subtract 1 Julian year"
msgstr ""

#: src/core/StelCore.cpp:307
msgid "Subtract 1 Julian century"
msgstr ""

#: src/core/StelCore.cpp:308
msgid "Subtract 1 Gaussian year"
msgstr ""

#: src/core/StelCore.cpp:310
msgid "Set home planet to selected planet"
msgstr ""

#: src/core/StelCore.cpp:311
msgid "Go to home"
msgstr ""

#: src/core/StelCore.cpp:313
msgid "Flip scene horizontally"
msgstr ""

#: src/core/StelCore.cpp:314
msgid "Flip scene vertically"
msgstr ""

#: src/core/StelCore.cpp:2242
msgid "Correction is disabled. Use only if you know what you are doing!"
msgstr ""

#: src/core/StelCore.cpp:2245
#, qt-format
msgid ""
"This historical formula was obtained by C. Schoch in 1931 and was used by G. "
"Henriksson in his article <em>Einstein's Theory of Relativity Confirmed by "
"Ancient Solar Eclipses</em> (%1). See for more info %2here%3."
msgstr ""

#: src/core/StelCore.cpp:2248
#, qt-format
msgid ""
"This empirical equation was published by G. M. Clemence in the article "
"<em>On the system of astronomical constants</em> (%1)."
msgstr ""

#: src/core/StelCore.cpp:2251
#, qt-format
msgid ""
"This formula is based on a study of post-1650 observations of the Sun, the "
"Moon and the planets by Spencer Jones (%1) and used by Jean Meeus in his "
"<em>Astronomical Formulae for Calculators</em>. It was also adopted in the "
"PC program SunTracker Pro."
msgstr ""

#: src/core/StelCore.cpp:2255
msgid ""
"This is a slightly modified version of the IAU (1952) formula which was "
"adopted in the <em>Astronomical Ephemeris</em> and in the <em>Canon of Solar "
"Eclipses</em> by Mucke & Meeus (1983)."
msgstr ""

#: src/core/StelCore.cpp:2259
msgid ""
"The tables of Tuckerman (1962, 1964) list the positions of the Sun, the Moon "
"and the planets at 5- and 10-day intervals from 601 BCE to 1649 CE. The same "
"relation was also implicitly adopted in the syzygy tables of Goldstine "
"(1973)."
msgstr ""

#: src/core/StelCore.cpp:2263
#, qt-format
msgid ""
"This equation was published by P. M. Muller and F. R. Stephenson in the "
"article <em>The accelerations of the earth and moon from early astronomical "
"observations</em> (%1)."
msgstr ""

#: src/core/StelCore.cpp:2266
#, qt-format
msgid ""
"This equation was published by F. R. Stephenson in the article <em>Pre-"
"Telescopic Astronomical Observations</em> (%1)."
msgstr ""

#: src/core/StelCore.cpp:2269
#, qt-format
msgid ""
"This 12th-order polynomial equation (outdated and superseded by Schmadel & "
"Zech (1988)) was published by L. D. Schmadel and G. Zech in the article "
"<em>Polynomial approximations for the correction delta T E.T.-U.T. in the "
"period 1800-1975</em> (%1) as fit through data published by Brouwer (1952)."
msgstr ""

#: src/core/StelCore.cpp:2272
msgid ""
"This algorithm was adopted in P. Bretagnon & L. Simon's <em>Planetary "
"Programs and Tables from -4000 to +2800</em> (1986) and in the PC "
"planetarium program RedShift."
msgstr ""

#: src/core/StelCore.cpp:2275
#, qt-format
msgid ""
"This formula was published by F. R. Stephenson and L. V. Morrison in the "
"article <em>Long-term changes in the rotation of the earth - 700 B.C. to "
"A.D. 1980</em> (%1)."
msgstr ""

#: src/core/StelCore.cpp:2278
msgid "This algorithm is used in the PC planetarium program Guide 7."
msgstr ""

#: src/core/StelCore.cpp:2281
msgid ""
"This algorithm was given by F. Espenak in his <em>Fifty Year Canon of Solar "
"Eclipses: 1986-2035</em> (1987) and in his <em>Fifty Year Canon of Lunar "
"Eclipses: 1986-2035</em> (1989)."
msgstr ""

#: src/core/StelCore.cpp:2284
#, qt-format
msgid ""
"This formula was obtained by K.M. Borkowski (%1) from an analysis of 31 "
"solar eclipse records dating between 2137 BCE and 1715 CE."
msgstr ""

#: src/core/StelCore.cpp:2287
#, qt-format
msgid ""
"This 12th-order polynomial equation was published by L. D. Schmadel and G. "
"Zech in the article <em>Empirical Transformations from U.T. to E.T. for the "
"Period 1800-1988</em> (%1) as data fit through values given by Stephenson & "
"Morrison (1984)."
msgstr ""

#: src/core/StelCore.cpp:2290
msgid ""
"This formula was adopted by M. Chapront-Touze & J. Chapront in the shortened "
"version of the ELP 2000-85 lunar theory in their <em>Lunar Tables and "
"Programs from 4000 B.C. to A.D. 8000</em> (1991)."
msgstr ""

#: src/core/StelCore.cpp:2293
#, qt-format
msgid ""
"This equation was published by F. R. Stephenson and L. V. Morrison in the "
"article <em>Long-Term Fluctuations in the Earth's Rotation: 700 BC to AD "
"1990</em> (%1)."
msgstr ""

#: src/core/StelCore.cpp:2296
#, qt-format
msgid ""
"F. R. Stephenson published this formula in his book <em>Historical Eclipses "
"and Earth's Rotation</em> (%1)."
msgstr ""

#: src/core/StelCore.cpp:2299
msgid ""
"From J. Meeus, <em>Astronomical Algorithms</em> (2nd ed., 1998), and widely "
"used. Table for 1620..2000, and includes a variant of Chapront, Chapront-"
"Touze & Francou (1997) for dates outside 1620..2000."
msgstr ""

#: src/core/StelCore.cpp:2302
#, qt-format
msgid ""
"The JPL Solar System Dynamics Group of the NASA Jet Propulsion Laboratory "
"use this formula in their interactive website %1JPL Horizons%2."
msgstr ""

#: src/core/StelCore.cpp:2305
#, qt-format
msgid ""
"This polynome was published by J. Meeus and L. Simons in article "
"<em>Polynomial approximations to Delta T, 1620-2000 AD</em> (%1)."
msgstr ""

#: src/core/StelCore.cpp:2308
msgid ""
"The fourth edition of O. Montenbruck & T. Pfleger's <em>Astronomy on the "
"Personal Computer</em> (2000) provides simple 3rd-order polynomial data fits "
"for the recent past."
msgstr ""

#: src/core/StelCore.cpp:2311
msgid ""
"E. M. Reingold & N. Dershowitz present this polynomial data fit in "
"<em>Calendrical Calculations</em> (3rd ed. 2007) and in their "
"<em>Calendrical Tabulations</em> (2002). It is based on Jean Meeus' "
"<em>Astronomical Algorithms</em> (1991)."
msgstr ""

#: src/core/StelCore.cpp:2314
#, qt-format
msgid ""
"This important solution was published by L. V. Morrison and F. R. Stephenson "
"in article <em>Historical values of the Earth's clock error %1T and the "
"calculation of eclipses</em> (%2) with addendum in (%3)."
msgstr ""

#: src/core/StelCore.cpp:2317
#, qt-format
msgid ""
"From the Length of Day (LOD; as determined by Stephenson & Morrison (%2)), "
"Victor Reijs derived a %1T formula by using a Simplex optimisation with a "
"cosine and square function. This is based on a possible periodicy described "
"by Stephenson (%2). See for more info %3here%4."
msgstr ""

#: src/core/StelCore.cpp:2320 src/core/StelCore.cpp:2323
#, qt-format
msgid ""
"This solution by F. Espenak and J. Meeus, based on Morrison & Stephenson "
"(2004) and a polynomial fit through tabulated values for 1600-2000, is used "
"for the %1NASA Eclipse Web Site%2 and in their <em>Five Millennium Canon of "
"Solar Eclipses: -1900 to +3000</em> (2006). This formula is also used in the "
"solar, lunar and planetary ephemeris program SOLEX."
msgstr ""

#: src/core/StelCore.cpp:2320
msgid "Used by default."
msgstr ""

#: src/core/StelCore.cpp:2323
msgid "PATCHED VERSION WITHOUT ADDITIONAL LUNAR ACCELERATION."
msgstr ""

#: src/core/StelCore.cpp:2326
#, qt-format
msgid ""
"This solution by B. Banjevic, based on Stephenson & Morrison (1984), was "
"published in article <em>Ancient eclipses and dating the fall of "
"Babylon</em> (%1)."
msgstr ""

#: src/core/StelCore.cpp:2329
#, qt-format
msgid ""
"This solution by S. Islam, M. Sadiq and M. S. Qureshi, based on Meeus & "
"Simons (2000), was published in article <em>Error Minimization of Polynomial "
"Approximation of DeltaT</em> (%1) and revisited by Sana Islam in 2013."
msgstr ""

#: src/core/StelCore.cpp:2332
#, qt-format
msgid ""
"This polynomial approximation with 0.6 seconds of accuracy by M. Khalid, "
"Mariam Sultana and Faheem Zaidi was published in <em>Delta T: Polynomial "
"Approximation of Time Period 1620-2013</em> (%1)."
msgstr ""

#: src/core/StelCore.cpp:2335
#, qt-format
msgid ""
"This solution by F. R. Stephenson, L. V. Morrison and C. Y. Hohenkerk (2016) "
"was published in <em>Measurement of the Earth’s rotation: 720 BC to AD "
"2015</em> (%1). Outside of the named range (modelled with a spline fit) it "
"provides values from an approximate parabola."
msgstr ""

#: src/core/StelCore.cpp:2338
#, qt-format
msgid ""
"This is a quadratic formula for calculation of %1T with coefficients defined "
"by the user."
msgstr ""

#: src/core/StelCore.cpp:2341 src/core/SimbadSearcher.cpp:155
msgid "Error"
msgstr "Żball"

#: src/core/StelCore.cpp:2349
#, qt-format
msgid ""
"The solution's value of %1 for %2 (secular acceleration of the Moon) "
"requires an adaptation, see Guide for details."
msgstr ""

#: src/core/StelCore.cpp:2390
msgid "with zero values outside this range"
msgstr ""

#: src/core/StelCore.cpp:2393
msgid "with a typical 1-second accuracy and zero values outside this range"
msgstr ""

#: src/core/StelCore.cpp:2396
msgid ""
"with a mean error of less than one second, max. error 1.9s, and values for "
"the limit years outside this range"
msgstr ""

#: src/core/StelCore.cpp:2403
msgid "with values for the limit years outside this range"
msgstr ""

#: src/core/StelCore.cpp:2413
#, qt-format
msgid "Valid range of usage: between years %1 and %2, %3."
msgstr ""

#: src/core/StelCore.cpp:2415
#, qt-format
msgid "Valid range of usage: between years %1 and %2."
msgstr ""

#: src/core/StelProjector.cpp:131
msgid "Maximum FOV: "
msgstr ""

#: src/core/StelProjectorClasses.cpp:27
msgid "Perspective"
msgstr ""

#: src/core/StelProjectorClasses.cpp:32
msgid ""
"Perspective projection maps the horizon and other great circles like "
"equator, ecliptic, hour lines, etc. into straight lines. The mathematical "
"name for this projection method is <i>gnomonic projection</i>."
msgstr ""

#: src/core/StelProjectorClasses.cpp:87
msgid "Equal Area"
msgstr ""

#: src/core/StelProjectorClasses.cpp:92
msgid ""
"The full name of this projection method is <i>Lambert azimuthal equal-area "
"projection</i>. It preserves the area but not the angle."
msgstr ""

#: src/core/StelProjectorClasses.cpp:145
msgid "Stereographic"
msgstr ""

#: src/core/StelProjectorClasses.cpp:150
msgid ""
"Stereographic projection is known since antiquity and was originally known "
"as the planisphere projection. It preserves the angles at which curves cross "
"each other but it does not preserve area."
msgstr ""

#: src/core/StelProjectorClasses.cpp:200
msgid "Fish-eye"
msgstr ""

#: src/core/StelProjectorClasses.cpp:205
msgid ""
"In fish-eye projection, or <i>azimuthal equidistant projection</i>, straight "
"lines become curves when they appear a large angular distance from the "
"centre of the field of view (like the distortions seen with very wide angle "
"camera lenses)."
msgstr ""

#: src/core/StelProjectorClasses.cpp:261
msgid "Hammer-Aitoff"
msgstr ""

#: src/core/StelProjectorClasses.cpp:266
msgid ""
"The Hammer projection is an equal-area map projection, described by Ernst "
"Hammer in 1892 and directly inspired by the Aitoff projection."
msgstr ""

#: src/core/StelProjectorClasses.cpp:316
msgid "Cylinder"
msgstr ""

#: src/core/StelProjectorClasses.cpp:321
msgid ""
"The full name of this projection mode is <i>cylindrical equidistant "
"projection</i>. With this projection all parallels are equally spaced."
msgstr ""

#: src/core/StelProjectorClasses.cpp:365
msgid "Mercator"
msgstr ""

#: src/core/StelProjectorClasses.cpp:370
msgid ""
"The Mercator projection is one of the most used world map projections. It "
"preserves direction and shapes but distorts size, in an increasing degree "
"away from the equator."
msgstr ""

#: src/core/StelProjectorClasses.cpp:418
msgid "Orthographic"
msgstr ""

#: src/core/StelProjectorClasses.cpp:423
msgid ""
"Orthographic projection is related to perspective projection, but the point "
"of perspective is set to an infinite distance."
msgstr ""

#: src/core/StelProjectorClasses.cpp:470
msgid "Sinusoidal"
msgstr ""

#: src/core/StelProjectorClasses.cpp:475
msgid ""
"The sinusoidal projection is a <i>pseudocylindrical equal-area map "
"projection</i>, sometimes called the Sanson–Flamsteed or the Mercator equal-"
"area projection."
msgstr ""

#: src/core/StelProjectorClasses.cpp:512
msgid "Miller cylindrical"
msgstr ""

#: src/core/StelProjectorClasses.cpp:517
msgid ""
"The Miller cylindrical projection is a modified Mercator projection, "
"proposed by Osborn Maitland Miller (1897–1979) in 1942. The poles are no "
"longer mapped to infinity."
msgstr ""

#: src/core/StelObject.cpp:166
msgctxt "coordinates for current epoch"
msgid "on date"
msgstr ""

#: src/core/StelObject.cpp:171
msgid "(apparent)"
msgstr ""

#. TRANSLATORS: Right ascension/Declination
#: src/core/StelObject.cpp:177
msgctxt "celestial coordinate system"
msgid "RA/Dec"
msgstr ""

#. TRANSLATORS: Hour angle/Declination
#: src/core/StelObject.cpp:266
msgctxt "celestial coordinate system"
msgid "HA/Dec"
msgstr ""

#. TRANSLATORS: Azimuth/Altitude
#: src/core/StelObject.cpp:316
msgctxt "celestial coordinate system"
msgid "Az./Alt."
msgstr ""

#. TRANSLATORS: Galactic longitude/latitude
#: src/core/StelObject.cpp:342
msgctxt "celestial coordinate system"
msgid "Gal. long./lat."
msgstr ""

#. TRANSLATORS: Supergalactic longitude/latitude
#: src/core/StelObject.cpp:368
msgctxt "celestial coordinate system"
msgid "Supergal. long./lat."
msgstr ""

#. TRANSLATORS: Ecliptic longitude/latitude
#: src/core/StelObject.cpp:386
msgctxt "celestial coordinate system"
msgid "Ecl. long./lat."
msgstr ""

#: src/core/StelObject.cpp:451
msgid "Ecliptic obliquity"
msgstr ""

#: src/core/StelObject.cpp:470
msgid "Mean Sidereal Time"
msgstr ""

#: src/core/StelObject.cpp:485
msgid "Apparent Sidereal Time"
msgstr ""

#: src/core/StelObject.cpp:499
msgid "IAU Constellation"
msgstr ""

#: src/core/StelSkyLayerMgr.cpp:89
msgid "Deep-sky objects background images"
msgstr ""

#: src/core/StelMovementMgr.cpp:195 src/gui/StelGui.cpp:209
#: src/StelMainView.cpp:767 src/StelMainView.cpp:768
msgid "Miscellaneous"
msgstr ""

#: src/core/StelMovementMgr.cpp:195
msgid "Switch between equatorial and azimuthal mount"
msgstr ""

#: src/core/StelMovementMgr.cpp:196
msgid "Center on selected object"
msgstr ""

#: src/core/StelMovementMgr.cpp:197
msgid "Zoom in on selected object"
msgstr ""

#: src/core/StelMovementMgr.cpp:198
msgid "Zoom out"
msgstr ""

#: src/core/StelMovementMgr.cpp:200
msgid "Track object"
msgstr ""

#: src/core/StelMovementMgr.cpp:202
msgid "Look towards East"
msgstr ""

#: src/core/StelMovementMgr.cpp:203
msgid "Look towards West"
msgstr ""

#: src/core/StelMovementMgr.cpp:204
msgid "Look towards North"
msgstr ""

#: src/core/StelMovementMgr.cpp:205
msgid "Look towards South"
msgstr ""

#: src/core/StelMovementMgr.cpp:206
msgid "Look towards Zenith"
msgstr ""

#: src/core/StelMovementMgr.cpp:208
msgid "Look towards North Celestial pole"
msgstr ""

#: src/core/StelMovementMgr.cpp:209
msgid "Look towards South Celestial pole"
msgstr ""

#: src/core/StelMovementMgr.cpp:226
msgctxt "mount mode"
msgid "Equatorial mount"
msgstr ""

#: src/core/StelMovementMgr.cpp:228
msgctxt "mount mode"
msgid "Alt-azimuth mount"
msgstr ""

#: src/core/SimbadSearcher.cpp:78
msgid "Network error"
msgstr ""

#: src/core/SimbadSearcher.cpp:115 src/core/SimbadSearcher.cpp:127
msgid "Error parsing position"
msgstr ""

#: src/core/SimbadSearcher.cpp:153
msgid "Querying"
msgstr ""

#: src/core/SimbadSearcher.cpp:157
msgid "Not found"
msgstr ""

#: src/core/SimbadSearcher.cpp:157
msgid "Found"
msgstr ""

#. TRANSLATORS: Local Mean Solar Time. Please use abbreviation.
#: src/core/StelLocaleMgr.cpp:287
msgctxt "solar time"
msgid "LMST"
msgstr ""

#. TRANSLATORS: Local True Solar Time. Please use abbreviation.
#: src/core/StelLocaleMgr.cpp:293
msgctxt "solar time"
msgid "LTST"
msgstr ""

#: src/gui/ConfigurationDialog.cpp:582
msgid "Select screenshot directory"
msgstr ""

#: src/gui/ConfigurationDialog.cpp:948
#, qt-format
msgid "Startup FOV: %1%2"
msgstr ""

#: src/gui/ConfigurationDialog.cpp:956
#, qt-format
msgid "Startup direction of view Az/Alt: %1/%2"
msgstr ""

#: src/gui/ConfigurationDialog.cpp:1018
#: plugins/Satellites/src/gui/SatellitesDialog.cpp:454
#: plugins/TelescopeControl/src/gui/TelescopeDialog.cpp:258
#: plugins/RemoteControl/src/gui/RemoteControlDialog.cpp:109
#: plugins/RemoteSync/src/gui/RemoteSyncDialog.cpp:193
msgid "Authors"
msgstr ""

#: src/gui/ConfigurationDialog.cpp:1019 src/gui/ViewDialog.cpp:1398
msgid "Contact"
msgstr "Kuntatt"

#: src/gui/ConfigurationDialog.cpp:1021 src/scripting/StelScriptMgr.cpp:243
#: plugins/AngleMeasure/src/gui/AngleMeasureDialog.cpp:90
#: plugins/Oculars/src/gui/OcularDialog.cpp:514
#: plugins/Satellites/src/gui/SatellitesDialog.cpp:452
#: plugins/TelescopeControl/src/gui/TelescopeDialog.cpp:256
#: plugins/SolarSystemEditor/src/gui/SolarSystemManagerWindow.cpp:220
#: plugins/Supernovae/src/gui/SupernovaeDialog.cpp:120
#: plugins/NavStars/src/gui/NavStarsWindow.cpp:88
#: plugins/Novae/src/gui/NovaeDialog.cpp:115
#: plugins/Quasars/src/gui/QuasarsDialog.cpp:119
#: plugins/Pulsars/src/gui/PulsarsDialog.cpp:128
#: plugins/RemoteControl/src/gui/RemoteControlDialog.cpp:107
#: plugins/RemoteSync/src/gui/RemoteSyncDialog.cpp:191
#: plugins/Exoplanets/src/gui/ExoplanetsDialog.cpp:146
#: plugins/Observability/src/gui/ObservabilityDialog.cpp:134
#: plugins/FOV/src/gui/FOVWindow.cpp:82
#: plugins/EquationOfTime/src/gui/EquationOfTimeWindow.cpp:84
#: plugins/MeteorShowers/src/gui/MSConfigDialog.cpp:207
#: plugins/PointerCoordinates/src/gui/PointerCoordinatesWindow.cpp:124
#: plugins/ArchaeoLines/src/gui/ArchaeoLinesDialog.cpp:249
msgid "Version"
msgstr ""

#: src/gui/ConfigurationDialog.cpp:1022 src/scripting/StelScriptMgr.cpp:238
#: plugins/AngleMeasure/src/gui/AngleMeasureDialog.cpp:91
#: plugins/Oculars/src/gui/OcularDialog.cpp:515
#: plugins/Satellites/src/gui/SatellitesDialog.cpp:453
#: plugins/TelescopeControl/src/gui/TelescopeDialog.cpp:257
#: plugins/SolarSystemEditor/src/gui/SolarSystemManagerWindow.cpp:221
#: plugins/Supernovae/src/gui/SupernovaeDialog.cpp:121
#: plugins/NavStars/src/gui/NavStarsWindow.cpp:89
#: plugins/Novae/src/gui/NovaeDialog.cpp:116
#: plugins/Quasars/src/gui/QuasarsDialog.cpp:120
#: plugins/Pulsars/src/gui/PulsarsDialog.cpp:129
#: plugins/RemoteControl/src/gui/RemoteControlDialog.cpp:108
#: plugins/RemoteSync/src/gui/RemoteSyncDialog.cpp:192
#: plugins/Exoplanets/src/gui/ExoplanetsDialog.cpp:147
#: plugins/Observability/src/gui/ObservabilityDialog.cpp:135
#: plugins/FOV/src/gui/FOVWindow.cpp:83
#: plugins/EquationOfTime/src/gui/EquationOfTimeWindow.cpp:85
#: plugins/MeteorShowers/src/gui/MSConfigDialog.cpp:211
#: plugins/PointerCoordinates/src/gui/PointerCoordinatesWindow.cpp:125
#: plugins/ArchaeoLines/src/gui/ArchaeoLinesDialog.cpp:250
msgid "License"
msgstr "Liċenzja"

#: src/gui/ConfigurationDialog.cpp:1026
msgctxt "license"
msgid "unknown"
msgstr ""

#: src/gui/ConfigurationDialog.cpp:1123
msgid "Running script: "
msgstr ""

#: src/gui/ConfigurationDialog.cpp:1130
msgid "Running script: [none]"
msgstr ""

#: src/gui/ConfigurationDialog.cpp:1195
msgid ""
"Finished downloading new star catalogs!\n"
"Restart Stellarium to display them."
msgstr ""

#: src/gui/ConfigurationDialog.cpp:1199
msgid "All available star catalogs have been installed."
msgstr ""

#: src/gui/ConfigurationDialog.cpp:1204
#, qt-format
msgid "Get catalog %1 of %2"
msgstr ""

#: src/gui/ConfigurationDialog.cpp:1211
#, qt-format
msgid ""
"Downloading %1...\n"
"(You can close this window.)"
msgstr ""

#: src/gui/ConfigurationDialog.cpp:1218
#, qt-format
msgid ""
"Download size: %1MB\n"
"Star count: %2 Million\n"
"Magnitude range: %3 - %4"
msgstr ""

#: src/gui/ConfigurationDialog.cpp:1261 src/gui/ConfigurationDialog.cpp:1297
#, qt-format
msgid ""
"Error downloading %1:\n"
"%2"
msgstr ""

#: src/gui/ConfigurationDialog.cpp:1350
msgid "Verifying file integrity..."
msgstr ""

#: src/gui/ConfigurationDialog.cpp:1354
#, qt-format
msgid ""
"Error downloading %1:\n"
"File is corrupted."
msgstr ""

#: src/gui/ConfigurationDialog.cpp:1400 src/gui/ConfigurationDialog.cpp:1409
msgid "Available"
msgstr ""

#: src/gui/ConfigurationDialog.cpp:1402 src/gui/ConfigurationDialog.cpp:1411
msgid "Not Available"
msgstr ""

#. TRANSLATORS: Full phrase is "Algorithm of DeltaT"
#: src/gui/ConfigurationDialog.cpp:1478
msgid "Algorithm of"
msgstr ""

#: src/gui/ConfigurationDialog.cpp:1491
msgid "Without correction"
msgstr ""

#: src/gui/ConfigurationDialog.cpp:1492
msgid "Schoch (1931)"
msgstr ""

#: src/gui/ConfigurationDialog.cpp:1493
msgid "Clemence (1948)"
msgstr ""

#: src/gui/ConfigurationDialog.cpp:1494
msgid "IAU (1952)"
msgstr ""

#: src/gui/ConfigurationDialog.cpp:1495
msgid "Astronomical Ephemeris (1960)"
msgstr ""

#: src/gui/ConfigurationDialog.cpp:1496
msgid "Tuckerman (1962, 1964) & Goldstine (1973)"
msgstr ""

#: src/gui/ConfigurationDialog.cpp:1497
msgid "Muller & Stephenson (1975)"
msgstr ""

#: src/gui/ConfigurationDialog.cpp:1498
msgid "Stephenson (1978)"
msgstr ""

#: src/gui/ConfigurationDialog.cpp:1499
msgid "Schmadel & Zech (1979)"
msgstr ""

#: src/gui/ConfigurationDialog.cpp:1500
msgid "Schmadel & Zech (1988)"
msgstr ""

#: src/gui/ConfigurationDialog.cpp:1501
msgid "Morrison & Stephenson (1982)"
msgstr ""

#: src/gui/ConfigurationDialog.cpp:1502
msgid "Stephenson & Morrison (1984)"
msgstr ""

#: src/gui/ConfigurationDialog.cpp:1503
msgid "Stephenson & Houlden (1986)"
msgstr ""

#: src/gui/ConfigurationDialog.cpp:1504
msgid "Espenak (1987, 1989)"
msgstr ""

#: src/gui/ConfigurationDialog.cpp:1505
msgid "Borkowski (1988)"
msgstr ""

#: src/gui/ConfigurationDialog.cpp:1506
msgid "Chapront-Touze & Chapront (1991)"
msgstr ""

#: src/gui/ConfigurationDialog.cpp:1507
msgid "Stephenson & Morrison (1995)"
msgstr ""

#: src/gui/ConfigurationDialog.cpp:1508
msgid "Stephenson (1997)"
msgstr ""

#: src/gui/ConfigurationDialog.cpp:1510
msgid "Meeus (1998) (with Chapront, Chapront-Touze & Francou (1997))"
msgstr ""

#: src/gui/ConfigurationDialog.cpp:1511
msgid "JPL Horizons"
msgstr ""

#: src/gui/ConfigurationDialog.cpp:1512
msgid "Meeus & Simons (2000)"
msgstr ""

#: src/gui/ConfigurationDialog.cpp:1513
msgid "Morrison & Stephenson (2004, 2005)"
msgstr ""

#: src/gui/ConfigurationDialog.cpp:1514
msgid "Stephenson, Morrison & Hohenkerk (2016)"
msgstr ""

#: src/gui/ConfigurationDialog.cpp:1516
msgid "Espenak & Meeus (2006)"
msgstr ""

#: src/gui/ConfigurationDialog.cpp:1519
msgid "Espenak & Meeus (2006) no extra moon acceleration"
msgstr ""

#: src/gui/ConfigurationDialog.cpp:1521
msgid "Reijs (2006)"
msgstr ""

#: src/gui/ConfigurationDialog.cpp:1522
msgid "Banjevic (2006)"
msgstr ""

#: src/gui/ConfigurationDialog.cpp:1523
msgid "Montenbruck & Pfleger (2000)"
msgstr ""

#: src/gui/ConfigurationDialog.cpp:1524
msgid "Reingold & Dershowitz (2002, 2007)"
msgstr ""

#: src/gui/ConfigurationDialog.cpp:1525
msgid "Islam, Sadiq & Qureshi (2008, 2013)"
msgstr ""

#: src/gui/ConfigurationDialog.cpp:1526
msgid "Khalid, Sultana & Zaidi (2014)"
msgstr ""

#: src/gui/ConfigurationDialog.cpp:1527
#, qt-format
msgid "Custom equation of %1T"
msgstr ""

#: src/gui/ConfigurationDialog.cpp:1576 src/gui/ConfigurationDialog.cpp:1611
#: src/gui/StelGuiItems.cpp:644 src/gui/LocationDialog.cpp:426
msgid "System default"
msgstr ""

#: src/gui/ConfigurationDialog.cpp:1577
msgid "yyyy-mm-dd (ISO 8601)"
msgstr ""

#: src/gui/ConfigurationDialog.cpp:1578
msgid "dd-mm-yyyy"
msgstr ""

#: src/gui/ConfigurationDialog.cpp:1579
msgid "mm-dd-yyyy"
msgstr ""

#: src/gui/ConfigurationDialog.cpp:1612
msgid "12-hour format"
msgstr ""

#: src/gui/ConfigurationDialog.cpp:1613
msgid "24-hour format"
msgstr ""

#: src/gui/HelpDialog.cpp:137
msgid "Stellarium Help"
msgstr ""

#: src/gui/HelpDialog.cpp:142 src/gui/HelpDialog.cpp:147
msgid "Keys"
msgstr ""

#: src/gui/HelpDialog.cpp:144 src/gui/HelpDialog.cpp:233
msgid "Further Reading"
msgstr ""

#: src/gui/HelpDialog.cpp:151
msgid "Pan view around the sky"
msgstr ""

#: src/gui/HelpDialog.cpp:152
msgid "Arrow keys & left mouse drag"
msgstr ""

#: src/gui/HelpDialog.cpp:154
msgid "Zoom in/out"
msgstr ""

#: src/gui/HelpDialog.cpp:156
msgid "Page Up/Down"
msgstr ""

#: src/gui/HelpDialog.cpp:158
msgid "Ctrl+Up/Down"
msgstr ""

#: src/gui/HelpDialog.cpp:161
msgid "Time dragging"
msgstr ""

#: src/gui/HelpDialog.cpp:162
msgid "Ctrl & left mouse drag"
msgstr ""

#: src/gui/HelpDialog.cpp:163
msgid "Time scrolling: minutes"
msgstr ""

#: src/gui/HelpDialog.cpp:164
msgid "Ctrl & mouse wheel"
msgstr ""

#: src/gui/HelpDialog.cpp:165
msgid "Time scrolling: hours"
msgstr ""

#: src/gui/HelpDialog.cpp:166
msgid "Ctrl+Shift & mouse wheel"
msgstr ""

#: src/gui/HelpDialog.cpp:167
msgid "Time scrolling: days"
msgstr ""

#: src/gui/HelpDialog.cpp:168
msgid "Ctrl+Alt & mouse wheel"
msgstr ""

#: src/gui/HelpDialog.cpp:169
msgid "Time scrolling: years"
msgstr ""

#: src/gui/HelpDialog.cpp:170
msgid "Ctrl+Alt+Shift & mouse wheel"
msgstr ""

#: src/gui/HelpDialog.cpp:173
msgid "Select object"
msgstr ""

#: src/gui/HelpDialog.cpp:174
msgid "Left click"
msgstr ""

#: src/gui/HelpDialog.cpp:177
msgid "Clear selection"
msgstr ""

#: src/gui/HelpDialog.cpp:179
msgid "Ctrl & left click"
msgstr ""

#: src/gui/HelpDialog.cpp:181
msgid "Right click"
msgstr ""

#: src/gui/HelpDialog.cpp:184
msgid "Add custom marker"
msgstr ""

#: src/gui/HelpDialog.cpp:185
msgid "Shift & left click"
msgstr ""

#: src/gui/HelpDialog.cpp:187
msgid "Delete marker closest to mouse cursor"
msgstr ""

#: src/gui/HelpDialog.cpp:188
msgid "Shift & right click"
msgstr ""

#: src/gui/HelpDialog.cpp:190
msgid "Delete all custom markers"
msgstr ""

#: src/gui/HelpDialog.cpp:191
msgid "Shift & Alt & right click"
msgstr ""

#: src/gui/HelpDialog.cpp:194
#, qt-format
msgid ""
"Below are listed only the actions with assigned keys. Further actions may be "
"available via the \"%1\" button."
msgstr ""

#: src/gui/HelpDialog.cpp:223
msgid "Text User Interface (TUI)"
msgstr ""

#: src/gui/HelpDialog.cpp:225
msgid "Activate TUI"
msgstr ""

#: src/gui/HelpDialog.cpp:234
msgid ""
"The following links are external web links, and will launch your web "
"browser:\n"
msgstr ""

#: src/gui/HelpDialog.cpp:235
msgid "The Stellarium User Guide"
msgstr ""

#. TRANSLATORS: The text between braces is the text of an HTML link.
#: src/gui/HelpDialog.cpp:239
msgid "{Frequently Asked Questions} about Stellarium.  Answers too."
msgstr ""

#. TRANSLATORS: The text between braces is the text of an HTML link.
#: src/gui/HelpDialog.cpp:244
msgid ""
"{The Stellarium Wiki} - General information.  You can also find user-"
"contributed landscapes and scripts here."
msgstr ""

#. TRANSLATORS: The text between braces is the text of an HTML link.
#: src/gui/HelpDialog.cpp:249
msgid ""
"{Support ticket system} - if you need help using Stellarium, post a support "
"request here and we'll try to help."
msgstr ""

#. TRANSLATORS: The text between braces is the text of an HTML link.
#: src/gui/HelpDialog.cpp:254
msgid ""
"{Bug reporting and feature request system} - if something doesn't work "
"properly or is missing and is not listed in the tracker, you can open bug "
"reports here."
msgstr ""

#. TRANSLATORS: The text between braces is the text of an HTML link.
#: src/gui/HelpDialog.cpp:259
msgid "{Forums} - discuss Stellarium with other users."
msgstr ""

#: src/gui/HelpDialog.cpp:316
msgid "Developers"
msgstr "Programmaturi"

#: src/gui/HelpDialog.cpp:317
#, qt-format
msgid "Project coordinator & lead developer: %1"
msgstr ""

#: src/gui/HelpDialog.cpp:318
#, qt-format
msgid "Graphic/other designer: %1"
msgstr ""

#: src/gui/HelpDialog.cpp:319 src/gui/HelpDialog.cpp:320
#: src/gui/HelpDialog.cpp:321 src/gui/HelpDialog.cpp:322
#: src/gui/HelpDialog.cpp:323 src/gui/HelpDialog.cpp:329
#: src/gui/HelpDialog.cpp:330 src/gui/HelpDialog.cpp:331
#: src/gui/HelpDialog.cpp:332 src/gui/HelpDialog.cpp:333
#: src/gui/HelpDialog.cpp:334 src/gui/HelpDialog.cpp:335
#: src/gui/HelpDialog.cpp:336
#, qt-format
msgid "Developer: %1"
msgstr ""

#: src/gui/HelpDialog.cpp:324
#, qt-format
msgid "Continuous Integration: %1"
msgstr ""

#: src/gui/HelpDialog.cpp:325
#, qt-format
msgid "Tester: %1"
msgstr ""

#: src/gui/HelpDialog.cpp:326
msgid "Former Developers"
msgstr ""

#: src/gui/HelpDialog.cpp:327
msgid ""
"Several people have made significant contributions, but are no longer "
"active. Their work has made a big difference to the project:"
msgstr ""

#: src/gui/HelpDialog.cpp:328
#, qt-format
msgid "Doc author/developer: %1"
msgstr ""

#: src/gui/HelpDialog.cpp:337 src/gui/HelpDialog.cpp:338
#, qt-format
msgid "OSX Developer: %1"
msgstr ""

#: src/gui/HelpDialog.cpp:339
#: plugins/AngleMeasure/src/gui/AngleMeasureDialog.cpp:93
#: plugins/Oculars/src/gui/OcularDialog.cpp:517
#: plugins/Satellites/src/gui/SatellitesDialog.cpp:456
#: plugins/TelescopeControl/src/gui/TelescopeDialog.cpp:261
#: plugins/SolarSystemEditor/src/gui/SolarSystemManagerWindow.cpp:223
#: plugins/RemoteControl/src/gui/RemoteControlDialog.cpp:111
#: plugins/RemoteSync/src/gui/RemoteSyncDialog.cpp:195
#: plugins/MeteorShowers/src/gui/MSConfigDialog.cpp:219
#: plugins/PointerCoordinates/src/gui/PointerCoordinatesWindow.cpp:127
msgid "Contributors"
msgstr ""

#: src/gui/HelpDialog.cpp:340
#, qt-format
msgid ""
"Several people have made contributions to the project and their work has "
"made Stellarium better (sorted alphabetically): %1."
msgstr ""

#: src/gui/StelGui.cpp:208
msgid "Windows"
msgstr ""

#: src/gui/StelGui.cpp:210 plugins/RemoteSync/src/ui_remoteSyncDialog.h:477
msgid "Quit"
msgstr ""

#: src/gui/StelGui.cpp:211
msgid "Speed up the script execution rate"
msgstr ""

#: src/gui/StelGui.cpp:212
msgid "Slow down the script execution rate"
msgstr ""

#: src/gui/StelGui.cpp:213
msgid "Set the normal script execution rate"
msgstr ""

#: src/gui/StelGui.cpp:214
msgid "Stop script execution"
msgstr ""

#: src/gui/StelGui.cpp:215
msgid "Pause script execution"
msgstr ""

#: src/gui/StelGui.cpp:216
msgid "Resume script execution"
msgstr ""

#: src/gui/StelGui.cpp:219
msgid "Script console window"
msgstr ""

#: src/gui/StelGui.cpp:222
msgid "Help window"
msgstr ""

#: src/gui/StelGui.cpp:223
msgid "Configuration window"
msgstr "Għażliet u settings"

#: src/gui/StelGui.cpp:224 src/ui_searchDialogGui.h:613
msgid "Search window"
msgstr ""

#: src/gui/StelGui.cpp:225
msgid "Sky and viewing options window"
msgstr ""

#: src/gui/StelGui.cpp:226
msgid "Date/time window"
msgstr ""

#: src/gui/StelGui.cpp:227
msgid "Location window"
msgstr ""

#: src/gui/StelGui.cpp:228
msgid "Shortcuts window"
msgstr ""

#: src/gui/StelGui.cpp:229
msgid "Astronomical calculations window"
msgstr ""

#: src/gui/StelGui.cpp:230 src/ui_bookmarksDialog.h:193
msgid "Bookmarks"
msgstr ""

#: src/gui/StelGui.cpp:231
msgid "Copy selected object information to clipboard"
msgstr ""

#: src/gui/StelGui.cpp:237
msgid "Auto hide horizontal button bar"
msgstr ""

#: src/gui/StelGui.cpp:238
msgid "Auto hide vertical button bar"
msgstr ""

#: src/gui/StelGui.cpp:241
msgid "Toggle visibility of GUI"
msgstr ""

#: src/gui/StelGuiItems.cpp:325 src/gui/StelGuiItems.cpp:905
msgid "Space"
msgstr ""

#: src/gui/StelGuiItems.cpp:646
msgid "Time zone"
msgstr ""

#: src/gui/StelGuiItems.cpp:649 src/gui/LocationDialog.cpp:424
msgid "Local Mean Solar Time"
msgstr ""

#: src/gui/StelGuiItems.cpp:652 src/gui/LocationDialog.cpp:425
msgid "Local True Solar Time"
msgstr ""

#. TRANSLATORS: unit of measurement: minutes per second
#: src/gui/StelGuiItems.cpp:655
msgctxt "unit of measurement"
msgid "min/s"
msgstr ""

#. TRANSLATORS: unit of measurement: hours per second
#: src/gui/StelGuiItems.cpp:663
msgctxt "unit of measurement"
msgid "hr/s"
msgstr ""

#. TRANSLATORS: unit of measurement: days per second
#: src/gui/StelGuiItems.cpp:669
msgctxt "unit of measurement"
msgid "d/s"
msgstr ""

#. TRANSLATORS: unit of measurement: years per second
#: src/gui/StelGuiItems.cpp:675
msgctxt "unit of measurement"
msgid "yr/s"
msgstr ""

#: src/gui/StelGuiItems.cpp:677 src/gui/StelGuiItems.cpp:679
msgid "Simulation speed"
msgstr ""

#: src/gui/StelGuiItems.cpp:748
msgid "planetocentric distance"
msgstr ""

#: src/gui/StelGuiItems.cpp:750
msgid "planetocentric observer"
msgstr ""

#. TRANSLATORS: Field of view. Please use abbreviation.
#: src/gui/StelGuiItems.cpp:765
msgctxt "abbreviation"
msgid "FOV"
msgstr ""

#: src/gui/StelGuiItems.cpp:781
#: plugins/RemoteSync/src/ui_remoteSyncDialog.h:487
msgid "Field of view"
msgstr ""

#. TRANSLATORS: Frames per second. Please use abbreviation.
#: src/gui/StelGuiItems.cpp:800
msgctxt "abbreviation"
msgid "FPS"
msgstr ""

#: src/gui/StelGuiItems.cpp:808
msgid "Frames per second"
msgstr ""

#. TRANSLATORS: Short description for Class 1 of the Bortle scale
#: src/gui/ViewDialog.cpp:1262
msgid "Excellent dark-sky site"
msgstr ""

#. TRANSLATORS: Short description for Class 2 of the Bortle scale
#: src/gui/ViewDialog.cpp:1264
msgid "Typical truly dark site"
msgstr ""

#. TRANSLATORS: Short description for Class 3 of the Bortle scale
#: src/gui/ViewDialog.cpp:1266
msgid "Rural sky"
msgstr ""

#. TRANSLATORS: Short description for Class 4 of the Bortle scale
#: src/gui/ViewDialog.cpp:1268
msgid "Rural/suburban transition"
msgstr ""

#. TRANSLATORS: Short description for Class 5 of the Bortle scale
#: src/gui/ViewDialog.cpp:1270
msgid "Suburban sky"
msgstr ""

#. TRANSLATORS: Short description for Class 6 of the Bortle scale
#: src/gui/ViewDialog.cpp:1272
msgid "Bright suburban sky"
msgstr ""

#. TRANSLATORS: Short description for Class 7 of the Bortle scale
#: src/gui/ViewDialog.cpp:1274
msgid "Suburban/urban transition"
msgstr ""

#. TRANSLATORS: Short description for Class 8 of the Bortle scale
#: src/gui/ViewDialog.cpp:1276
msgid "City sky"
msgstr ""

#. TRANSLATORS: Short description for Class 9 of the Bortle scale
#: src/gui/ViewDialog.cpp:1278
msgid "Inner-city sky"
msgstr ""

#: src/gui/ViewDialog.cpp:1292
msgid "The naked-eye limiting magnitude is"
msgstr ""

#: src/gui/ViewDialog.cpp:1300
msgid ""
"Uses a polygonal 3D model for some selected subplanetary objects (small "
"moons, asteroids, comets) instead of a spherical approximation"
msgstr ""

#: src/gui/ViewDialog.cpp:1301
msgid ""
"Use a &quot;shadow map&quot; to simulate self-shadows of non-convex solar "
"system objects. May reduce shadow penumbra quality on some objects."
msgstr ""

#: src/gui/ViewDialog.cpp:1322
msgid "Abbreviated"
msgstr ""

#: src/gui/ViewDialog.cpp:1323
msgid "Native"
msgstr ""

#: src/gui/ViewDialog.cpp:1324
msgid "Translated"
msgstr ""

#: src/gui/ViewDialog.cpp:1522
msgid "No shooting stars"
msgstr ""

#: src/gui/ViewDialog.cpp:1524
msgid "Normal rate"
msgstr ""

#: src/gui/ViewDialog.cpp:1526
msgid "Standard Orionids rate"
msgstr ""

#: src/gui/ViewDialog.cpp:1528
msgid "Standard Perseids rate"
msgstr ""

#: src/gui/ViewDialog.cpp:1530
msgid "Standard Geminids rate"
msgstr ""

#: src/gui/ViewDialog.cpp:1532
msgid "Exceptional Perseid rate"
msgstr ""

#: src/gui/ViewDialog.cpp:1534
msgid "Meteor storm rate"
msgstr ""

#: src/gui/ViewDialog.cpp:1536
msgid "Exceptional Draconid rate"
msgstr ""

#: src/gui/ViewDialog.cpp:1538
msgid "Exceptional Leonid rate"
msgstr ""

#: src/gui/ViewDialog.cpp:1540
msgid "Very high rate (1966 Leonids)"
msgstr ""

#: src/gui/ViewDialog.cpp:1542
msgid "Highest rate ever (1833 Leonids)"
msgstr ""

#: src/gui/ViewDialog.cpp:1595
msgctxt "magnitude algorithm"
msgid "G. Mueller (1893)"
msgstr ""

#: src/gui/ViewDialog.cpp:1596
msgctxt "magnitude algorithm"
msgid "Astronomical Almanach (1984)"
msgstr ""

#: src/gui/ViewDialog.cpp:1597
msgctxt "magnitude algorithm"
msgid "Explanatory Supplement (1992)"
msgstr ""

#: src/gui/ViewDialog.cpp:1598
msgctxt "magnitude algorithm"
msgid "Explanatory Supplement (2013)"
msgstr ""

#: src/gui/ViewDialog.cpp:1599
msgctxt "magnitude algorithm"
msgid "Generic"
msgstr ""

#: src/gui/ViewDialog.cpp:1625
msgid ""
"The algorithm was used in the <em>Astronomical Almanac</em> (1984 and later) "
"and gives V (instrumental) magnitudes (allegedly from D.L. Harris)."
msgstr ""

#: src/gui/ViewDialog.cpp:1628
msgid ""
"The algorithm is based on visual observations 1877-1891 by G. Mueller and "
"was published in <em>Explanatory Supplement to the Astronomical "
"Ephemeris</em> (1961)."
msgstr ""

#: src/gui/ViewDialog.cpp:1631
msgid ""
"The algorithm was published in the <em>Explanatory Supplement to the "
"Astronomical Almanac</em> (1992)."
msgstr ""

#: src/gui/ViewDialog.cpp:1634
msgid ""
"The algorithm was published in the 3rd edition of the <em>Explanatory "
"Supplement to the Astronomical Almanac</em> (2013)."
msgstr ""

#: src/gui/ViewDialog.cpp:1637
msgid "Visual magnitude based on phase angle and albedo."
msgstr ""

#: src/gui/LocationDialog.cpp:716
msgid "GPS..."
msgstr ""

#: src/gui/LocationDialog.cpp:728
msgid "GPS:SUCCESS"
msgstr ""

#: src/gui/LocationDialog.cpp:739
msgid "GPS:FAILED"
msgstr ""

#: src/gui/LocationDialog.cpp:750 src/ui_locationDialogGui.h:508
msgid "Get location from GPS"
msgstr ""

#: src/gui/AddRemoveLandscapesDialog.cpp:114
msgid "Select a ZIP archive that contains a Stellarium landscape"
msgstr ""

#. TRANSLATORS: This string is displayed in the "Files of type:" drop-down list in the standard file selection dialog.
#: src/gui/AddRemoveLandscapesDialog.cpp:116
msgid "ZIP archives"
msgstr ""

#: src/gui/AddRemoveLandscapesDialog.cpp:129
#, qt-format
msgid "Landscape \"%1\" has been installed successfully."
msgstr ""

#: src/gui/AddRemoveLandscapesDialog.cpp:130
#: src/gui/AddRemoveLandscapesDialog.cpp:164
msgid "Success"
msgstr ""

#: src/gui/AddRemoveLandscapesDialog.cpp:143
#: src/gui/AddRemoveLandscapesDialog.cpp:220
#: src/gui/AddRemoveLandscapesDialog.cpp:229
#: src/gui/AddRemoveLandscapesDialog.cpp:237
msgid "No landscape was installed."
msgstr ""

#: src/gui/AddRemoveLandscapesDialog.cpp:144
#: src/gui/AddRemoveLandscapesDialog.cpp:175
#: src/gui/AddRemoveLandscapesDialog.cpp:224
#: src/gui/AddRemoveLandscapesDialog.cpp:230
#: src/gui/AddRemoveLandscapesDialog.cpp:238
#: src/gui/AddRemoveLandscapesDialog.cpp:248
msgid "Error!"
msgstr "Żball!"

#: src/gui/AddRemoveLandscapesDialog.cpp:153
#: src/ui_addRemoveLandscapesDialog.h:272
msgid "Remove an installed landscape"
msgstr ""

#: src/gui/AddRemoveLandscapesDialog.cpp:154
msgid "Do you really want to remove this landscape?"
msgstr ""

#: src/gui/AddRemoveLandscapesDialog.cpp:163
#, qt-format
msgid "Landscape \"%1\" has been removed successfully."
msgstr ""

#: src/gui/AddRemoveLandscapesDialog.cpp:174
#: src/gui/AddRemoveLandscapesDialog.cpp:244
msgid "The selected landscape could not be (completely) removed."
msgstr ""

#. TRANSLATORS: MiB = mebibytes (IEC 60027-2 standard for 2^20 bytes)
#: src/gui/AddRemoveLandscapesDialog.cpp:197
#, qt-format
msgid "Size on disk: %1 MiB"
msgstr ""

#. TRANSLATORS: The parameter is a file/directory path that may be quite long.
#: src/gui/AddRemoveLandscapesDialog.cpp:223
#, qt-format
msgid "Stellarium cannot open for reading or writing %1"
msgstr ""

#: src/gui/AddRemoveLandscapesDialog.cpp:229
msgid ""
"The selected file is not a ZIP archive or does not contain a Stellarium "
"landscape."
msgstr ""

#. TRANSLATORS: The parameter is the duplicate name or identifier.
#: src/gui/AddRemoveLandscapesDialog.cpp:236
#, qt-format
msgid "A landscape with the same name or identifier (%1) already exists."
msgstr ""

#. TRANSLATORS: The parameter is a file/directory path that may be quite long. "It" refers to a landscape that can't be removed.
#: src/gui/AddRemoveLandscapesDialog.cpp:247
#, qt-format
msgid "You can remove it manually by deleting the following directory: %1"
msgstr ""

#: src/gui/ScriptConsole.cpp:76
msgid "quickrun..."
msgstr ""

#: src/gui/ScriptConsole.cpp:77
msgid "selected text"
msgstr ""

#: src/gui/ScriptConsole.cpp:78
msgid "clear text"
msgstr ""

#: src/gui/ScriptConsole.cpp:79
msgid "clear images"
msgstr ""

#: src/gui/ScriptConsole.cpp:80
msgid "natural"
msgstr ""

#: src/gui/ScriptConsole.cpp:81
msgid "starchart"
msgstr ""

#: src/gui/ScriptConsole.cpp:105
msgid "Load Script"
msgstr ""

#: src/gui/ScriptConsole.cpp:107 src/gui/ScriptConsole.cpp:127
msgid "Script Files"
msgstr ""

#: src/gui/ScriptConsole.cpp:125
msgid "Save Script"
msgstr ""

#: src/gui/ScriptConsole.cpp:227
msgid "Select Script Include Directory"
msgstr ""

#: src/gui/SearchDialog.cpp:210
msgctxt "coordinate system"
msgid "Equatorial (J2000.0)"
msgstr ""

#: src/gui/SearchDialog.cpp:211
msgctxt "coordinate system"
msgid "Equatorial"
msgstr ""

#: src/gui/SearchDialog.cpp:212
msgctxt "coordinate system"
msgid "Horizontal"
msgstr ""

#: src/gui/SearchDialog.cpp:213
msgctxt "coordinate system"
msgid "Galactic"
msgstr ""

#: src/gui/SearchDialog.cpp:214
msgctxt "coordinate system"
msgid "Supergalactic"
msgstr ""

#: src/gui/SearchDialog.cpp:215
msgctxt "coordinate system"
msgid "Ecliptic"
msgstr ""

#: src/gui/SearchDialog.cpp:216
msgctxt "coordinate system"
msgid "Ecliptic (J2000.0)"
msgstr ""

#: src/gui/SearchDialog.cpp:244
msgid "Right ascension"
msgstr ""

#: src/gui/SearchDialog.cpp:247
msgid "Declination"
msgstr ""

#. TRANSLATORS: azimuth
#: src/gui/SearchDialog.cpp:255 src/gui/AstroCalcDialog.cpp:281
#: src/gui/AstroCalcDialog.cpp:1022
#: plugins/Satellites/src/gui/SatellitesDialog.cpp:999
msgid "Azimuth"
msgstr ""

#. TRANSLATORS: altitude
#. TRANSLATORS: Satellite altitude
#: src/gui/SearchDialog.cpp:258 src/gui/AstroCalcDialog.cpp:283
#: src/gui/AstroCalcDialog.cpp:1024 src/gui/AstroCalcDialog.cpp:1696
#: src/gui/AstroCalcDialog.cpp:2102 src/gui/AstroCalcDialog.cpp:2104
#: plugins/Satellites/src/Satellite.cpp:308
#: plugins/Satellites/src/gui/SatellitesDialog.cpp:998
msgid "Altitude"
msgstr ""

#: src/gui/SearchDialog.cpp:269
#: plugins/ArchaeoLines/src/ui_archaeoLinesDialog.h:531
#: plugins/ArchaeoLines/src/ui_archaeoLinesDialog.h:539
msgid "Longitude"
msgstr ""

#: src/gui/SearchDialog.cpp:272
#: plugins/ArchaeoLines/src/ui_archaeoLinesDialog.h:532
#: plugins/ArchaeoLines/src/ui_archaeoLinesDialog.h:540
msgid "Latitude"
msgstr ""

#: src/gui/SearchDialog.cpp:610
msgid "Simbad Lookup Error"
msgstr ""

#: src/gui/SearchDialog.cpp:618
msgid "Simbad Lookup"
msgstr ""

#: src/gui/SearchDialog.cpp:829
msgid "University of Strasbourg (France)"
msgstr ""

#: src/gui/SearchDialog.cpp:830
msgid "Harvard University (USA)"
msgstr ""

#: src/gui/SearchDialog.cpp:903
msgid "Paste and Search"
msgstr ""

#: src/gui/ShortcutsDialog.cpp:497
msgid "Action"
msgstr "Azzjoni"

#: src/gui/ShortcutsDialog.cpp:498 src/ui_shortcutsDialog.h:197
msgid "Primary shortcut"
msgstr ""

#: src/gui/ShortcutsDialog.cpp:499 src/ui_shortcutsDialog.h:198
msgid "Alternative shortcut"
msgstr ""

#: src/gui/CustomDeltaTEquationDialog.cpp:133
#, qt-format
msgid "Custom equation for %1T"
msgstr ""

#: src/gui/CustomDeltaTEquationDialog.cpp:134
#, qt-format
msgid "A typical equation for calculation of %1T looks like:"
msgstr ""

#: src/gui/CustomDeltaTEquationDialog.cpp:136
msgid "where"
msgstr ""

#: src/gui/CustomDeltaTEquationDialog.cpp:136
msgid "year"
msgstr ""

#: src/gui/CustomDeltaTEquationDialog.cpp:137
msgid "Secular acceleration of the Moon"
msgstr ""

#. TRANSLATORS: name of object
#: src/gui/AstroCalcDialog.cpp:277 src/ui_configurationDialog.h:1368
#: plugins/TelescopeControl/src/gui/TelescopeDialog.cpp:457
#: plugins/TelescopeControl/src/gui/StoredPointsDialog.cpp:95
#: plugins/Exoplanets/src/Exoplanet.cpp:342
#: plugins/MeteorShowers/src/gui/MSSearchDialog.cpp:191
msgid "Name"
msgstr ""

#. TRANSLATORS: right ascension
#: src/gui/AstroCalcDialog.cpp:288 src/gui/AstroCalcDialog.cpp:1029
msgid "RA (J2000)"
msgstr ""

#. TRANSLATORS: declination
#: src/gui/AstroCalcDialog.cpp:290 src/gui/AstroCalcDialog.cpp:1031
msgid "Dec (J2000)"
msgstr ""

#. TRANSLATORS: opacity
#: src/gui/AstroCalcDialog.cpp:295
msgid "opacity"
msgstr ""

#. TRANSLATORS: magnitude
#: src/gui/AstroCalcDialog.cpp:300 src/gui/AstroCalcDialog.cpp:1034
msgid "mag"
msgstr ""

#. TRANSLATORS: angular size, arcminutes
#: src/gui/AstroCalcDialog.cpp:303
msgid "A.S."
msgstr ""

#. TRANSLATORS: separation, arcseconds
#: src/gui/AstroCalcDialog.cpp:307
msgid "sep."
msgstr ""

#. TRANSLATORS: period, days
#: src/gui/AstroCalcDialog.cpp:312
msgid "per."
msgstr ""

#: src/gui/AstroCalcDialog.cpp:312
msgctxt "days"
msgid "d"
msgstr ""

#. TRANSLATORS: distance, AU
#: src/gui/AstroCalcDialog.cpp:317 src/gui/AstroCalcDialog.cpp:1038
msgid "dist."
msgstr ""

#. TRANSLATORS: proper motion, arcsecond per year
#: src/gui/AstroCalcDialog.cpp:322
msgid "P.M."
msgstr ""

#: src/gui/AstroCalcDialog.cpp:322
msgctxt "arcsecond per year"
msgid "\"/yr"
msgstr ""

#. TRANSLATORS: surface brightness
#: src/gui/AstroCalcDialog.cpp:328
msgid "S.B."
msgstr ""

#: src/gui/AstroCalcDialog.cpp:360 src/gui/AstroCalcDialog.cpp:3033
#: src/ui_viewDialog.h:2535 src/ui_dsoColorsDialog.h:674
msgid "Galaxies"
msgstr ""

#. TRANSLATORS: Type of objects (for "Lists" in the search tool)
#: src/gui/AstroCalcDialog.cpp:361 src/translations.h:317
#: src/ui_viewDialog.h:2536 src/ui_dsoColorsDialog.h:595
msgid "Active galaxies"
msgstr ""

#. TRANSLATORS: Type of objects (for "Lists" in the search tool)
#: src/gui/AstroCalcDialog.cpp:362 src/translations.h:319
#: src/ui_dsoColorsDialog.h:561
msgid "Radio galaxies"
msgstr ""

#. TRANSLATORS: Type of objects (for "Lists" in the search tool)
#: src/gui/AstroCalcDialog.cpp:363 src/translations.h:321
#: src/ui_viewDialog.h:2533 src/ui_dsoColorsDialog.h:571
msgid "Interacting galaxies"
msgstr ""

#. TRANSLATORS: Type of objects (for "Lists" in the search tool)
#: src/gui/AstroCalcDialog.cpp:364 src/translations.h:323
msgid "Bright quasars"
msgstr ""

#. TRANSLATORS: Type of objects (for "Lists" in the search tool)
#: src/gui/AstroCalcDialog.cpp:365 src/gui/AstroCalcDialog.cpp:3034
#: src/translations.h:325 src/ui_viewDialog.h:2540 src/ui_dsoColorsDialog.h:625
msgid "Star clusters"
msgstr ""

#. TRANSLATORS: Type of objects (for "Lists" in the search tool)
#: src/gui/AstroCalcDialog.cpp:366 src/translations.h:301
#: src/ui_dsoColorsDialog.h:542
msgid "Open star clusters"
msgstr ""

#. TRANSLATORS: Type of objects (for "Lists" in the search tool)
#: src/gui/AstroCalcDialog.cpp:367 src/translations.h:303
#: src/ui_dsoColorsDialog.h:669
msgid "Globular star clusters"
msgstr ""

#. TRANSLATORS: Type of objects (for "Lists" in the search tool)
#: src/gui/AstroCalcDialog.cpp:368 src/translations.h:327
#: src/ui_dsoColorsDialog.h:547
msgid "Stellar associations"
msgstr ""

#. TRANSLATORS: Type of objects (for "Lists" in the search tool)
#: src/gui/AstroCalcDialog.cpp:369 src/translations.h:329
#: src/ui_dsoColorsDialog.h:679
msgid "Star clouds"
msgstr ""

#. TRANSLATORS: Type of objects (for "Lists" in the search tool)
#: src/gui/AstroCalcDialog.cpp:370 src/translations.h:305
#: src/ui_dsoColorsDialog.h:659
msgid "Nebulae"
msgstr ""

#. TRANSLATORS: Type of objects (for "Lists" in the search tool)
#: src/gui/AstroCalcDialog.cpp:371 src/gui/AstroCalcDialog.cpp:1525
#: src/gui/AstroCalcDialog.cpp:3043 src/translations.h:307
#: src/ui_viewDialog.h:2534 src/ui_dsoColorsDialog.h:678
msgid "Planetary nebulae"
msgstr ""

#. TRANSLATORS: Type of objects (for "Lists" in the search tool)
#: src/gui/AstroCalcDialog.cpp:372 src/gui/AstroCalcDialog.cpp:1527
#: src/gui/AstroCalcDialog.cpp:3032 src/translations.h:309
#: src/ui_viewDialog.h:2537 src/ui_dsoColorsDialog.h:612
msgid "Dark nebulae"
msgstr ""

#. TRANSLATORS: Type of objects (for "Lists" in the search tool)
#: src/gui/AstroCalcDialog.cpp:373 src/translations.h:315
#: src/ui_dsoColorsDialog.h:629
msgid "Reflection nebulae"
msgstr ""

#. TRANSLATORS: Type of objects (for "Lists" in the search tool)
#: src/gui/AstroCalcDialog.cpp:374 src/translations.h:331
#: src/ui_dsoColorsDialog.h:660
msgid "Bipolar nebulae"
msgstr ""

#. TRANSLATORS: Type of objects (for "Lists" in the search tool)
#: src/gui/AstroCalcDialog.cpp:375 src/translations.h:333
#: src/ui_dsoColorsDialog.h:587
msgid "Emission nebulae"
msgstr ""

#. TRANSLATORS: Type of objects (for "Lists" in the search tool)
#: src/gui/AstroCalcDialog.cpp:376 src/translations.h:311
#: src/ui_dsoColorsDialog.h:544
msgid "Clusters associated with nebulosity"
msgstr ""

#. TRANSLATORS: Type of objects (for "Lists" in the search tool)
#: src/gui/AstroCalcDialog.cpp:377 src/translations.h:313
msgid "HII regions"
msgstr ""

#. TRANSLATORS: Type of objects (for "Lists" in the search tool)
#: src/gui/AstroCalcDialog.cpp:378 src/gui/AstroCalcDialog.cpp:3051
#: src/translations.h:335 src/ui_viewDialog.h:2532 src/ui_dsoColorsDialog.h:643
msgid "Supernova remnants"
msgstr ""

#. TRANSLATORS: Type of objects (for "Lists" in the search tool)
#: src/gui/AstroCalcDialog.cpp:379 src/translations.h:341
#: src/ui_dsoColorsDialog.h:555
msgid "Interstellar matter"
msgstr ""

#. TRANSLATORS: Type of objects (for "Lists" in the search tool)
#: src/gui/AstroCalcDialog.cpp:380 src/translations.h:343
#: src/ui_dsoColorsDialog.h:670
msgid "Emission objects"
msgstr ""

#. TRANSLATORS: Type of objects (for "Lists" in the search tool)
#: src/gui/AstroCalcDialog.cpp:381 src/translations.h:345
#: src/ui_dsoColorsDialog.h:651
msgid "BL Lac objects"
msgstr ""

#. TRANSLATORS: Type of objects (for "Lists" in the search tool)
#: src/gui/AstroCalcDialog.cpp:382 src/translations.h:347
#: src/ui_dsoColorsDialog.h:548
msgid "Blazars"
msgstr ""

#. TRANSLATORS: Type of objects (for "Lists" in the search tool)
#: src/gui/AstroCalcDialog.cpp:383 src/translations.h:349
msgid "Molecular Clouds"
msgstr ""

#. TRANSLATORS: Type of objects (for "Lists" in the search tool)
#: src/gui/AstroCalcDialog.cpp:384 src/translations.h:351
msgid "Young Stellar Objects"
msgstr ""

#. TRANSLATORS: Type of objects (for "Lists" in the search tool)
#: src/gui/AstroCalcDialog.cpp:385 src/translations.h:353
msgid "Possible Quasars"
msgstr ""

#. TRANSLATORS: Type of objects (for "Lists" in the search tool)
#: src/gui/AstroCalcDialog.cpp:386 src/translations.h:355
msgid "Possible Planetary Nebulae"
msgstr ""

#. TRANSLATORS: Type of objects (for "Lists" in the search tool)
#: src/gui/AstroCalcDialog.cpp:387 src/translations.h:357
msgid "Protoplanetary Nebulae"
msgstr ""

#. TRANSLATORS: Type of stars (for "Lists" in the search tool)
#: src/gui/AstroCalcDialog.cpp:388 src/gui/AstroCalcDialog.cpp:1529
#: src/gui/AstroCalcDialog.cpp:3047 src/translations.h:359
#: src/ui_dsoColorsDialog.h:621
msgid "Symbiotic stars"
msgstr ""

#. TRANSLATORS: Type of stars (for "Lists" in the search tool)
#: src/gui/AstroCalcDialog.cpp:389 src/gui/AstroCalcDialog.cpp:1530
#: src/gui/AstroCalcDialog.cpp:3048 src/translations.h:361
#: src/ui_dsoColorsDialog.h:636
msgid "Emission-line stars"
msgstr ""

#. TRANSLATORS: Type of objects (for "Lists" in the search tool)
#: src/gui/AstroCalcDialog.cpp:390 src/gui/AstroCalcDialog.cpp:3049
#: src/translations.h:337 src/ui_dsoColorsDialog.h:686
msgid "Supernova candidates"
msgstr ""

#. TRANSLATORS: Type of objects (for "Lists" in the search tool)
#: src/gui/AstroCalcDialog.cpp:391 src/gui/AstroCalcDialog.cpp:3050
#: src/translations.h:339 src/ui_dsoColorsDialog.h:690
msgid "Supernova remnant candidates"
msgstr ""

#. TRANSLATORS: Type of stars (for "Lists" in the search tool)
#: src/gui/AstroCalcDialog.cpp:392 src/gui/AstroCalcDialog.cpp:3052
#: src/translations.h:363 src/ui_viewDialog.h:2541 src/ui_dsoColorsDialog.h:694
msgid "Clusters of galaxies"
msgstr ""

#. TRANSLATORS: Catalogue of objects (for "Lists" in the search tool)
#: src/gui/AstroCalcDialog.cpp:394 src/translations.h:365
#: src/ui_viewDialog.h:2511
msgid "Messier Catalogue"
msgstr ""

#. TRANSLATORS: Catalogue of objects (for "Lists" in the search tool)
#: src/gui/AstroCalcDialog.cpp:396 src/translations.h:367
#: src/ui_viewDialog.h:2502
msgid "Caldwell Catalogue"
msgstr ""

#. TRANSLATORS: Catalogue of objects (for "Lists" in the search tool)
#: src/gui/AstroCalcDialog.cpp:398 src/translations.h:369
msgid "Barnard Catalogue"
msgstr ""

#. TRANSLATORS: Catalogue of objects (for "Lists" in the search tool)
#: src/gui/AstroCalcDialog.cpp:400 src/translations.h:371
msgid "Sharpless Catalogue"
msgstr ""

#. TRANSLATORS: Catalogue of objects (for "Lists" in the search tool)
#: src/gui/AstroCalcDialog.cpp:402 src/translations.h:373
msgid "Van den Bergh Catalogue"
msgstr ""

#. TRANSLATORS: Catalogue of objects (for "Lists" in the search tool)
#: src/gui/AstroCalcDialog.cpp:404 src/translations.h:375
msgid "The Catalogue of Rodgers, Campbell, and Whiteoak"
msgstr ""

#. TRANSLATORS: Catalogue of objects (for "Lists" in the search tool)
#: src/gui/AstroCalcDialog.cpp:406 src/translations.h:377
msgid "Collinder Catalogue"
msgstr ""

#. TRANSLATORS: Catalogue of objects (for "Lists" in the search tool)
#: src/gui/AstroCalcDialog.cpp:408 src/translations.h:379
msgid "Melotte Catalogue"
msgstr ""

#. TRANSLATORS: Catalogue of objects (for "Lists" in the search tool)
#: src/gui/AstroCalcDialog.cpp:410 src/translations.h:381
msgid "New General Catalogue"
msgstr ""

#. TRANSLATORS: Catalogue of objects (for "Lists" in the search tool)
#: src/gui/AstroCalcDialog.cpp:412 src/translations.h:383
msgid "Index Catalogue"
msgstr ""

#. TRANSLATORS: Catalogue of objects (for "Lists" in the search tool)
#: src/gui/AstroCalcDialog.cpp:414 src/translations.h:385
msgid "Lynds' Catalogue of Bright Nebulae"
msgstr ""

#. TRANSLATORS: Catalogue of objects (for "Lists" in the search tool)
#: src/gui/AstroCalcDialog.cpp:416 src/translations.h:387
msgid "Lynds' Catalogue of Dark Nebulae"
msgstr ""

#: src/gui/AstroCalcDialog.cpp:418 src/ui_viewDialog.h:2472
msgid "Principal Galaxy Catalog"
msgstr ""

#: src/gui/AstroCalcDialog.cpp:420 src/ui_viewDialog.h:2514
msgid "The Uppsala General Catalogue of Galaxies"
msgstr ""

#. TRANSLATORS: Catalogue of objects (for "Lists" in the search tool)
#: src/gui/AstroCalcDialog.cpp:422 src/translations.h:389
msgid "Cederblad Catalog"
msgstr ""

#. TRANSLATORS: Catalogue of objects (for "Lists" in the search tool)
#: src/gui/AstroCalcDialog.cpp:424 src/translations.h:391
msgid "The Catalogue of Peculiar Galaxies"
msgstr ""

#. TRANSLATORS: Catalogue of objects (for "Lists" in the search tool)
#: src/gui/AstroCalcDialog.cpp:426 src/translations.h:393
msgid "The Catalogue of Interacting Galaxies"
msgstr ""

#. TRANSLATORS: Catalogue of objects (for "Lists" in the search tool)
#: src/gui/AstroCalcDialog.cpp:428 src/translations.h:395
msgid "The Catalogue of Galactic Planetary Nebulae"
msgstr ""

#. TRANSLATORS: Catalogue of objects (for "Lists" in the search tool)
#: src/gui/AstroCalcDialog.cpp:430 src/translations.h:397
msgid "The Strasbourg-ESO Catalogue of Galactic Planetary Nebulae"
msgstr ""

#. TRANSLATORS: Catalogue of objects (for "Lists" in the search tool)
#: src/gui/AstroCalcDialog.cpp:432 src/translations.h:399
msgid "A catalogue of Galactic supernova remnants"
msgstr ""

#. TRANSLATORS: Catalogue of objects (for "Lists" in the search tool)
#: src/gui/AstroCalcDialog.cpp:434 src/translations.h:401
msgid "A Catalog of Rich Clusters of Galaxies"
msgstr ""

#. TRANSLATORS: Type of objects (for "Lists" in the search tool)
#: src/gui/AstroCalcDialog.cpp:435 src/translations.h:403
msgid "Dwarf galaxies"
msgstr ""

#. TRANSLATORS: Catalogue of objects (for "Lists" in the search tool)
#: src/gui/AstroCalcDialog.cpp:436 src/translations.h:405
msgid "Herschel 400 Catalogue"
msgstr ""

#. TRANSLATORS: Type of stars (for "Lists" in the search tool)
#: src/gui/AstroCalcDialog.cpp:437 src/gui/AstroCalcDialog.cpp:3044
#: src/translations.h:414
msgid "Bright double stars"
msgstr ""

#. TRANSLATORS: Type of stars (for "Lists" in the search tool)
#: src/gui/AstroCalcDialog.cpp:438 src/gui/AstroCalcDialog.cpp:3045
#: src/translations.h:416
msgid "Bright variable stars"
msgstr ""

#. TRANSLATORS: Type of stars (for "Lists" in the search tool)
#: src/gui/AstroCalcDialog.cpp:439 src/gui/AstroCalcDialog.cpp:3046
#: src/translations.h:418
msgid "Bright stars with high proper motion"
msgstr ""

#: src/gui/AstroCalcDialog.cpp:440
msgid "Solar system objects"
msgstr ""

#: src/gui/AstroCalcDialog.cpp:441
msgid "Solar system objects: comets"
msgstr ""

#: src/gui/AstroCalcDialog.cpp:442
msgid "Solar system objects: minor bodies"
msgstr ""

#: src/gui/AstroCalcDialog.cpp:443
msgid "Solar system objects: planets"
msgstr ""

#: src/gui/AstroCalcDialog.cpp:493
#, qt-format
msgid "Positions on %1"
msgstr ""

#: src/gui/AstroCalcDialog.cpp:518
msgid "Average angular size"
msgstr ""

#: src/gui/AstroCalcDialog.cpp:589 src/gui/AstroCalcDialog.cpp:648
#: src/gui/AstroCalcDialog.cpp:702 src/gui/AstroCalcDialog.cpp:763
#: src/gui/AstroCalcDialog.cpp:1071
msgid "Planetocentric distance"
msgstr ""

#: src/gui/AstroCalcDialog.cpp:591 src/gui/AstroCalcDialog.cpp:650
#: src/gui/AstroCalcDialog.cpp:704 src/gui/AstroCalcDialog.cpp:765
#: src/gui/AstroCalcDialog.cpp:1073
msgid "Topocentric distance"
msgstr ""

#: src/gui/AstroCalcDialog.cpp:594 src/gui/AstroCalcDialog.cpp:653
#: src/gui/AstroCalcDialog.cpp:707 src/gui/AstroCalcDialog.cpp:768
msgid "Angular size (with rings, if any)"
msgstr ""

#: src/gui/AstroCalcDialog.cpp:842
msgid "star with high proper motion"
msgstr ""

#: src/gui/AstroCalcDialog.cpp:918 src/gui/AstroCalcDialog.cpp:1278
#: src/gui/AstroCalcDialog.cpp:2404
#: plugins/Satellites/src/gui/SatellitesDialog.cpp:243
msgid "CSV (Comma delimited)"
msgstr ""

#: src/gui/AstroCalcDialog.cpp:920
msgid "Save celestial positions of objects as..."
msgstr ""

#: src/gui/AstroCalcDialog.cpp:1018 src/ui_dateTimeDialogGui.h:382
#: src/ui_dateTimeDialogGui.h:387
msgid "Julian Day"
msgstr ""

#. TRANSLATORS: phase
#: src/gui/AstroCalcDialog.cpp:1036
msgid "phase"
msgstr ""

#. TRANSLATORS: elongation
#: src/gui/AstroCalcDialog.cpp:1040
msgid "elong."
msgstr ""

#: src/gui/AstroCalcDialog.cpp:1280
msgid "Save calculated ephemerides as..."
msgstr ""

#: src/gui/AstroCalcDialog.cpp:1414
msgid "10 minutes"
msgstr ""

#: src/gui/AstroCalcDialog.cpp:1415
msgid "30 minutes"
msgstr ""

#: src/gui/AstroCalcDialog.cpp:1416
msgid "1 hour"
msgstr ""

#: src/gui/AstroCalcDialog.cpp:1417
msgid "6 hours"
msgstr ""

#: src/gui/AstroCalcDialog.cpp:1418
msgid "12 hours"
msgstr ""

#: src/gui/AstroCalcDialog.cpp:1419
msgid "1 solar day"
msgstr ""

#: src/gui/AstroCalcDialog.cpp:1420
msgid "5 solar days"
msgstr ""

#: src/gui/AstroCalcDialog.cpp:1421
msgid "10 solar days"
msgstr ""

#: src/gui/AstroCalcDialog.cpp:1422
msgid "15 solar days"
msgstr ""

#: src/gui/AstroCalcDialog.cpp:1423
msgid "30 solar days"
msgstr ""

#: src/gui/AstroCalcDialog.cpp:1424
msgid "60 solar days"
msgstr ""

#: src/gui/AstroCalcDialog.cpp:1425
msgid "100 solar days"
msgstr ""

#: src/gui/AstroCalcDialog.cpp:1426
msgid "1 sidereal day"
msgstr ""

#: src/gui/AstroCalcDialog.cpp:1427
msgid "5 sidereal days"
msgstr ""

#: src/gui/AstroCalcDialog.cpp:1428
msgid "10 sidereal days"
msgstr ""

#: src/gui/AstroCalcDialog.cpp:1429
msgid "15 sidereal days"
msgstr ""

#: src/gui/AstroCalcDialog.cpp:1430
msgid "30 sidereal days"
msgstr ""

#: src/gui/AstroCalcDialog.cpp:1431
msgid "60 sidereal days"
msgstr ""

#: src/gui/AstroCalcDialog.cpp:1432
msgid "100 sidereal days"
msgstr ""

#: src/gui/AstroCalcDialog.cpp:1433
msgid "1 Julian day"
msgstr ""

#: src/gui/AstroCalcDialog.cpp:1434
msgid "5 Julian days"
msgstr ""

#: src/gui/AstroCalcDialog.cpp:1435
msgid "10 Julian days"
msgstr ""

#: src/gui/AstroCalcDialog.cpp:1436
msgid "15 Julian days"
msgstr ""

#: src/gui/AstroCalcDialog.cpp:1437
msgid "30 Julian days"
msgstr ""

#: src/gui/AstroCalcDialog.cpp:1438
msgid "60 Julian days"
msgstr ""

#: src/gui/AstroCalcDialog.cpp:1439
msgid "100 Julian days"
msgstr ""

#: src/gui/AstroCalcDialog.cpp:1511
msgid "Solar system"
msgstr ""

#. TRANSLATORS: Type of objects (for "Lists" in the search tool)
#: src/gui/AstroCalcDialog.cpp:1513 src/gui/AstroCalcDialog.cpp:3035
#: src/translations.h:72 plugins/SolarSystemEditor/src/ui_mpcImportWindow.h:516
msgid "Asteroids"
msgstr ""

#. TRANSLATORS: Type of objects (for "Lists" in the search tool)
#: src/gui/AstroCalcDialog.cpp:1514 src/gui/AstroCalcDialog.cpp:3037
#: src/translations.h:76
msgid "Plutinos"
msgstr ""

#. TRANSLATORS: Type of objects (for "Lists" in the search tool)
#: src/gui/AstroCalcDialog.cpp:1515 src/gui/AstroCalcDialog.cpp:3036
#: src/translations.h:70 plugins/SolarSystemEditor/src/ui_mpcImportWindow.h:517
msgid "Comets"
msgstr ""

#. TRANSLATORS: Type of objects (for "Lists" in the search tool)
#: src/gui/AstroCalcDialog.cpp:1516 src/gui/AstroCalcDialog.cpp:3038
#: src/translations.h:78
msgid "Dwarf planets"
msgstr ""

#. TRANSLATORS: Type of objects (for "Lists" in the search tool)
#: src/gui/AstroCalcDialog.cpp:1517 src/gui/AstroCalcDialog.cpp:3039
#: src/translations.h:80
msgid "Cubewanos"
msgstr ""

#. TRANSLATORS: Type of objects (for "Lists" in the search tool)
#: src/gui/AstroCalcDialog.cpp:1518 src/gui/AstroCalcDialog.cpp:3040
#: src/translations.h:82
msgid "Scattered disc objects"
msgstr ""

#. TRANSLATORS: Type of objects (for "Lists" in the search tool)
#: src/gui/AstroCalcDialog.cpp:1519 src/gui/AstroCalcDialog.cpp:3041
#: src/translations.h:84
msgid "Oort cloud objects"
msgstr ""

#. TRANSLATORS: Type of objects (for "Lists" in the search tool)
#: src/gui/AstroCalcDialog.cpp:1520 src/gui/AstroCalcDialog.cpp:3042
#: src/translations.h:86
msgid "Sednoids"
msgstr ""

#: src/gui/AstroCalcDialog.cpp:1521
#, qt-format
msgid "Bright stars (<%1 mag)"
msgstr ""

#: src/gui/AstroCalcDialog.cpp:1522
#, qt-format
msgid "Bright double stars (<%1 mag)"
msgstr ""

#: src/gui/AstroCalcDialog.cpp:1523
#, qt-format
msgid "Bright variable stars (<%1 mag)"
msgstr ""

#: src/gui/AstroCalcDialog.cpp:1524
#, qt-format
msgid "Bright star clusters (<%1 mag)"
msgstr ""

#: src/gui/AstroCalcDialog.cpp:1526
#, qt-format
msgid "Bright nebulae (<%1 mag)"
msgstr ""

#: src/gui/AstroCalcDialog.cpp:1528
#, qt-format
msgid "Bright galaxies (<%1 mag)"
msgstr ""

#: src/gui/AstroCalcDialog.cpp:1695 src/gui/AstroCalcDialog.cpp:2102
#: src/gui/AstroCalcDialog.cpp:2104
msgid "Local Time"
msgstr ""

#: src/gui/AstroCalcDialog.cpp:1880
msgid "Magnitude vs. Time"
msgstr ""

#: src/gui/AstroCalcDialog.cpp:1883
msgid "Phase vs. Time"
msgstr ""

#: src/gui/AstroCalcDialog.cpp:1886
msgid "Distance vs. Time"
msgstr ""

#: src/gui/AstroCalcDialog.cpp:1889
msgid "Elongation vs. Time"
msgstr ""

#: src/gui/AstroCalcDialog.cpp:1892
msgid "Angular size vs. Time"
msgstr ""

#: src/gui/AstroCalcDialog.cpp:1895
msgid "Phase angle vs. Time"
msgstr ""

#: src/gui/AstroCalcDialog.cpp:1936
msgid "Date"
msgstr ""

#. TRANSLATORS: Megameter (SI symbol: Mm; Megameter is a unit of length in the metric system, equal to one million metres)
#: src/gui/AstroCalcDialog.cpp:1946
msgid "Mm"
msgstr ""

#: src/gui/AstroCalcDialog.cpp:1979 src/gui/AstroCalcDialog.cpp:2014
msgid "Angular size"
msgstr ""

#: src/gui/AstroCalcDialog.cpp:2096
#, qt-format
msgid "Now about %1"
msgstr ""

#: src/gui/AstroCalcDialog.cpp:2098
#, qt-format
msgid "Passage of meridian at approximately %1"
msgstr ""

#: src/gui/AstroCalcDialog.cpp:2121
msgid "Phenomenon"
msgstr ""

#: src/gui/AstroCalcDialog.cpp:2123
msgid "Object 1"
msgstr ""

#: src/gui/AstroCalcDialog.cpp:2124
msgid "Object 2"
msgstr ""

#: src/gui/AstroCalcDialog.cpp:2406
msgid "Save calculated phenomena as..."
msgstr ""

#: src/gui/AstroCalcDialog.cpp:2459 src/gui/AstroCalcDialog.cpp:2635
#: src/gui/AstroCalcDialog.cpp:2794
msgid "Conjunction"
msgstr ""

#: src/gui/AstroCalcDialog.cpp:2466
msgid "Opposition"
msgstr ""

#: src/gui/AstroCalcDialog.cpp:2474
msgid "Transit"
msgstr ""

#: src/gui/AstroCalcDialog.cpp:2476 src/gui/AstroCalcDialog.cpp:2640
#: src/gui/AstroCalcDialog.cpp:2799
msgid "Occultation"
msgstr ""

#: src/gui/AstroCalcDialog.cpp:2480
msgid "Eclipse"
msgstr ""

#: src/gui/AstroCalcDialog.cpp:3008
msgctxt "Celestial object is observed..."
msgid "In the Evening"
msgstr ""

#: src/gui/AstroCalcDialog.cpp:3009
msgctxt "Celestial object is observed..."
msgid "In the Morning"
msgstr ""

#: src/gui/AstroCalcDialog.cpp:3010
msgctxt "Celestial object is observed..."
msgid "Around Midnight"
msgstr ""

#: src/gui/AstroCalcDialog.cpp:3011
msgctxt "Celestial object is observed..."
msgid "In Any Time of the Night"
msgstr ""

#: src/gui/AstroCalcDialog.cpp:3030
msgid "Bright stars"
msgstr ""

#: src/gui/AstroCalcDialog.cpp:3031 src/ui_viewDialog.h:2538
msgid "Bright nebulae"
msgstr ""

#: src/gui/AstroCalcDialog.cpp:3524
msgid "Text file"
msgstr ""

#: src/gui/AstroCalcDialog.cpp:3526
msgid "Save list of objects as..."
msgstr ""

#: src/gui/BookmarksDialog.cpp:106 src/ui_searchDialogGui.h:697
msgid "Object"
msgstr ""

#: src/gui/BookmarksDialog.cpp:107
msgid "Localized name"
msgstr ""

#: src/gui/BookmarksDialog.cpp:109
msgid "Location of observer"
msgstr ""

#: src/gui/BookmarksDialog.cpp:161
msgid "Unnamed object"
msgstr ""

#: src/gui/BookmarksDialog.cpp:341 src/ui_bookmarksDialog.h:204
msgid "Import bookmarks"
msgstr ""

#: src/gui/BookmarksDialog.cpp:354
msgid "Export bookmarks as..."
msgstr ""

#: src/scripting/StelScriptMgr.cpp:142 src/ui_configurationDialog.h:1562
#: plugins/TextUserInterface/src/TextUserInterface.cpp:496
msgid "Scripts"
msgstr ""

#: src/scripting/StelScriptMgr.cpp:248
msgid "Shortcut"
msgstr ""

#: src/StelMainView.cpp:767
msgid "Save screenshot"
msgstr ""

#: src/StelMainView.cpp:768
msgid "Reload shaders (for development)"
msgstr ""

#: src/StelMainView.cpp:769
msgid "Full-screen mode"
msgstr ""

#: src/StelMainView.cpp:925
msgid ""
"Insufficient OpenGL version. Please update drivers, graphics hardware, or "
"use --angle-mode (or --mesa-mode) option."
msgstr ""

#: src/StelMainView.cpp:928
msgid ""
"Insufficient OpenGL version. Please update drivers, or graphics hardware."
msgstr ""

#: src/StelMainView.cpp:970
msgid ""
"Your DirectX/OpenGL ES subsystem has problems. See log for details.\n"
"Ignore and suppress this notice in the future and try to continue in "
"degraded mode anyway?"
msgstr ""

#: src/StelMainView.cpp:1021
msgid ""
"Your OpenGL/Mesa subsystem has problems. See log for details.\n"
"Ignore and suppress this notice in the future and try to continue in "
"degraded mode anyway?"
msgstr ""

#: src/StelMainView.cpp:1077
msgid ""
"Your OpenGL subsystem has problems. See log for details.\n"
"Ignore and suppress this notice in the future and try to continue in "
"degraded mode anyway?"
msgstr ""

#: src/StelMainView.cpp:1118
msgid ""
"Your OpenGL ES subsystem has problems. See log for details.\n"
"Ignore and suppress this notice in the future and try to continue in "
"degraded mode anyway?"
msgstr ""

#: src/StelMainView.cpp:1230
#, qt-format
msgid "Stellarium %1"
msgstr ""

#. TRANSLATORS: Cardinals names: North
#: src/translations.h:35
msgid "N"
msgstr "T"

#. TRANSLATORS: Cardinals names: South
#: src/translations.h:37
msgid "S"
msgstr "N"

#. TRANSLATORS: Cardinals names: East
#: src/translations.h:39
msgid "E"
msgstr "L"

#. TRANSLATORS: Cardinals names: West
#: src/translations.h:41
msgid "W"
msgstr "P"

#. TRANSLATORS: Type of object
#: src/translations.h:48
msgid "planet"
msgstr ""

#. TRANSLATORS: Type of object
#: src/translations.h:50
msgid "comet"
msgstr ""

#. TRANSLATORS: Type of object
#: src/translations.h:52
msgid "asteroid"
msgstr ""

#. TRANSLATORS: Type of object
#: src/translations.h:54
msgid "moon"
msgstr ""

#. TRANSLATORS: Type of object
#: src/translations.h:56
msgid "plutino"
msgstr ""

#. TRANSLATORS: Type of object
#: src/translations.h:58
msgid "dwarf planet"
msgstr ""

#. TRANSLATORS: Type of object
#: src/translations.h:60
msgid "cubewano"
msgstr ""

#. TRANSLATORS: Type of object
#: src/translations.h:62
msgid "scattered disc object"
msgstr ""

#. TRANSLATORS: Type of object
#: src/translations.h:64
msgid "Oort cloud object"
msgstr ""

#. TRANSLATORS: Type of object
#: src/translations.h:66
msgid "sednoid"
msgstr ""

#. TRANSLATORS: Type of objects (for "Lists" in the search tool)
#: src/translations.h:74
msgid "Moons"
msgstr ""

#. TRANSLATORS: Type of objects (for "Lists" in the search tool)
#: src/translations.h:88
msgid "Constellations"
msgstr ""

#. TRANSLATORS: Type of objects (for "Lists" in the search tool)
#: src/translations.h:90
msgid "Custom Objects"
msgstr ""

#. TRANSLATORS: Type of objects (for "Lists" in the search tool)
#: src/translations.h:92
msgid "Asterisms"
msgstr ""

#. TRANSLATORS: Type of objects (for "Lists" in the search tool)
#: src/translations.h:94
msgid "Geological features"
msgstr ""

#. TRANSLATORS: Type of objects (for "Lists" in the search tool)
#: src/translations.h:99
msgid "Geological features: albedo features"
msgstr ""

#. TRANSLATORS: Type of objects (for "Lists" in the search tool)
#: src/translations.h:101
msgid "Geological features: arcūs"
msgstr ""

#. TRANSLATORS: Type of objects (for "Lists" in the search tool)
#: src/translations.h:103
msgid "Geological features: astra"
msgstr ""

#. TRANSLATORS: Type of objects (for "Lists" in the search tool)
#: src/translations.h:105
msgid "Geological features: catenae"
msgstr ""

#. TRANSLATORS: Type of objects (for "Lists" in the search tool)
#: src/translations.h:107
msgid "Geological features: cavi"
msgstr ""

#. TRANSLATORS: Type of objects (for "Lists" in the search tool)
#: src/translations.h:109
msgid "Geological features: chaoses"
msgstr ""

#. TRANSLATORS: Type of objects (for "Lists" in the search tool)
#: src/translations.h:111
msgid "Geological features: chasmata"
msgstr ""

#. TRANSLATORS: Type of objects (for "Lists" in the search tool)
#: src/translations.h:113
msgid "Geological features: colles"
msgstr ""

#. TRANSLATORS: Type of objects (for "Lists" in the search tool)
#: src/translations.h:115
msgid "Geological features: coronae"
msgstr ""

#. TRANSLATORS: Type of objects (for "Lists" in the search tool)
#: src/translations.h:117
msgid "Geological features: craters"
msgstr ""

#. TRANSLATORS: Type of objects (for "Lists" in the search tool)
#: src/translations.h:119
msgid "Geological features: dorsa"
msgstr ""

#. TRANSLATORS: Type of objects (for "Lists" in the search tool)
#: src/translations.h:121
msgid "Geological features: eruptive centers"
msgstr ""

#. TRANSLATORS: Type of objects (for "Lists" in the search tool)
#: src/translations.h:123
msgid "Geological features: faculae"
msgstr ""

#. TRANSLATORS: Type of objects (for "Lists" in the search tool)
#: src/translations.h:125
msgid "Geological features: farra"
msgstr ""

#. TRANSLATORS: Type of objects (for "Lists" in the search tool)
#: src/translations.h:127
msgid "Geological features: flexūs"
msgstr ""

#. TRANSLATORS: Type of objects (for "Lists" in the search tool)
#: src/translations.h:129
msgid "Geological features: fluctūs"
msgstr ""

#. TRANSLATORS: Type of objects (for "Lists" in the search tool)
#: src/translations.h:131
msgid "Geological features: flumina"
msgstr ""

#. TRANSLATORS: Type of objects (for "Lists" in the search tool)
#: src/translations.h:133
msgid "Geological features: freta"
msgstr ""

#. TRANSLATORS: Type of objects (for "Lists" in the search tool)
#: src/translations.h:135
msgid "Geological features: fossae"
msgstr ""

#. TRANSLATORS: Type of objects (for "Lists" in the search tool)
#: src/translations.h:137
msgid "Geological features: insulae"
msgstr ""

#. TRANSLATORS: Type of objects (for "Lists" in the search tool)
#: src/translations.h:139
msgid "Geological features: labēs"
msgstr ""

#. TRANSLATORS: Type of objects (for "Lists" in the search tool)
#: src/translations.h:141
msgid "Geological features: labyrinthi"
msgstr ""

#. TRANSLATORS: Type of objects (for "Lists" in the search tool)
#: src/translations.h:143
msgid "Geological features: lacunae"
msgstr ""

#. TRANSLATORS: Type of objects (for "Lists" in the search tool)
#: src/translations.h:145
msgid "Geological features: lacūs"
msgstr ""

#. TRANSLATORS: Type of objects (for "Lists" in the search tool)
#: src/translations.h:147
msgid "Geological features: large ringed features"
msgstr ""

#. TRANSLATORS: Type of objects (for "Lists" in the search tool)
#: src/translations.h:149
msgid "Geological features: lineae"
msgstr ""

#. TRANSLATORS: Type of objects (for "Lists" in the search tool)
#: src/translations.h:151
msgid "Geological features: lingulae"
msgstr ""

#. TRANSLATORS: Type of objects (for "Lists" in the search tool)
#: src/translations.h:153
msgid "Geological features: maculae"
msgstr ""

#. TRANSLATORS: Type of objects (for "Lists" in the search tool)
#: src/translations.h:155
msgid "Geological features: maria"
msgstr ""

#. TRANSLATORS: Type of objects (for "Lists" in the search tool)
#: src/translations.h:157
msgid "Geological features: mensae"
msgstr ""

#. TRANSLATORS: Type of objects (for "Lists" in the search tool)
#: src/translations.h:159
msgid "Geological features: montes"
msgstr ""

#. TRANSLATORS: Type of objects (for "Lists" in the search tool)
#: src/translations.h:161
msgid "Geological features: oceani"
msgstr ""

#. TRANSLATORS: Type of objects (for "Lists" in the search tool)
#: src/translations.h:163
msgid "Geological features: paludes"
msgstr ""

#. TRANSLATORS: Type of objects (for "Lists" in the search tool)
#: src/translations.h:165
msgid "Geological features: paterae"
msgstr ""

#. TRANSLATORS: Type of objects (for "Lists" in the search tool)
#: src/translations.h:167
msgid "Geological features: planitiae"
msgstr ""

#. TRANSLATORS: Type of objects (for "Lists" in the search tool)
#: src/translations.h:169
msgid "Geological features: plana"
msgstr ""

#. TRANSLATORS: Type of objects (for "Lists" in the search tool)
#: src/translations.h:171
msgid "Geological features: plumes"
msgstr ""

#. TRANSLATORS: Type of objects (for "Lists" in the search tool)
#: src/translations.h:173
msgid "Geological features: promontoria"
msgstr ""

#. TRANSLATORS: Type of objects (for "Lists" in the search tool)
#: src/translations.h:175
msgid "Geological features: regiones"
msgstr ""

#. TRANSLATORS: Type of objects (for "Lists" in the search tool)
#: src/translations.h:177
msgid "Geological features: rimae"
msgstr ""

#. TRANSLATORS: Type of objects (for "Lists" in the search tool)
#: src/translations.h:179
msgid "Geological features: rupēs"
msgstr ""

#. TRANSLATORS: Type of objects (for "Lists" in the search tool)
#: src/translations.h:181
msgid "Geological features: scopuli"
msgstr ""

#. TRANSLATORS: Type of objects (for "Lists" in the search tool)
#: src/translations.h:183
msgid "Geological features: serpentes"
msgstr ""

#. TRANSLATORS: Type of objects (for "Lists" in the search tool)
#: src/translations.h:185
msgid "Geological features: sulci"
msgstr ""

#. TRANSLATORS: Type of objects (for "Lists" in the search tool)
#: src/translations.h:187
msgid "Geological features: sinūs"
msgstr ""

#. TRANSLATORS: Type of objects (for "Lists" in the search tool)
#: src/translations.h:189
msgid "Geological features: terrae"
msgstr ""

#. TRANSLATORS: Type of objects (for "Lists" in the search tool)
#: src/translations.h:191
msgid "Geological features: tholi"
msgstr ""

#. TRANSLATORS: Type of objects (for "Lists" in the search tool)
#: src/translations.h:193
msgid "Geological features: undae"
msgstr ""

#. TRANSLATORS: Type of objects (for "Lists" in the search tool)
#: src/translations.h:195
msgid "Geological features: valles"
msgstr ""

#. TRANSLATORS: Type of objects (for "Lists" in the search tool)
#: src/translations.h:197
msgid "Geological features: vastitates"
msgstr ""

#. TRANSLATORS: Type of objects (for "Lists" in the search tool)
#: src/translations.h:199
msgid "Geological features: virgae"
msgstr ""

#. TRANSLATORS: Type of objects (for "Lists" in the search tool)
#: src/translations.h:201
msgid "Geological features: landing sites"
msgstr ""

#. TRANSLATORS: Type of objects (for "Lists" in the search tool)
#: src/translations.h:203
msgid "Geological features: lenticulae"
msgstr ""

#. TRANSLATORS: Type of objects (for "Lists" in the search tool)
#: src/translations.h:205
msgid "Geological features: reticula"
msgstr ""

#. TRANSLATORS: Type of objects (for "Lists" in the search tool)
#: src/translations.h:207
msgid "Geological features: tesserae"
msgstr ""

#. TRANSLATORS: List of geological features by celestial body (for "Lists" in the search tool)
#: src/translations.h:212
msgid "Named geological features of Epimetheus"
msgstr ""

#. TRANSLATORS: List of geological features by celestial body (for "Lists" in the search tool)
#: src/translations.h:214
msgid "Named geological features of Vesta"
msgstr ""

#. TRANSLATORS: List of geological features by celestial body (for "Lists" in the search tool)
#: src/translations.h:216
msgid "Named geological features of Mathilde"
msgstr ""

#. TRANSLATORS: List of geological features by celestial body (for "Lists" in the search tool)
#: src/translations.h:218
msgid "Named geological features of Venus"
msgstr ""

#. TRANSLATORS: List of geological features by celestial body (for "Lists" in the search tool)
#: src/translations.h:220
msgid "Named geological features of Mercury"
msgstr ""

#. TRANSLATORS: List of geological features by celestial body (for "Lists" in the search tool)
#: src/translations.h:222
msgid "Named geological features of Iapetus"
msgstr ""

#. TRANSLATORS: List of geological features by celestial body (for "Lists" in the search tool)
#: src/translations.h:224
msgid "Named geological features of Ganymede"
msgstr ""

#. TRANSLATORS: List of geological features by celestial body (for "Lists" in the search tool)
#: src/translations.h:226
msgid "Named geological features of Ceres"
msgstr ""

#. TRANSLATORS: List of geological features by celestial body (for "Lists" in the search tool)
#: src/translations.h:228
msgid "Named geological features of Ida"
msgstr ""

#. TRANSLATORS: List of geological features by celestial body (for "Lists" in the search tool)
#: src/translations.h:230
msgid "Named geological features of Triton"
msgstr ""

#. TRANSLATORS: List of geological features by celestial body (for "Lists" in the search tool)
#: src/translations.h:232
msgid "Named geological features of Oberon"
msgstr ""

#. TRANSLATORS: List of geological features by celestial body (for "Lists" in the search tool)
#: src/translations.h:234
msgid "Named geological features of Itokawa"
msgstr ""

#. TRANSLATORS: List of geological features by celestial body (for "Lists" in the search tool)
#: src/translations.h:236
msgid "Named geological features of Thebe"
msgstr ""

#. TRANSLATORS: List of geological features by celestial body (for "Lists" in the search tool)
#: src/translations.h:238
msgid "Named geological features of Gaspra"
msgstr ""

#. TRANSLATORS: List of geological features by celestial body (for "Lists" in the search tool)
#: src/translations.h:240
msgid "Named geological features of Rhea"
msgstr ""

#. TRANSLATORS: List of geological features by celestial body (for "Lists" in the search tool)
#: src/translations.h:242
msgid "Named geological features of Enceladus"
msgstr ""

#. TRANSLATORS: List of geological features by celestial body (for "Lists" in the search tool)
#: src/translations.h:244
msgid "Named geological features of the Moon"
msgstr ""

#. TRANSLATORS: List of geological features by celestial body (for "Lists" in the search tool)
#: src/translations.h:246
msgid "Named geological features of Dione"
msgstr ""

#. TRANSLATORS: List of geological features by celestial body (for "Lists" in the search tool)
#: src/translations.h:248
msgid "Named geological features of Steins"
msgstr ""

#. TRANSLATORS: List of geological features by celestial body (for "Lists" in the search tool)
#: src/translations.h:250
msgid "Named geological features of Phoebe"
msgstr ""

#. TRANSLATORS: List of geological features by celestial body (for "Lists" in the search tool)
#: src/translations.h:252
msgid "Named geological features of Puck"
msgstr ""

#. TRANSLATORS: List of geological features by celestial body (for "Lists" in the search tool)
#: src/translations.h:254
msgid "Named geological features of Europa"
msgstr ""

#. TRANSLATORS: List of geological features by celestial body (for "Lists" in the search tool)
#: src/translations.h:256
msgid "Named geological features of Lutetia"
msgstr ""

#. TRANSLATORS: List of geological features by celestial body (for "Lists" in the search tool)
#: src/translations.h:258
msgid "Named geological features of Tethys"
msgstr ""

#. TRANSLATORS: List of geological features by celestial body (for "Lists" in the search tool)
#: src/translations.h:260
msgid "Named geological features of Eros"
msgstr ""

#. TRANSLATORS: List of geological features by celestial body (for "Lists" in the search tool)
#: src/translations.h:262
msgid "Named geological features of Callisto"
msgstr ""

#. TRANSLATORS: List of geological features by celestial body (for "Lists" in the search tool)
#: src/translations.h:264
msgid "Named geological features of Phobos"
msgstr ""

#. TRANSLATORS: List of geological features by celestial body (for "Lists" in the search tool)
#: src/translations.h:266
msgid "Named geological features of Proteus"
msgstr ""

#. TRANSLATORS: List of geological features by celestial body (for "Lists" in the search tool)
#: src/translations.h:268
msgid "Named geological features of Hyperion"
msgstr ""

#. TRANSLATORS: List of geological features by celestial body (for "Lists" in the search tool)
#: src/translations.h:270
msgid "Named geological features of Titania"
msgstr ""

#. TRANSLATORS: List of geological features by celestial body (for "Lists" in the search tool)
#: src/translations.h:272
msgid "Named geological features of Deimos"
msgstr ""

#. TRANSLATORS: List of geological features by celestial body (for "Lists" in the search tool)
#: src/translations.h:274
msgid "Named geological features of Io"
msgstr ""

#. TRANSLATORS: List of geological features by celestial body (for "Lists" in the search tool)
#: src/translations.h:276
msgid "Named geological features of Ariel"
msgstr ""

#. TRANSLATORS: List of geological features by celestial body (for "Lists" in the search tool)
#: src/translations.h:278
msgid "Named geological features of Dactyl"
msgstr ""

#. TRANSLATORS: List of geological features by celestial body (for "Lists" in the search tool)
#: src/translations.h:280
msgid "Named geological features of Titan"
msgstr ""

#. TRANSLATORS: List of geological features by celestial body (for "Lists" in the search tool)
#: src/translations.h:282
msgid "Named geological features of Amalthea"
msgstr ""

#. TRANSLATORS: List of geological features by celestial body (for "Lists" in the search tool)
#: src/translations.h:284
msgid "Named geological features of Umbriel"
msgstr ""

#. TRANSLATORS: List of geological features by celestial body (for "Lists" in the search tool)
#: src/translations.h:286
msgid "Named geological features of Janus"
msgstr ""

#. TRANSLATORS: List of geological features by celestial body (for "Lists" in the search tool)
#: src/translations.h:288
msgid "Named geological features of Mars"
msgstr ""

#. TRANSLATORS: List of geological features by celestial body (for "Lists" in the search tool)
#: src/translations.h:290
msgid "Named geological features of Miranda"
msgstr ""

#. TRANSLATORS: List of geological features by celestial body (for "Lists" in the search tool)
#: src/translations.h:292
msgid "Named geological features of Mimas"
msgstr ""

#. TRANSLATORS: List of geological features by celestial body (for "Lists" in the search tool)
#: src/translations.h:294
msgid "Named geological features of Pluto"
msgstr ""

#. TRANSLATORS: Type of objects (for "Lists" in the search tool)
#: src/translations.h:299
msgid "Bright galaxies"
msgstr ""

#. TRANSLATORS: Type of stars (for "Lists" in the search tool)
#: src/translations.h:410
msgid "Interesting double stars"
msgstr ""

#. TRANSLATORS: Type of stars (for "Lists" in the search tool)
#: src/translations.h:412
msgid "Interesting variable stars"
msgstr ""

#. TRANSLATORS: Name of the sky culture
#: src/translations.h:423
msgid "Arabic"
msgstr ""

#. TRANSLATORS: Name of the sky culture
#: src/translations.h:425
msgid "Arabic Moon Stations"
msgstr ""

#. TRANSLATORS: Name of the sky culture
#: src/translations.h:427
msgid "Aztec"
msgstr ""

#. TRANSLATORS: Name of the sky culture
#: src/translations.h:429
msgid "Belarusian"
msgstr ""

#. TRANSLATORS: Name of the sky culture
#: src/translations.h:431
msgid "Boorong"
msgstr ""

#. TRANSLATORS: Name of the sky culture
#: src/translations.h:433
msgid "Chinese"
msgstr "Ċiniż"

#. TRANSLATORS: Name of the sky culture
#: src/translations.h:435
msgid "Egyptian"
msgstr "Eġizzjan"

#. TRANSLATORS: Name of the sky culture
#: src/translations.h:437
msgid "Hawaiian Starlines"
msgstr ""

#. TRANSLATORS: Name of the sky culture
#: src/translations.h:439
msgid "Inuit"
msgstr ""

#. TRANSLATORS: Name of the sky culture
#: src/translations.h:441
msgid "Indian Vedic"
msgstr ""

#. TRANSLATORS: Name of the sky culture
#: src/translations.h:443
msgid "Japanese Moon Stations"
msgstr ""

#. TRANSLATORS: Name of the sky culture
#: src/translations.h:445
msgid "Kamilaroi/Euahlayi"
msgstr ""

#. TRANSLATORS: Name of the sky culture
#: src/translations.h:447
msgid "Korean"
msgstr ""

#. TRANSLATORS: Name of the sky culture
#: src/translations.h:449
msgid "Dakota/Lakota/Nakota"
msgstr ""

#. TRANSLATORS: Name of the sky culture
#: src/translations.h:451
msgid "Macedonian"
msgstr ""

#. TRANSLATORS: Name of the sky culture
#: src/translations.h:453
msgid "Maori"
msgstr ""

#. TRANSLATORS: Name of the sky culture
#: src/translations.h:455
msgid "Mongolian"
msgstr ""

#. TRANSLATORS: Name of the sky culture
#: src/translations.h:457
msgid "Navajo"
msgstr ""

#. TRANSLATORS: Name of the sky culture
#: src/translations.h:459
msgid "Norse"
msgstr ""

#. TRANSLATORS: Name of the sky culture
#: src/translations.h:461
msgid "Ojibwe"
msgstr ""

#. TRANSLATORS: Name of the sky culture
#: src/translations.h:463
msgid "Romanian"
msgstr ""

#. TRANSLATORS: Name of the sky culture
#: src/translations.h:465
msgid "Sami"
msgstr ""

#. TRANSLATORS: Name of the sky culture
#: src/translations.h:467
msgid "Sardinian"
msgstr ""

#. TRANSLATORS: Name of the sky culture
#: src/translations.h:469
msgid "Siberian"
msgstr ""

#. TRANSLATORS: Name of the sky culture
#: src/translations.h:471
msgid "Tukano"
msgstr ""

#. TRANSLATORS: Name of the sky culture
#: src/translations.h:473
msgid "Tupi-Guarani"
msgstr ""

#. TRANSLATORS: Name of the sky culture
#: src/translations.h:475
msgid "Tongan"
msgstr ""

#. TRANSLATORS: Name of the sky culture
#: src/translations.h:477
msgid "Western"
msgstr "Tal-Punent"

#. TRANSLATORS: Name of the sky culture
#: src/translations.h:479
msgid "Western (H.A.Rey)"
msgstr ""

#. TRANSLATORS: Name of landscape
#: src/translations.h:485
msgid "Guereins"
msgstr ""

#. TRANSLATORS: Name of landscape
#: src/translations.h:487
msgid "Trees"
msgstr ""

#. TRANSLATORS: Name of landscape
#: src/translations.h:489 plugins/ArchaeoLines/src/ArchaeoLines.cpp:1290
msgid "Moon"
msgstr "Il-Qamar"

#. TRANSLATORS: Landscape name: Hurricane Ridge
#: src/translations.h:491
msgid "Hurricane"
msgstr ""

#. TRANSLATORS: Name of landscape
#: src/translations.h:493
msgid "Ocean"
msgstr ""

#. TRANSLATORS: Landscape name: Garching bei Munchen
#: src/translations.h:495
msgid "Garching"
msgstr ""

#. TRANSLATORS: Name of landscape
#: src/translations.h:497 plugins/ArchaeoLines/src/ArchaeoLines.cpp:1302
msgid "Mars"
msgstr "Marte"

#. TRANSLATORS: Name of landscape
#: src/translations.h:499 plugins/ArchaeoLines/src/ArchaeoLines.cpp:1305
msgid "Jupiter"
msgstr "Ġove"

#. TRANSLATORS: Name of landscape
#: src/translations.h:501 plugins/ArchaeoLines/src/ArchaeoLines.cpp:1308
msgid "Saturn"
msgstr "Saturnu"

#. TRANSLATORS: Name of landscape
#: src/translations.h:503
msgid "Uranus"
msgstr "Uranu"

#. TRANSLATORS: Name of landscape
#: src/translations.h:505
msgid "Neptune"
msgstr "Nettunu"

#. TRANSLATORS: Name of landscape
#: src/translations.h:507
msgid "Geneva"
msgstr ""

#. TRANSLATORS: Name of landscape
#: src/translations.h:509
msgid "Grossmugl"
msgstr ""

#. TRANSLATORS: Name of landscape
#: src/translations.h:511
msgid "Zero Horizon"
msgstr ""

#. TRANSLATORS: Name of landscape
#: src/translations.h:513 plugins/Exoplanets/src/Exoplanet.cpp:329
#: plugins/Exoplanets/src/Exoplanet.cpp:333
#: plugins/ArchaeoLines/src/ArchaeoLines.cpp:1287
msgid "Sun"
msgstr "Ix-Xemx"

#. TRANSLATORS: Name of 3D scene ("Sterngarten" is proper name)
#: src/translations.h:518
msgid "Vienna Sterngarten"
msgstr ""

#. TRANSLATORS: Name of 3D scene
#: src/translations.h:520
msgid "Testscene"
msgstr ""

#. TRANSLATORS: Name of script
#: src/translations.h:525
msgid "Landscape Tour"
msgstr ""

#. TRANSLATORS: Name of script
#: src/translations.h:527
msgid "Partial Lunar Eclipse"
msgstr ""

#. TRANSLATORS: Name of script
#: src/translations.h:529
msgid "Total Lunar Eclipse"
msgstr ""

#. TRANSLATORS: Name of script
#: src/translations.h:531
msgid "Screensaver"
msgstr ""

#. TRANSLATORS: Name of script
#: src/translations.h:533
msgid "Solar Eclipse 2009"
msgstr ""

#. TRANSLATORS: Name of script
#: src/translations.h:535
msgid "Startup Script"
msgstr ""

#. TRANSLATORS: Name of script
#: src/translations.h:537
msgid "Zodiac"
msgstr ""

#. TRANSLATORS: Name of script
#: src/translations.h:539
msgid "Mercury Triple Sunrise and Sunset"
msgstr ""

#. TRANSLATORS: Name of script
#: src/translations.h:541
msgid "Double eclipse from Deimos in 2017"
msgstr ""

#. TRANSLATORS: Name of script
#: src/translations.h:543
msgid "Double eclipse from Deimos in 2031"
msgstr ""

#. TRANSLATORS: Name of script
#: src/translations.h:545
msgid "Eclipse from Olympus Mons Jan 10 2068"
msgstr ""

#. TRANSLATORS: Name of script
#: src/translations.h:547
msgid "Occultation of Earth and Jupiter 2048"
msgstr ""

#. TRANSLATORS: Name of script
#: src/translations.h:549
msgid "3 Transits and 2 Eclipses from Deimos 2027"
msgstr ""

#. TRANSLATORS: Name of script
#: src/translations.h:551
msgid "Solar System Screensaver"
msgstr ""

#. TRANSLATORS: Name of script
#: src/translations.h:553
msgid "Constellations Tour"
msgstr ""

#. TRANSLATORS: Name of script
#: src/translations.h:555
msgid "Sun from different planets"
msgstr ""

#. TRANSLATORS: Name of script
#: src/translations.h:557
msgid "Earth best views from other bodies"
msgstr ""

#. TRANSLATORS: Name of script
#: src/translations.h:559
msgid "Transit of Venus"
msgstr ""

#. TRANSLATORS: Name of script
#: src/translations.h:561
msgid "Sky Culture Tour"
msgstr ""

#. TRANSLATORS: Name and description of script
#: src/translations.h:563
msgid "Earth Events from Mercury"
msgstr ""

#. TRANSLATORS: Name and description of script
#: src/translations.h:565
msgid "Earth Events from a floating city on Venus"
msgstr ""

#. TRANSLATORS: Name and description of script
#: src/translations.h:567
msgid "Earth Events from Mars"
msgstr ""

#. TRANSLATORS: Name of script
#: src/translations.h:569
msgid ""
"Earth and other planet's Greatest Elongations and Oppositions from Mars"
msgstr ""

#. TRANSLATORS: Name of script
#: src/translations.h:571
msgid "Earth and Mars Greatest Elongations and Transits from Callisto"
msgstr ""

#. TRANSLATORS: Name of script
#: src/translations.h:573
msgid "Tycho's Supernova"
msgstr ""

#. TRANSLATORS: Name of script
#: src/translations.h:575
msgid "Earth and other Planets from Ceres"
msgstr ""

#. TRANSLATORS: Name of script
#: src/translations.h:577
msgid "Messier Objects Tour"
msgstr ""

#. TRANSLATORS: Name of script
#: src/translations.h:579
msgid "Binocular Highlights"
msgstr ""

#. TRANSLATORS: Name of script
#: src/translations.h:581
msgid "20 Fun Naked-Eye Double Stars"
msgstr ""

#. TRANSLATORS: Name of script
#: src/translations.h:583
msgid "List of largest known stars"
msgstr ""

#. TRANSLATORS: Name of script
#: src/translations.h:585
msgid "Herschel 400 Tour"
msgstr ""

#. TRANSLATORS: Name of script
#: src/translations.h:587
msgid "Binosky: Deep Sky Objects for Binoculars"
msgstr ""

#. TRANSLATORS: Name of script
#: src/translations.h:589
msgid "The Jack Bennett Catalog"
msgstr ""

#. TRANSLATORS: Name of script
#: src/translations.h:591
msgid "Best objects in the New General Catalog"
msgstr ""

#. TRANSLATORS: Description of the landscape tour script.
#: src/translations.h:597
msgid "Look around each installed landscape."
msgstr ""

#. TRANSLATORS: Description of the sky culture tour script.
#: src/translations.h:599
msgid "Look at each installed sky culture."
msgstr ""

#: src/translations.h:600
msgid "Script to demonstrate a partial lunar eclipse."
msgstr ""

#: src/translations.h:601
msgid "Script to demonstrate a total lunar eclipse."
msgstr ""

#: src/translations.h:602
msgid "A slow, infinite tour of the sky, looking at random objects."
msgstr ""

#: src/translations.h:603
msgid ""
"Script to demonstrate a total solar eclipse which has happened in 2009 "
"(location=Rangpur, Bangladesh)."
msgstr ""

#: src/translations.h:604
msgid "Script which runs automatically at startup"
msgstr ""

#: src/translations.h:605
msgid ""
"This script displays the constellations of the Zodiac. That means the "
"constellations which lie along the line which the Sun traces across the "
"celestial sphere over the course of a year."
msgstr ""

#: src/translations.h:606
msgid ""
"Due to the quirks in Mercury's orbit and rotation at certain spots the sun "
"will rise & set 3 different times in one Mercury day."
msgstr ""

#: src/translations.h:607
msgid ""
"Just before Mars eclipses the sun, Phobos pops out from behind and eclipses "
"it first. Takes place between Scorpio and Sagittarius on April 26, 2017."
msgstr ""

#: src/translations.h:608
msgid ""
"Just before Mars eclipses the sun, Phobos pops out from behind and eclipses "
"it first. Takes place between Taurus and Gemini on July 23, 2031."
msgstr ""

#: src/translations.h:609
msgid "Phobos eclipsing the Sun as seen from Olympus Mons on Jan 2, 2021."
msgstr ""

#: src/translations.h:610
msgid ""
"Phobos occultations of Earth are common, as are occultations of Jupiter. But "
"occultations of both on the same day are very rare. Here's one that takes "
"place 1/23/2048. In real speed."
msgstr ""

#: src/translations.h:611
msgid ""
"Phobos races ahead of Mars and transits the sun, passes through it and then "
"retrogrades back towards the sun and just partially transits it again (only "
"seen in the southern hemisphere of Deimos), then Mars totally eclipses the "
"sun while Phobos transits in darkness between Mars and Deimos. When Phobos "
"emerges from Mars it is still eclipsed and dimmed in Mars' shadow, only to "
"light up later."
msgstr ""

#: src/translations.h:612
msgid ""
"Screensaver of various happenings in the Solar System. 287 events in all!"
msgstr ""

#: src/translations.h:613
msgid "A tour of the western constellations."
msgstr ""

#: src/translations.h:614
msgid "Look at the Sun from big planets of Solar System and Pluto."
msgstr ""

#: src/translations.h:615
msgid ""
"Best views of Earth from other Solar System bodies in the 21st Century."
msgstr ""

#: src/translations.h:616
msgid "Transit of Venus as seen from Sydney Australia, 6th June 2012."
msgstr ""

#: src/translations.h:617
msgid ""
"Flash of the supernova observed by Tycho Brahe in 1572. The Supernovae "
"plugin has to be enabled."
msgstr ""

#: src/translations.h:618
msgid ""
"Earth and other planet's Greatest Elongations and Oppositions from Mars 2000-"
"3000"
msgstr ""

#: src/translations.h:619
msgid ""
"Earth Greatest Elongations and Transits from Callisto 2000-3000. Why "
"Callisto? Well of the 4 Galilean Moons, Callisto is the only one outside of "
"Jupiter's radiation belt. Therefore, if humans ever colonize Jupiter's "
"moons, Callisto will be the one."
msgstr ""

#: src/translations.h:620
msgid ""
"Earth the other visible Planet's Greatest Elongations and Oppositions from "
"Ceres 2000-2200"
msgstr ""

#: src/translations.h:621
msgid "A tour of Messier Objects"
msgstr ""

#: src/translations.h:622
msgid ""
"Tours around interesting objects, which accessible to observation with "
"binoculars. The data for the script are taken from the eponymous book by "
"Gary Seronik."
msgstr ""

#: src/translations.h:623
msgid ""
"This script helps you make an excursion around 20 fun double stars. The list "
"has been collected by Jerry Lodriguss and published in Sky & Telescope "
"09/2014. Data taken from his website, http://www.astropix.com/doubles/"
msgstr ""

#: src/translations.h:624
msgid "This script helps you make an excursion around largest known stars."
msgstr ""

#: src/translations.h:625
msgid "A tour around objects from the Herschel 400 Catalogue"
msgstr ""

#: src/translations.h:626
msgid ""
"Ben Crowell has created Binosky, an observing list of Deep Sky Objects for "
"Binoculars. In the script we give a list of these 31 objects, ordered by "
"Right Ascension (2000.0)."
msgstr ""

#: src/translations.h:627
msgid ""
"The Jack Bennett Catalog of Southern Deep-Sky Objects (152 objects in all). "
"The Bennett catalog was contributed by Auke Slotegraaf."
msgstr ""

#: src/translations.h:628
msgid ""
"This list of 111 objects by A.J. Crayon and Steve Coe is used by members of "
"the Saguaro Astronomy Club of Phoenix, AZ, for the Best of the NGC "
"achievement award."
msgstr ""

#: src/translations.h:632
msgid "&Undo"
msgstr ""

#: src/translations.h:633
msgid "&Redo"
msgstr ""

#: src/translations.h:634
msgid "Cu&t"
msgstr ""

#: src/translations.h:635
msgid "&Copy"
msgstr ""

#: src/translations.h:636
msgid "&Paste"
msgstr ""

#: src/translations.h:637 plugins/Oculars/src/ui_ocularDialog.h:1170
#: plugins/Oculars/src/ui_ocularDialog.h:1179
#: plugins/Oculars/src/ui_ocularDialog.h:1185
#: plugins/Oculars/src/ui_ocularDialog.h:1203
msgid "Delete"
msgstr ""

#: src/translations.h:638
msgid "Select All"
msgstr ""

#: src/translations.h:639
msgid "Look in:"
msgstr ""

#: src/translations.h:640
msgid "Directory:"
msgstr ""

#: src/translations.h:641
msgid "Folder"
msgstr ""

#: src/translations.h:642
msgid "&Choose"
msgstr ""

#: src/translations.h:643 src/ui_configurationDialog.h:1532
#: plugins/TelescopeControl/src/ui_telescopeConfigurationDialog.h:619
msgid "Cancel"
msgstr "Ikkanċella"

#: src/translations.h:644
msgid "&Cancel"
msgstr ""

#: src/translations.h:645
msgid "Files of type:"
msgstr ""

#: src/translations.h:646
msgid "Date Modified"
msgstr ""

#: src/translations.h:647
msgid "Directories"
msgstr ""

#: src/translations.h:648
msgid "Computer"
msgstr ""

#: src/translations.h:649
msgid "&Open"
msgstr ""

#: src/translations.h:650
msgid "&Save"
msgstr ""

#: src/translations.h:651
msgid "File &name:"
msgstr ""

#: src/translations.h:652
msgid "Copy &Link Location"
msgstr ""

#: src/translations.h:653
msgid "Abort"
msgstr ""

#: src/translations.h:654
msgid "Ignore"
msgstr ""

#: src/translations.h:655
msgid "&Basic colors"
msgstr ""

#: src/translations.h:656
msgid "&Pick Screen Color"
msgstr ""

#: src/translations.h:657
msgid "&Custom colors"
msgstr ""

#: src/translations.h:658
msgid "&Add to Custom Colors"
msgstr ""

#: src/translations.h:659
msgid "Hu&e:"
msgstr ""

#: src/translations.h:660
msgid "&Sat:"
msgstr ""

#: src/translations.h:661
msgid "&Val:"
msgstr ""

#: src/translations.h:662
msgid "&Red:"
msgstr ""

#: src/translations.h:663
msgid "&Green:"
msgstr ""

#: src/translations.h:664
msgid "Bl&ue:"
msgstr ""

#: src/translations.h:665
msgid "Select Color"
msgstr ""

#: src/translations.h:666
#, qt-format
msgid "Cursor at %1, %2 Press ESC to cancel"
msgstr ""

#: src/translations.h:667
msgid "Back"
msgstr ""

#: src/translations.h:668
msgid "Forward"
msgstr ""

#: src/translations.h:669
msgid "Parent Directory"
msgstr ""

#: src/translations.h:670
msgid "Create New Folder"
msgstr ""

#: src/translations.h:671
msgid "List View"
msgstr ""

#: src/translations.h:672
msgid "Detail View"
msgstr ""

#: src/translations.h:673
msgid "Recent Places"
msgstr ""

#: src/translations.h:674
#, qt-format
msgid ""
"%1 already exists.\n"
"Do you want to replace it?"
msgstr ""

#: src/translations.h:675
msgid "&Yes"
msgstr ""

#: src/translations.h:676
msgid "&No"
msgstr ""

#: src/translations_countries.h:31
msgid "Andorra"
msgstr ""

#: src/translations_countries.h:32
msgid "United Arab Emirates"
msgstr ""

#: src/translations_countries.h:33
msgid "Afghanistan"
msgstr ""

#: src/translations_countries.h:34
msgid "Antigua and Barbuda"
msgstr ""

#: src/translations_countries.h:35
msgid "Anguilla"
msgstr ""

#: src/translations_countries.h:36
msgid "Albania"
msgstr ""

#: src/translations_countries.h:37
msgid "Armenia"
msgstr ""

#: src/translations_countries.h:38
msgid "Angola"
msgstr ""

#: src/translations_countries.h:39
msgid "Antarctica"
msgstr ""

#: src/translations_countries.h:40
msgid "Argentina"
msgstr ""

#: src/translations_countries.h:41
msgid "Samoa (American)"
msgstr ""

#: src/translations_countries.h:42
msgid "Austria"
msgstr ""

#: src/translations_countries.h:43
msgid "Australia"
msgstr ""

#: src/translations_countries.h:44
msgid "Aruba"
msgstr ""

#: src/translations_countries.h:45
msgid "Åland Islands"
msgstr ""

#: src/translations_countries.h:46
msgid "Azerbaijan"
msgstr ""

#: src/translations_countries.h:47
msgid "Bosnia and Herzegovina"
msgstr ""

#: src/translations_countries.h:48
msgid "Barbados"
msgstr ""

#: src/translations_countries.h:49
msgid "Bangladesh"
msgstr ""

#: src/translations_countries.h:50
msgid "Belgium"
msgstr ""

#: src/translations_countries.h:51
msgid "Burkina Faso"
msgstr ""

#: src/translations_countries.h:52
msgid "Bulgaria"
msgstr ""

#: src/translations_countries.h:53
msgid "Bahrain"
msgstr ""

#: src/translations_countries.h:54
msgid "Burundi"
msgstr ""

#: src/translations_countries.h:55
msgid "Benin"
msgstr ""

#: src/translations_countries.h:56
msgid "St Barthelemy"
msgstr ""

#: src/translations_countries.h:57
msgid "Bermuda"
msgstr ""

#: src/translations_countries.h:58
msgid "Brunei"
msgstr ""

#: src/translations_countries.h:59
msgid "Bolivia"
msgstr ""

#: src/translations_countries.h:60
msgid "Caribbean NL"
msgstr ""

#: src/translations_countries.h:61
msgid "Brazil"
msgstr ""

#: src/translations_countries.h:62
msgid "Bahamas"
msgstr ""

#: src/translations_countries.h:63
msgid "Bhutan"
msgstr ""

#: src/translations_countries.h:64
msgid "Bouvet Island"
msgstr ""

#: src/translations_countries.h:65
msgid "Botswana"
msgstr ""

#: src/translations_countries.h:66
msgid "Belarus"
msgstr ""

#: src/translations_countries.h:67
msgid "Belize"
msgstr ""

#: src/translations_countries.h:68
msgid "Canada"
msgstr ""

#: src/translations_countries.h:69
msgid "Cocos (Keeling) Islands"
msgstr ""

#: src/translations_countries.h:70
msgid "Congo (Dem. Rep.)"
msgstr ""

#: src/translations_countries.h:71
msgid "Central African Rep."
msgstr ""

#: src/translations_countries.h:72
msgid "Congo (Rep.)"
msgstr ""

#: src/translations_countries.h:73
msgid "Switzerland"
msgstr ""

#: src/translations_countries.h:74
msgid "Côte d'Ivoire"
msgstr ""

#: src/translations_countries.h:75
msgid "Cook Islands"
msgstr ""

#: src/translations_countries.h:76
msgid "Chile"
msgstr ""

#: src/translations_countries.h:77
msgid "Cameroon"
msgstr ""

#: src/translations_countries.h:78
msgid "China"
msgstr ""

#: src/translations_countries.h:79
msgid "Colombia"
msgstr ""

#: src/translations_countries.h:80
msgid "Costa Rica"
msgstr ""

#: src/translations_countries.h:81
msgid "Cuba"
msgstr ""

#: src/translations_countries.h:82
msgid "Cape Verde"
msgstr ""

#: src/translations_countries.h:83
msgid "Curacao"
msgstr ""

#: src/translations_countries.h:84
msgid "Christmas Island"
msgstr ""

#: src/translations_countries.h:85
msgid "Cyprus"
msgstr ""

#: src/translations_countries.h:86
msgid "Czech Republic"
msgstr ""

#: src/translations_countries.h:87
msgid "Germany"
msgstr ""

#: src/translations_countries.h:88
msgid "Djibouti"
msgstr ""

#: src/translations_countries.h:89
msgid "Denmark"
msgstr ""

#: src/translations_countries.h:90
msgid "Dominica"
msgstr ""

#: src/translations_countries.h:91
msgid "Dominican Republic"
msgstr ""

#: src/translations_countries.h:92
msgid "Algeria"
msgstr ""

#: src/translations_countries.h:93
msgid "Ecuador"
msgstr ""

#: src/translations_countries.h:94
msgid "Estonia"
msgstr ""

#: src/translations_countries.h:95
msgid "Egypt"
msgstr ""

#: src/translations_countries.h:96
msgid "Western Sahara"
msgstr ""

#: src/translations_countries.h:97
msgid "Eritrea"
msgstr ""

#: src/translations_countries.h:98
msgid "Spain"
msgstr ""

#: src/translations_countries.h:99
msgid "Ethiopia"
msgstr ""

#: src/translations_countries.h:100
msgid "Finland"
msgstr ""

#: src/translations_countries.h:101
msgid "Fiji"
msgstr ""

#: src/translations_countries.h:102
msgid "Falkland Islands"
msgstr ""

#: src/translations_countries.h:103
msgid "Micronesia"
msgstr ""

#: src/translations_countries.h:104
msgid "Faroe Islands"
msgstr ""

#: src/translations_countries.h:105
msgid "France"
msgstr ""

#: src/translations_countries.h:106
msgid "Gabon"
msgstr ""

#: src/translations_countries.h:107
msgid "Britain (UK)"
msgstr ""

#: src/translations_countries.h:108
msgid "Grenada"
msgstr ""

#: src/translations_countries.h:109
msgid "Georgia"
msgstr ""

#: src/translations_countries.h:110
msgid "French Guiana"
msgstr ""

#: src/translations_countries.h:111
msgid "Guernsey"
msgstr ""

#: src/translations_countries.h:112
msgid "Ghana"
msgstr ""

#: src/translations_countries.h:113
msgid "Gibraltar"
msgstr ""

#: src/translations_countries.h:114
msgid "Greenland"
msgstr ""

#: src/translations_countries.h:115
msgid "Gambia"
msgstr ""

#: src/translations_countries.h:116
msgid "Guinea"
msgstr ""

#: src/translations_countries.h:117
msgid "Guadeloupe"
msgstr ""

#: src/translations_countries.h:118
msgid "Equatorial Guinea"
msgstr ""

#: src/translations_countries.h:119
msgid "Greece"
msgstr ""

#: src/translations_countries.h:120
msgid "South Georgia and the South Sandwich Islands"
msgstr ""

#: src/translations_countries.h:121
msgid "Guatemala"
msgstr ""

#: src/translations_countries.h:122
msgid "Guam"
msgstr ""

#: src/translations_countries.h:123
msgid "Guinea-Bissau"
msgstr ""

#: src/translations_countries.h:124
msgid "Guyana"
msgstr ""

#: src/translations_countries.h:125
msgid "Hong Kong"
msgstr ""

#: src/translations_countries.h:126
msgid "Heard Island and McDonald Islands"
msgstr ""

#: src/translations_countries.h:127
msgid "Honduras"
msgstr ""

#: src/translations_countries.h:128
msgid "Croatia"
msgstr ""

#: src/translations_countries.h:129
msgid "Haiti"
msgstr ""

#: src/translations_countries.h:130
msgid "Hungary"
msgstr ""

#: src/translations_countries.h:131
msgid "Indonesia"
msgstr ""

#: src/translations_countries.h:132
msgid "Ireland"
msgstr ""

#: src/translations_countries.h:133
msgid "Israel"
msgstr ""

#: src/translations_countries.h:134
msgid "Isle of Man"
msgstr ""

#: src/translations_countries.h:135
msgid "India"
msgstr ""

#: src/translations_countries.h:136
msgid "British Indian Ocean Territory"
msgstr ""

#: src/translations_countries.h:137
msgid "Iraq"
msgstr ""

#: src/translations_countries.h:138
msgid "Iran"
msgstr ""

#: src/translations_countries.h:139
msgid "Iceland"
msgstr ""

#: src/translations_countries.h:140
msgid "Italy"
msgstr ""

#: src/translations_countries.h:141
msgid "Jersey"
msgstr ""

#: src/translations_countries.h:142
msgid "Jamaica"
msgstr ""

#: src/translations_countries.h:143
msgid "Jordan"
msgstr ""

#: src/translations_countries.h:144
msgid "Japan"
msgstr ""

#: src/translations_countries.h:145
msgid "Kenya"
msgstr ""

#: src/translations_countries.h:146
msgid "Kyrgyzstan"
msgstr ""

#: src/translations_countries.h:147
msgid "Cambodia"
msgstr ""

#: src/translations_countries.h:148
msgid "Kiribati"
msgstr ""

#: src/translations_countries.h:149
msgid "Comoros"
msgstr ""

#: src/translations_countries.h:150
msgid "St Kitts and Nevis"
msgstr ""

#: src/translations_countries.h:151
msgid "Korea (North)"
msgstr ""

#: src/translations_countries.h:152
msgid "Korea (South)"
msgstr ""

#: src/translations_countries.h:153
msgid "Kuwait"
msgstr ""

#: src/translations_countries.h:154
msgid "Cayman Islands"
msgstr ""

#: src/translations_countries.h:155
msgid "Kazakhstan"
msgstr ""

#: src/translations_countries.h:156
msgid "Laos"
msgstr ""

#: src/translations_countries.h:157
msgid "Lebanon"
msgstr ""

#: src/translations_countries.h:158
msgid "St Lucia"
msgstr ""

#: src/translations_countries.h:159
msgid "Liechtenstein"
msgstr ""

#: src/translations_countries.h:160
msgid "Sri Lanka"
msgstr ""

#: src/translations_countries.h:161
msgid "Liberia"
msgstr ""

#: src/translations_countries.h:162
msgid "Lesotho"
msgstr ""

#: src/translations_countries.h:163
msgid "Lithuania"
msgstr ""

#: src/translations_countries.h:164
msgid "Luxembourg"
msgstr ""

#: src/translations_countries.h:165
msgid "Latvia"
msgstr ""

#: src/translations_countries.h:166
msgid "Libya"
msgstr ""

#: src/translations_countries.h:167
msgid "Morocco"
msgstr ""

#: src/translations_countries.h:168
msgid "Monaco"
msgstr ""

#: src/translations_countries.h:169
msgid "Moldova"
msgstr ""

#: src/translations_countries.h:170
msgid "Montenegro"
msgstr ""

#: src/translations_countries.h:171
msgid "St Martin (French)"
msgstr ""

#: src/translations_countries.h:172
msgid "Madagascar"
msgstr ""

#: src/translations_countries.h:173
msgid "Marshall Islands"
msgstr ""

#: src/translations_countries.h:174
msgid "Macedonia"
msgstr ""

#: src/translations_countries.h:175
msgid "Mali"
msgstr ""

#: src/translations_countries.h:176
msgid "Myanmar (Burma)"
msgstr ""

#: src/translations_countries.h:177
msgid "Mongolia"
msgstr ""

#: src/translations_countries.h:178
msgid "Macau"
msgstr ""

#: src/translations_countries.h:179
msgid "Northern Mariana Islands"
msgstr ""

#: src/translations_countries.h:180
msgid "Martinique"
msgstr ""

#: src/translations_countries.h:181
msgid "Mauritania"
msgstr ""

#: src/translations_countries.h:182
msgid "Montserrat"
msgstr ""

#: src/translations_countries.h:183
msgid "Malta"
msgstr ""

#: src/translations_countries.h:184
msgid "Mauritius"
msgstr ""

#: src/translations_countries.h:185
msgid "Maldives"
msgstr ""

#: src/translations_countries.h:186
msgid "Malawi"
msgstr ""

#: src/translations_countries.h:187
msgid "Mexico"
msgstr ""

#: src/translations_countries.h:188
msgid "Malaysia"
msgstr ""

#: src/translations_countries.h:189
msgid "Mozambique"
msgstr ""

#: src/translations_countries.h:190
msgid "Namibia"
msgstr ""

#: src/translations_countries.h:191
msgid "New Caledonia"
msgstr ""

#: src/translations_countries.h:192
msgid "Niger"
msgstr ""

#: src/translations_countries.h:193
msgid "Norfolk Island"
msgstr ""

#: src/translations_countries.h:194
msgid "Nigeria"
msgstr ""

#: src/translations_countries.h:195
msgid "Nicaragua"
msgstr ""

#: src/translations_countries.h:196
msgid "Netherlands"
msgstr ""

#: src/translations_countries.h:197
msgid "Norway"
msgstr ""

#: src/translations_countries.h:198
msgid "Nepal"
msgstr ""

#: src/translations_countries.h:199
msgid "Nauru"
msgstr ""

#: src/translations_countries.h:200
msgid "Niue"
msgstr ""

#: src/translations_countries.h:201
msgid "New Zealand"
msgstr ""

#: src/translations_countries.h:202
msgid "Oman"
msgstr ""

#: src/translations_countries.h:203
msgid "Panama"
msgstr ""

#: src/translations_countries.h:204
msgid "Peru"
msgstr ""

#: src/translations_countries.h:205
msgid "French Polynesia"
msgstr ""

#: src/translations_countries.h:206
msgid "Papua New Guinea"
msgstr ""

#: src/translations_countries.h:207
msgid "Philippines"
msgstr ""

#: src/translations_countries.h:208
msgid "Pakistan"
msgstr ""

#: src/translations_countries.h:209
msgid "Poland"
msgstr ""

#: src/translations_countries.h:210
msgid "St Pierre and Miquelon"
msgstr ""

#: src/translations_countries.h:211
msgid "Pitcairn"
msgstr ""

#: src/translations_countries.h:212
msgid "Puerto Rico"
msgstr ""

#: src/translations_countries.h:213
msgid "Palestine"
msgstr ""

#: src/translations_countries.h:214
msgid "Portugal"
msgstr ""

#: src/translations_countries.h:215
msgid "Palau"
msgstr ""

#: src/translations_countries.h:216
msgid "Paraguay"
msgstr ""

#: src/translations_countries.h:217
msgid "Qatar"
msgstr ""

#: src/translations_countries.h:218
msgid "Réunion"
msgstr ""

#: src/translations_countries.h:219
msgid "Romania"
msgstr ""

#: src/translations_countries.h:220
msgid "Serbia"
msgstr ""

#: src/translations_countries.h:221
msgid "Russia"
msgstr ""

#: src/translations_countries.h:222
msgid "Rwanda"
msgstr ""

#: src/translations_countries.h:223
msgid "Saudi Arabia"
msgstr ""

#: src/translations_countries.h:224
msgid "Solomon Islands"
msgstr ""

#: src/translations_countries.h:225
msgid "Seychelles"
msgstr ""

#: src/translations_countries.h:226
msgid "Sudan"
msgstr ""

#: src/translations_countries.h:227
msgid "Sweden"
msgstr ""

#: src/translations_countries.h:228
msgid "Singapore"
msgstr ""

#: src/translations_countries.h:229
msgid "St Helena"
msgstr ""

#: src/translations_countries.h:230
msgid "Slovenia"
msgstr ""

#: src/translations_countries.h:231
msgid "Svalbard and Jan Mayen"
msgstr ""

#: src/translations_countries.h:232
msgid "Slovakia"
msgstr ""

#: src/translations_countries.h:233
msgid "Sierra Leone"
msgstr ""

#: src/translations_countries.h:234
msgid "San Marino"
msgstr ""

#: src/translations_countries.h:235
msgid "Senegal"
msgstr ""

#: src/translations_countries.h:236
msgid "Somalia"
msgstr ""

#: src/translations_countries.h:237
msgid "Suriname"
msgstr ""

#: src/translations_countries.h:238
msgid "South Sudan"
msgstr ""

#: src/translations_countries.h:239
msgid "Sao Tome and Principe"
msgstr ""

#: src/translations_countries.h:240
msgid "El Salvador"
msgstr ""

#: src/translations_countries.h:241
msgid "St Maarten (Dutch)"
msgstr ""

#: src/translations_countries.h:242
msgid "Syria"
msgstr ""

#: src/translations_countries.h:243
msgid "Swaziland"
msgstr ""

#: src/translations_countries.h:244
msgid "Turks and Caicos Is"
msgstr ""

#: src/translations_countries.h:245
msgid "Chad"
msgstr ""

#: src/translations_countries.h:246
msgid "French Southern and Antarctic Lands"
msgstr ""

#: src/translations_countries.h:247
msgid "Togo"
msgstr ""

#: src/translations_countries.h:248
msgid "Thailand"
msgstr ""

#: src/translations_countries.h:249
msgid "Tajikistan"
msgstr ""

#: src/translations_countries.h:250
msgid "Tokelau"
msgstr ""

#: src/translations_countries.h:251
msgid "East Timor"
msgstr ""

#: src/translations_countries.h:252
msgid "Turkmenistan"
msgstr ""

#: src/translations_countries.h:253
msgid "Tunisia"
msgstr ""

#: src/translations_countries.h:254
msgid "Tonga"
msgstr ""

#: src/translations_countries.h:255
msgid "Turkey"
msgstr ""

#: src/translations_countries.h:256
msgid "Trinidad and Tobago"
msgstr ""

#: src/translations_countries.h:257
msgid "Tuvalu"
msgstr ""

#: src/translations_countries.h:258
msgid "Taiwan"
msgstr ""

#: src/translations_countries.h:259
msgid "Tanzania"
msgstr ""

#: src/translations_countries.h:260
msgid "Ukraine"
msgstr ""

#: src/translations_countries.h:261
msgid "Uganda"
msgstr ""

#: src/translations_countries.h:262
msgid "US minor outlying islands"
msgstr ""

#: src/translations_countries.h:263
msgid "United States"
msgstr ""

#: src/translations_countries.h:264
msgid "Uruguay"
msgstr ""

#: src/translations_countries.h:265
msgid "Uzbekistan"
msgstr ""

#: src/translations_countries.h:266
msgid "Vatican City"
msgstr ""

#: src/translations_countries.h:267
msgid "St Vincent"
msgstr ""

#: src/translations_countries.h:268
msgid "Venezuela"
msgstr ""

#: src/translations_countries.h:269
msgid "Virgin Islands (UK)"
msgstr ""

#: src/translations_countries.h:270
msgid "Virgin Islands (US)"
msgstr ""

#: src/translations_countries.h:271
msgid "Vietnam"
msgstr ""

#: src/translations_countries.h:272
msgid "Vanuatu"
msgstr ""

#: src/translations_countries.h:273
msgid "Wallis and Futuna"
msgstr ""

#: src/translations_countries.h:274
msgid "Samoa (western)"
msgstr ""

#: src/translations_countries.h:275
msgid "Yemen"
msgstr ""

#: src/translations_countries.h:276
msgid "Mayotte"
msgstr ""

#: src/translations_countries.h:277
msgid "South Africa"
msgstr ""

#: src/translations_countries.h:278
msgid "Zambia"
msgstr ""

#: src/translations_countries.h:279
msgid "Zimbabwe"
msgstr ""

#: src/ui_dateTimeDialogGui.h:380
msgid "Date and Time in Gregorian calendar"
msgstr ""

#: src/ui_dateTimeDialogGui.h:385
msgid "Modified Julian Day"
msgstr ""

#: src/ui_helpDialogGui.h:277 src/ui_helpDialogGui.h:283
#: plugins/TelescopeControl/src/ui_telescopeDialog.h:430
msgid "Help"
msgstr "Għajnuna"

#: src/ui_helpDialogGui.h:285
msgid "About"
msgstr ""

#: src/ui_helpDialogGui.h:287 src/ui_scriptConsole.h:374
msgid "Log"
msgstr ""

#: src/ui_helpDialogGui.h:290 src/ui_configurationDialog.h:1397
msgid "Edit keyboard shortcuts..."
msgstr ""

#: src/ui_helpDialogGui.h:291
msgid "Refresh"
msgstr ""

#: src/ui_locationDialogGui.h:476 src/ui_locationDialogGui.h:479
msgid ""
"Standard list of locations contains only English names (without diacritics!)"
msgstr ""

#: src/ui_locationDialogGui.h:483
msgid "Reset location list to show all known locations"
msgstr ""

#: src/ui_locationDialogGui.h:485
msgid "Reset Location List"
msgstr ""

#: src/ui_locationDialogGui.h:486
msgid "Current location information"
msgstr ""

#: src/ui_locationDialogGui.h:487
msgid "Add to list"
msgstr ""

#: src/ui_locationDialogGui.h:488
msgid "Delete from list"
msgstr ""

#: src/ui_locationDialogGui.h:489
msgid "Return to default location"
msgstr ""

#: src/ui_locationDialogGui.h:490
#: plugins/TextUserInterface/src/TextUserInterface.cpp:150
msgid "Longitude:"
msgstr ""

#: src/ui_locationDialogGui.h:491
#: plugins/TextUserInterface/src/TextUserInterface.cpp:147
msgid "Latitude:"
msgstr ""

#: src/ui_locationDialogGui.h:492
msgid "Use current location as default"
msgstr ""

#: src/ui_locationDialogGui.h:493
msgid "Get location from Network"
msgstr ""

#: src/ui_locationDialogGui.h:494
#: plugins/TextUserInterface/src/TextUserInterface.cpp:153
msgid "Altitude:"
msgstr ""

#: src/ui_locationDialogGui.h:496 src/ui_locationDialogGui.h:499
msgid ""
"You can enter values in decimal degrees, or using dms format, for example: "
"+1d 12m 8s"
msgstr ""

#: src/ui_locationDialogGui.h:502
msgid "Enter the altitude in meter"
msgstr ""

#: src/ui_locationDialogGui.h:504
msgid " m"
msgstr ""

#: src/ui_locationDialogGui.h:506
msgid "Retrieve current coordinates from GPS. Does not set timezone!"
msgstr ""

#: src/ui_locationDialogGui.h:509
msgid "New Location"
msgstr ""

#: src/ui_locationDialogGui.h:510
msgid "Planet:"
msgstr ""

#: src/ui_locationDialogGui.h:511
msgid "Use custom time zone"
msgstr ""

#: src/ui_locationDialogGui.h:512
msgid "Time zone:"
msgstr ""

#: src/ui_locationDialogGui.h:513
msgid "Name/City:"
msgstr ""

#: src/ui_locationDialogGui.h:514
msgid "Country:"
msgstr ""

#: src/ui_locationDialogGui.h:518
msgid "Enable daylight saving time"
msgstr ""

#: src/ui_searchDialogGui.h:612
msgid "Find Object"
msgstr ""

#: src/ui_searchDialogGui.h:616 src/ui_searchDialogGui.h:620
msgid "Use tab key for select of found items"
msgstr ""

#: src/ui_searchDialogGui.h:625
msgid "iota"
msgstr ""

#: src/ui_searchDialogGui.h:628
msgid "alpha"
msgstr ""

#: src/ui_searchDialogGui.h:631
msgid "beta"
msgstr ""

#: src/ui_searchDialogGui.h:634
msgid "gamma"
msgstr ""

#: src/ui_searchDialogGui.h:637
msgid "delta"
msgstr ""

#: src/ui_searchDialogGui.h:640
msgid "epsilon"
msgstr ""

#: src/ui_searchDialogGui.h:643
msgid "zeta"
msgstr ""

#: src/ui_searchDialogGui.h:646
msgid "eta"
msgstr ""

#: src/ui_searchDialogGui.h:649
msgid "theta"
msgstr ""

#: src/ui_searchDialogGui.h:652
msgid "kappa"
msgstr ""

#: src/ui_searchDialogGui.h:655
msgid "lambda"
msgstr ""

#: src/ui_searchDialogGui.h:658
msgid "mu"
msgstr ""

#: src/ui_searchDialogGui.h:661
msgid "nu"
msgstr ""

#: src/ui_searchDialogGui.h:664
msgid "xi"
msgstr ""

#: src/ui_searchDialogGui.h:667
msgid "omicron"
msgstr ""

#: src/ui_searchDialogGui.h:670
msgid "pi"
msgstr ""

#: src/ui_searchDialogGui.h:673
msgid "rho"
msgstr ""

#: src/ui_searchDialogGui.h:676
msgid "sigma"
msgstr ""

#: src/ui_searchDialogGui.h:679
msgid "tau"
msgstr ""

#: src/ui_searchDialogGui.h:682
msgid "upsilon"
msgstr ""

#: src/ui_searchDialogGui.h:685
msgid "phi"
msgstr ""

#: src/ui_searchDialogGui.h:688
msgid "chi"
msgstr ""

#: src/ui_searchDialogGui.h:691
msgid "psi"
msgstr ""

#: src/ui_searchDialogGui.h:694
msgid "omega"
msgstr ""

#: src/ui_searchDialogGui.h:696
msgid "Greek letters for Bayer designations"
msgstr ""

#: src/ui_searchDialogGui.h:698
msgid ""
"Note: this tool doesn't apply the refraction correction for coordinates."
msgstr ""

#: src/ui_searchDialogGui.h:700
#: plugins/TelescopeControl/src/ui_telescopeConfigurationDialog.h:575
msgid "Coordinate system:"
msgstr ""

#: src/ui_searchDialogGui.h:702
msgid "Position"
msgstr ""

#: src/ui_searchDialogGui.h:704
msgid "Some objects may be found after activation respective plug-ins"
msgstr ""

#: src/ui_searchDialogGui.h:706
msgid "names in English"
msgstr ""

#: src/ui_searchDialogGui.h:707
msgid "Search in list..."
msgstr ""

#: src/ui_searchDialogGui.h:708
#: plugins/SolarSystemEditor/src/ui_mpcImportWindow.h:527
msgid "Lists"
msgstr ""

#: src/ui_searchDialogGui.h:710
msgid "Use on-line astronomical database SIMBAD"
msgstr ""

#: src/ui_searchDialogGui.h:712
msgid "Use SIMBAD"
msgstr ""

#: src/ui_searchDialogGui.h:713
msgid "Server:"
msgstr ""

#: src/ui_searchDialogGui.h:714
msgid "Search options"
msgstr ""

#: src/ui_searchDialogGui.h:715
msgid "Use autofill only from the beginning of words"
msgstr ""

#: src/ui_searchDialogGui.h:716
msgid "Lock position when coordinates are used"
msgstr ""

#: src/ui_searchDialogGui.h:717 src/ui_viewDialog.h:2772
#: src/ui_viewDialog.h:2794 src/ui_viewDialog.h:2838
#: src/ui_configurationDialog.h:1533 src/ui_configurationDialog.h:1544
#: plugins/TelescopeControl/src/ui_telescopeDialog.h:429
msgid "Options"
msgstr ""

#: src/ui_viewDialog.h:2380
msgid "View"
msgstr ""

#: src/ui_viewDialog.h:2383
#: plugins/TextUserInterface/src/TextUserInterface.cpp:275
msgid "Twinkle:"
msgstr ""

#: src/ui_viewDialog.h:2385
msgid "Limit the magnitude of stars"
msgstr ""

#: src/ui_viewDialog.h:2387 src/ui_viewDialog.h:2448 src/ui_viewDialog.h:2555
msgid "Limit magnitude:"
msgstr ""

#: src/ui_viewDialog.h:2388 src/ui_viewDialog.h:2454 src/ui_viewDialog.h:2543
msgid "Labels and Markers"
msgstr ""

#: src/ui_viewDialog.h:2389
#: plugins/TextUserInterface/src/TextUserInterface.cpp:269
msgid "Absolute scale:"
msgstr ""

#: src/ui_viewDialog.h:2390
#: plugins/TextUserInterface/src/TextUserInterface.cpp:263
msgid "Relative scale:"
msgstr ""

#: src/ui_viewDialog.h:2391 src/ui_viewDialog.h:2844
msgid "Sky"
msgstr ""

#: src/ui_viewDialog.h:2392
#: plugins/TextUserInterface/src/TextUserInterface.cpp:445
msgid "Light pollution:"
msgstr ""

#: src/ui_viewDialog.h:2393
msgid "Milky Way brightness:"
msgstr ""

#: src/ui_viewDialog.h:2395
msgid "Dim faint stars when a very bright object is visible"
msgstr ""

#: src/ui_viewDialog.h:2397
msgid "Dynamic eye adaptation"
msgstr ""

#: src/ui_viewDialog.h:2398
msgid "Zodiacal Light brightness:"
msgstr ""

#: src/ui_viewDialog.h:2400
msgid ""
"Use light pollution data from locations database and ignore settings for "
"light pollution below"
msgstr ""

#: src/ui_viewDialog.h:2404
msgid "pressure, temperature, extinction coefficient"
msgstr ""

#: src/ui_viewDialog.h:2406
msgid "Refraction/Extinction settings..."
msgstr ""

#: src/ui_viewDialog.h:2407
msgid "Atmosphere visualization"
msgstr ""

#: src/ui_viewDialog.h:2408
msgid "Solar System objects"
msgstr ""

#: src/ui_viewDialog.h:2410
msgid ""
"Activate this option to simulate the effect of real speed of light "
"(recommended)."
msgstr ""

#: src/ui_viewDialog.h:2412
msgid "Simulate light speed"
msgstr ""

#: src/ui_viewDialog.h:2413
msgid "Use custom settings of GRS:"
msgstr ""

#: src/ui_viewDialog.h:2414
msgid "GRS details..."
msgstr ""

#: src/ui_viewDialog.h:2416
msgid "Settings for sporadic meteors"
msgstr ""

#: src/ui_viewDialog.h:2418
msgctxt "Zenithal Hourly Rate"
msgid "Shooting stars:"
msgstr ""

#: src/ui_viewDialog.h:2420 src/ui_viewDialog.h:2423
msgid "The zenithal hourly rate for the sporadic meteors"
msgstr ""

#: src/ui_viewDialog.h:2426
msgid "Show planet orbits"
msgstr ""

#: src/ui_viewDialog.h:2428
msgid "Configure colors of orbit lines"
msgstr ""

#: src/ui_viewDialog.h:2430
msgid "Colors..."
msgstr ""

#: src/ui_viewDialog.h:2431
msgid "Scale minor bodies:"
msgstr ""

#: src/ui_viewDialog.h:2432
msgid "Planets magnitude algorithm:"
msgstr ""

#: src/ui_viewDialog.h:2434
msgid ""
"Deactivate this option if you want to see the trails for all Solar system "
"bodies."
msgstr ""

#: src/ui_viewDialog.h:2436
msgid "Show trail only for selected planet"
msgstr ""

#: src/ui_viewDialog.h:2440
msgid "Simulate self-shadowing"
msgstr ""

#: src/ui_viewDialog.h:2441
msgid "Scale Moon:"
msgstr ""

#: src/ui_viewDialog.h:2443
msgid "Scale factor"
msgstr ""

#: src/ui_viewDialog.h:2446
msgid "Limit the magnitude of solar system objects"
msgstr ""

#: src/ui_viewDialog.h:2452
msgid "Use more accurate 3D models (where available)"
msgstr ""

#: src/ui_viewDialog.h:2453
msgid "Show planet markers"
msgstr ""

#: src/ui_viewDialog.h:2456
msgid ""
"Deactivate this option if you want to see orbit for selected planet and its "
"moons."
msgstr ""

#: src/ui_viewDialog.h:2458
msgid "Show orbit for selected planet"
msgstr ""

#: src/ui_viewDialog.h:2460
msgid "Show hints and labels for planetary features"
msgstr ""

#: src/ui_viewDialog.h:2462
msgid "Show planetary nomenclature"
msgstr ""

#: src/ui_viewDialog.h:2464
msgid "Color of nomenclature labels"
msgstr ""

#: src/ui_viewDialog.h:2467
msgid "Display objects from catalogs"
msgstr ""

#: src/ui_viewDialog.h:2469
msgid ""
"A catalogue of Hα-emission regions in the southern Milky Way (Rodgers+, 1960)"
msgstr ""

#: src/ui_viewDialog.h:2475
msgid "New General Catalogue of Nebulae and Clusters of Stars"
msgstr ""

#: src/ui_viewDialog.h:2478
msgid ""
"A Catalogue of Star Clusters shown on Franklin-Adams Chart Plates (Melotte, "
"1915)"
msgstr ""

#: src/ui_viewDialog.h:2481
msgid "Catalogue of Reflection Nebulae (Van den Bergh, 1966)"
msgstr ""

#: src/ui_viewDialog.h:2484
msgid "Lynds' Catalogue of Bright Nebulae (Lynds, 1965)"
msgstr ""

#: src/ui_viewDialog.h:2487
msgid "Catalog of Open Galactic Clusters (Collinder, 1931)"
msgstr ""

#: src/ui_viewDialog.h:2490
msgid "Lynds' Catalogue of Dark Nebulae (Lynds, 1962)"
msgstr ""

#: src/ui_viewDialog.h:2493
msgid "The Catalogue of Interacting Galaxies (Vorontsov-Velyaminov+, 2001)"
msgstr ""

#: src/ui_viewDialog.h:2496
msgid "Catalog of bright diffuse Galactic nebulae (Cederblad, 1946)"
msgstr ""

#: src/ui_viewDialog.h:2499
msgid "Catalogue of HII Regions (Sharpless, 1959)"
msgstr ""

#: src/ui_viewDialog.h:2505
msgid "The Catalogue of Galactic Planetary Nebulae (Kohoutek, 2001)"
msgstr ""

#: src/ui_viewDialog.h:2508
msgid "Index Catalogue of Nebulae and Clusters of Stars"
msgstr ""

#: src/ui_viewDialog.h:2517
msgid "Barnard's Catalogue of 349 Dark Objects in the Sky (Barnard, 1927)"
msgstr ""

#: src/ui_viewDialog.h:2520
msgid "Atlas of Peculiar Galaxies (Arp, 1966)"
msgstr ""

#: src/ui_viewDialog.h:2523
msgid ""
"The Strasbourg-ESO Catalogue of Galactic Planetary Nebulae (Acker+, 1992)"
msgstr ""

#: src/ui_viewDialog.h:2526
msgid "A catalogue of Galactic supernova remnants (Green, 2014)"
msgstr ""

#: src/ui_viewDialog.h:2529
msgid "A Catalog of Rich Clusters of Galaxies (Abell+, 1989)"
msgstr ""

#: src/ui_viewDialog.h:2531
msgid "Filter by type"
msgstr ""

#: src/ui_viewDialog.h:2539 src/ui_dsoColorsDialog.h:556
msgid "Hydrogen regions"
msgstr ""

#: src/ui_viewDialog.h:2542
msgid "Other"
msgstr ""

#: src/ui_viewDialog.h:2545
msgid "Use hints proportional to angular size of deep-sky objects"
msgstr ""

#: src/ui_viewDialog.h:2547
msgid "Use proportional hints"
msgstr ""

#: src/ui_viewDialog.h:2549
msgid ""
"Use surface brightness of deep-sky objects for scale of the visibility of "
"their markers and labels."
msgstr ""

#: src/ui_viewDialog.h:2551
msgid "Use surface brightness"
msgstr ""

#: src/ui_viewDialog.h:2553
msgid ""
"Limit magnitude (for unaided/binocular observers) of deep-sky objects."
msgstr ""

#: src/ui_viewDialog.h:2557
msgid ""
"Use designations of deep-sky objects instead of their common names for "
"screen labels"
msgstr ""

#: src/ui_viewDialog.h:2559
msgid "Use designations for screen labels"
msgstr ""

#: src/ui_viewDialog.h:2560 plugins/Satellites/src/ui_satellitesDialog.h:753
msgid "Labels"
msgstr ""

#: src/ui_viewDialog.h:2561
msgid "Hints"
msgstr ""

#: src/ui_viewDialog.h:2562
msgid "Configure colors of markers"
msgstr ""

#: src/ui_viewDialog.h:2563
msgid "Use outlines for big deep-sky objects"
msgstr ""

#: src/ui_viewDialog.h:2564
msgid "Celestial Sphere"
msgstr ""

#: src/ui_viewDialog.h:2566
msgid "Color of the opposition/conjunction longitude line"
msgstr ""

#: src/ui_viewDialog.h:2569
msgid "Color of meridian"
msgstr ""

#: src/ui_viewDialog.h:2572
msgid "Show ecliptic line of J2000.0 (VSOP87A fundamental plane)."
msgstr ""

#: src/ui_viewDialog.h:2574
msgid "Ecliptic (J2000)"
msgstr ""

#: src/ui_viewDialog.h:2576
msgid "Show celestial equator of current planet and date."
msgstr ""

#: src/ui_viewDialog.h:2578
msgid "Equator (of date)"
msgstr ""

#: src/ui_viewDialog.h:2580
msgid "Show celestial equator of J2000.0."
msgstr ""

#: src/ui_viewDialog.h:2582
msgid "Equator (J2000)"
msgstr ""

#: src/ui_viewDialog.h:2584
msgid "Color of equator (J2000.0)"
msgstr ""

#: src/ui_viewDialog.h:2587
msgid "Show ecliptic line of current date."
msgstr ""

#: src/ui_viewDialog.h:2589
msgid "Ecliptic (of date)"
msgstr ""

#: src/ui_viewDialog.h:2591
msgid "Color of equator (of date)"
msgstr ""

#: src/ui_viewDialog.h:2594
msgid "Show Galactic equator line."
msgstr ""

#: src/ui_viewDialog.h:2598
msgid "Color of supergalactic equator"
msgstr ""

#: src/ui_viewDialog.h:2601
msgid "Color of ecliptic (of date)"
msgstr ""

#: src/ui_viewDialog.h:2604
msgid "Color of ecliptic (J2000.0)"
msgstr ""

#: src/ui_viewDialog.h:2607
msgid "Color of galactic equator"
msgstr ""

#: src/ui_viewDialog.h:2610
msgid "Show mathematical horizon line."
msgstr ""

#: src/ui_viewDialog.h:2614
msgid "Color of horizon"
msgstr ""

#: src/ui_viewDialog.h:2617
msgid "Show equator of de Vaucouleurs' Supergalactic coordinates (1976)."
msgstr ""

#: src/ui_viewDialog.h:2621
msgid "Show meridian line."
msgstr ""

#: src/ui_viewDialog.h:2625
msgid ""
"Opposition/conjunction longitude line - the line of ecliptic longitude which "
"passes through both ecliptic poles, the Sun and opposition point."
msgstr ""

#: src/ui_viewDialog.h:2629
msgid "Color of colures"
msgstr ""

#: src/ui_viewDialog.h:2632
msgid "Show colures (great circles through poles and solstices/equinoxes)."
msgstr ""

#: src/ui_viewDialog.h:2634
msgid "Colures"
msgstr ""

#: src/ui_viewDialog.h:2636
msgid "Labels for the Cardinal directions."
msgstr ""

#: src/ui_viewDialog.h:2640
msgid "Color of cardinal points"
msgstr ""

#: src/ui_viewDialog.h:2644
msgid "Color of the ecliptic poles (J2000.0)"
msgstr ""

#: src/ui_viewDialog.h:2647
msgid "Color of Prime Vertical"
msgstr ""

#: src/ui_viewDialog.h:2650
msgid "Show ecliptic poles of J2000.0"
msgstr ""

#: src/ui_viewDialog.h:2652
msgid "Ecliptic poles (J2000)"
msgstr ""

#: src/ui_viewDialog.h:2654
msgid "Color of the celestial poles (J2000.0)"
msgstr ""

#: src/ui_viewDialog.h:2657
msgid "Show celestial poles of current planet and date."
msgstr ""

#: src/ui_viewDialog.h:2659
msgid "Celestial poles (of date)"
msgstr ""

#: src/ui_viewDialog.h:2661
msgid "Color of ecliptic poles (of date)"
msgstr ""

#: src/ui_viewDialog.h:2664
msgid "Color of celestial poles (of date)"
msgstr ""

#: src/ui_viewDialog.h:2667
msgid "Color of supergalactic poles"
msgstr ""

#: src/ui_viewDialog.h:2670
msgid "Show ecliptic poles of current date."
msgstr ""

#: src/ui_viewDialog.h:2672
msgid "Ecliptic poles (of date)"
msgstr ""

#: src/ui_viewDialog.h:2674
msgid "Show Prime (East-West) Vertical."
msgstr ""

#: src/ui_viewDialog.h:2678
msgid "Color of galactic poles"
msgstr ""

#: src/ui_viewDialog.h:2680
msgid "Zenith and Nadir"
msgstr ""

#: src/ui_viewDialog.h:2682
msgid "Color of Zenith and Nadir"
msgstr ""

#: src/ui_viewDialog.h:2686
msgid "Color of circumpolar circles"
msgstr ""

#: src/ui_viewDialog.h:2689
msgid "Show celestial poles of J2000.0."
msgstr ""

#: src/ui_viewDialog.h:2691
msgid "Celestial poles (J2000)"
msgstr ""

#: src/ui_viewDialog.h:2693
msgid ""
"These circles delimit stars which stay always above (respectively below) the "
"mathematical horizon."
msgstr ""

#: src/ui_viewDialog.h:2695
msgid "Circumpolar circles"
msgstr ""

#: src/ui_viewDialog.h:2697
msgid "Color of precession circles"
msgstr ""

#: src/ui_viewDialog.h:2700
msgid ""
"Instantaneous circles of earth's axis on its motion around ecliptical poles. "
"Displayed on Earth only."
msgstr ""

#: src/ui_viewDialog.h:2702
msgid "Precession circles"
msgstr ""

#: src/ui_viewDialog.h:2704
msgid "Altitudes and azimuth (counted from North towards East)."
msgstr ""

#: src/ui_viewDialog.h:2708
msgid "Ecliptical coordinates for current date. Displayed on Earth only."
msgstr ""

#: src/ui_viewDialog.h:2710
msgid "Ecliptic grid (of date)"
msgstr ""

#: src/ui_viewDialog.h:2712
msgid "Color of the equatorial grid (J2000.0)"
msgstr ""

#: src/ui_viewDialog.h:2715
msgid "Color of the equinox points (J2000.0)"
msgstr ""

#: src/ui_viewDialog.h:2718
msgid "Ecliptical coordinates for J2000.0."
msgstr ""

#: src/ui_viewDialog.h:2720
msgid "Ecliptic grid (J2000)"
msgstr ""

#: src/ui_viewDialog.h:2722
msgid "Color of the supergalactic grid"
msgstr ""

#: src/ui_viewDialog.h:2725
msgid "Color of the galactic grid"
msgstr ""

#: src/ui_viewDialog.h:2728
msgid ""
"Show de Vaucouleurs' Supergalactic coordinates (1976), defined by the "
"distribution of nearby galaxies."
msgstr ""

#: src/ui_viewDialog.h:2732
msgid "Equatorial coordinates of J2000.0."
msgstr ""

#: src/ui_viewDialog.h:2734
msgid "Equatorial grid (J2000)"
msgstr ""

#: src/ui_viewDialog.h:2736
msgid "Color of the ecliptical grid (J2000.0)"
msgstr ""

#: src/ui_viewDialog.h:2739
msgid "Galactic Coordinates, System II (IAU 1958)."
msgstr ""

#: src/ui_viewDialog.h:2743
msgid "Color of the equatorial grid (of date)"
msgstr ""

#: src/ui_viewDialog.h:2745
msgid "Equinoxes (J2000)"
msgstr ""

#: src/ui_viewDialog.h:2747
msgid "Color of the ecliptical grid (of date)"
msgstr ""

#: src/ui_viewDialog.h:2750
msgid "Color of the azimuthal grid"
msgstr ""

#: src/ui_viewDialog.h:2753
msgid "Color of the equinox points (of date)"
msgstr ""

#: src/ui_viewDialog.h:2756
msgid "Equatorial coordinates of current date and planet."
msgstr ""

#: src/ui_viewDialog.h:2758
msgid "Equatorial grid (of date)"
msgstr ""

#: src/ui_viewDialog.h:2759
msgid "Equinoxes (of date)"
msgstr ""

#: src/ui_viewDialog.h:2760
msgid "Solstices (J2000)"
msgstr ""

#: src/ui_viewDialog.h:2762
msgid "Color of the solstice points (J2000.0)"
msgstr ""

#: src/ui_viewDialog.h:2765
msgid "Solstices (of date)"
msgstr ""

#: src/ui_viewDialog.h:2767
msgid "Color of the solstice points (of date)"
msgstr ""

#: src/ui_viewDialog.h:2770
msgid "Projection"
msgstr ""

#: src/ui_viewDialog.h:2771
msgid "Vertical viewport offset"
msgstr ""

#: src/ui_viewDialog.h:2773
msgid "Show fog"
msgstr ""

#: src/ui_viewDialog.h:2774
msgid "Use associated planet and position"
msgstr ""

#: src/ui_viewDialog.h:2775
msgid "Use this landscape as default"
msgstr ""

#: src/ui_viewDialog.h:2776
msgid "Show ground"
msgstr ""

#: src/ui_viewDialog.h:2778
msgid "Use minimal brightness to leave landscape visible also in darkness"
msgstr ""

#: src/ui_viewDialog.h:2780
msgid "Minimal brightness:"
msgstr ""

#: src/ui_viewDialog.h:2782
msgid ""
"Value range 0..1 (landscape is black at night - landscape is fully bright)"
msgstr ""

#: src/ui_viewDialog.h:2785
msgid "Use minimal brightness as may be specified in landscape.ini"
msgstr ""

#: src/ui_viewDialog.h:2787
msgid "from landscape, if given"
msgstr ""

#: src/ui_viewDialog.h:2789
msgid "Show illumination layer (bright windows, light pollution, etc.)"
msgstr ""

#: src/ui_viewDialog.h:2791
msgid "Show illumination "
msgstr ""

#: src/ui_viewDialog.h:2792
msgid "Show landscape labels"
msgstr ""

#: src/ui_viewDialog.h:2793
msgid "Add/remove landscapes..."
msgstr ""

#: src/ui_viewDialog.h:2795
msgid "Show art in brightness"
msgstr ""

#: src/ui_viewDialog.h:2796
msgid "Show constellation lines"
msgstr ""

#: src/ui_viewDialog.h:2798 src/ui_viewDialog.h:2822 src/ui_viewDialog.h:2833
msgid "Thickness of line in pixels"
msgstr ""

#: src/ui_viewDialog.h:2801
msgid "Color of constellation lines"
msgstr ""

#: src/ui_viewDialog.h:2804
msgid "Use native names for planets from current culture"
msgstr ""

#: src/ui_viewDialog.h:2806
msgid "Use native names for planets"
msgstr ""

#: src/ui_viewDialog.h:2807
msgid "Use this sky culture as default"
msgstr ""

#: src/ui_viewDialog.h:2808
msgid "Show labels"
msgstr ""

#: src/ui_viewDialog.h:2810
msgid "Select if you want names abbreviated, original or translated"
msgstr ""

#: src/ui_viewDialog.h:2814
msgid "Color of constellation names"
msgstr ""

#: src/ui_viewDialog.h:2816
msgid "Show boundaries"
msgstr ""

#: src/ui_viewDialog.h:2818
msgid "Color of constellation boundaries"
msgstr ""

#: src/ui_viewDialog.h:2820
msgid "Show asterism lines"
msgstr ""

#: src/ui_viewDialog.h:2825
msgid "Color of asterism lines"
msgstr ""

#: src/ui_viewDialog.h:2827
msgid "Show asterism labels"
msgstr ""

#: src/ui_viewDialog.h:2829
msgid "Color of asterism names"
msgstr ""

#: src/ui_viewDialog.h:2831
msgid "Show ray helpers"
msgstr ""

#: src/ui_viewDialog.h:2836
msgid "Color of ray helpers"
msgstr ""

#: src/ui_viewDialog.h:2839
msgid "Visible"
msgstr ""

#: src/ui_viewDialog.h:2846
msgctxt "Deep-Sky Objects"
msgid "DSO"
msgstr ""

#: src/ui_viewDialog.h:2848
msgid "Deep-Sky Objects"
msgstr ""

#: src/ui_viewDialog.h:2851
msgid "Markings"
msgstr ""

#: src/ui_viewDialog.h:2853
#: plugins/TextUserInterface/src/TextUserInterface.cpp:450
msgid "Landscape"
msgstr ""

#: src/ui_viewDialog.h:2855
#: plugins/TextUserInterface/src/TextUserInterface.cpp:231
msgid "Starlore"
msgstr ""

#: src/ui_configurationDialog.h:1281
msgid "Configuration"
msgstr "Konfigurazzjoni"

#: src/ui_configurationDialog.h:1283
msgid "Language settings"
msgstr ""

#: src/ui_configurationDialog.h:1284
msgid "Program Language"
msgstr ""

#: src/ui_configurationDialog.h:1285
msgid "Sky Culture Language"
msgstr ""

#: src/ui_configurationDialog.h:1287
msgid "This feature has not been thoroughly tested yet!"
msgstr ""

#: src/ui_configurationDialog.h:1289
msgid "Ephemeris settings (experimental)"
msgstr ""

#: src/ui_configurationDialog.h:1290 src/ui_configurationDialog.h:1291
msgid "Not installed"
msgstr ""

#: src/ui_configurationDialog.h:1293
msgid ""
"DE431 provides position data for years -13000...+17000. For special "
"applications only."
msgstr ""

#: src/ui_configurationDialog.h:1295
msgid "Use DE431 (long-time data)"
msgstr ""

#: src/ui_configurationDialog.h:1297
msgid "DE430 provides highest accuracy, only for years 1550...2650."
msgstr ""

#: src/ui_configurationDialog.h:1299
msgid "Use DE430 (high accuracy)"
msgstr ""

#: src/ui_configurationDialog.h:1301
msgid ""
"Using VSOP87 is recommended for years -4000...+8000 only, but delivers "
"useful positions outside this range."
msgstr ""

#: src/ui_configurationDialog.h:1303
msgid ""
"VSOP87/ELP2000-82B is used when these are not installed or not activated."
msgstr ""

#: src/ui_configurationDialog.h:1304
msgid "Default options"
msgstr ""

#: src/ui_configurationDialog.h:1305
msgid "Save View"
msgstr ""

#: src/ui_configurationDialog.h:1307
msgid ""
"Save the settings you've changed this session to be the same the next time "
"you start Stellarium"
msgstr ""

#: src/ui_configurationDialog.h:1309
#: plugins/NavStars/src/ui_navStarsWindow.h:211
#: plugins/FOV/src/ui_fovWindow.h:354
#: plugins/EquationOfTime/src/ui_equationOfTimeWindow.h:244
#: plugins/PointerCoordinates/src/ui_pointerCoordinatesWindow.h:316
msgid "Save settings"
msgstr ""

#: src/ui_configurationDialog.h:1311
msgid "Restore the default settings that came with Stellarium"
msgstr ""

#: src/ui_configurationDialog.h:1313
#: plugins/NavStars/src/ui_navStarsWindow.h:212
#: plugins/FOV/src/ui_fovWindow.h:371
#: plugins/EquationOfTime/src/ui_equationOfTimeWindow.h:245
#: plugins/PointerCoordinates/src/ui_pointerCoordinatesWindow.h:317
msgid "Restore defaults"
msgstr ""

#: src/ui_configurationDialog.h:1314
msgid ""
"Save either the current FOV and direction of view or all the current options "
"for use at next startup. Restoring default settings requires a restart of "
"Stellarium. "
msgstr ""

#: src/ui_configurationDialog.h:1316
msgid "The vertical field (height) of your view when Stellarium starts"
msgstr ""

#: src/ui_configurationDialog.h:1319
msgid "The direction you're looking when Stellarium starts"
msgstr ""

#: src/ui_configurationDialog.h:1321 src/ui_configurationDialog.h:1555
msgid "Selected object information"
msgstr ""

#: src/ui_configurationDialog.h:1323
msgid "Display all information available"
msgstr ""

#: src/ui_configurationDialog.h:1325
msgid "All available"
msgstr ""

#: src/ui_configurationDialog.h:1327
msgid "Display no information"
msgstr ""

#: src/ui_configurationDialog.h:1329 plugins/Oculars/src/Oculars.cpp:2301
#: plugins/Observability/src/Observability.cpp:206
msgid "None"
msgstr ""

#: src/ui_configurationDialog.h:1331
msgid "Display less information"
msgstr ""

#: src/ui_configurationDialog.h:1333
msgid "Short"
msgstr ""

#: src/ui_configurationDialog.h:1335
msgid "Display user settings information"
msgstr ""

#: src/ui_configurationDialog.h:1337
msgid "Customized"
msgstr ""

#: src/ui_configurationDialog.h:1338
msgid "Displayed fields"
msgstr ""

#: src/ui_configurationDialog.h:1340 src/ui_configurationDialog.h:1374
msgid "Equatorial coordinates, equinox of date"
msgstr ""

#: src/ui_configurationDialog.h:1342
msgid "Right ascension/Declination (of date)"
msgstr ""

#: src/ui_configurationDialog.h:1343
msgid "Supergalactic coordinates"
msgstr ""

#: src/ui_configurationDialog.h:1345
msgid "The type of the object (star, planet, etc.)"
msgstr ""

#: src/ui_configurationDialog.h:1348
msgid "Absolute magnitude"
msgstr ""

#: src/ui_configurationDialog.h:1350
msgid "Ecliptic coordinates, equinox of date (only for Earth)"
msgstr ""

#: src/ui_configurationDialog.h:1352
msgid "Ecliptic coordinates (of date)"
msgstr ""

#: src/ui_configurationDialog.h:1354
msgid "Angular or physical size"
msgstr ""

#: src/ui_configurationDialog.h:1358
msgid "Horizontal coordinates"
msgstr ""

#: src/ui_configurationDialog.h:1360
msgid "Azimuth/Altitude"
msgstr ""

#: src/ui_configurationDialog.h:1361
msgid "Catalog number(s)"
msgstr ""

#: src/ui_configurationDialog.h:1363
msgid "Galactic coordinates"
msgstr ""

#: src/ui_configurationDialog.h:1365
msgid "Equatorial coordinates, equinox of J2000.0"
msgstr ""

#: src/ui_configurationDialog.h:1367
msgid "Right ascension/Declination (J2000)"
msgstr ""

#: src/ui_configurationDialog.h:1370
msgid "Ecliptic coordinates, equinox J2000.0"
msgstr ""

#: src/ui_configurationDialog.h:1372
msgid "Ecliptic coordinates (J2000)"
msgstr ""

#: src/ui_configurationDialog.h:1376
#: plugins/PointerCoordinates/src/gui/PointerCoordinatesWindow.cpp:207
msgid "Hour angle/Declination"
msgstr ""

#: src/ui_configurationDialog.h:1377
msgid "Visual magnitude"
msgstr ""

#: src/ui_configurationDialog.h:1379
#: plugins/PointerCoordinates/src/ui_pointerCoordinatesWindow.h:295
msgid "3-letter IAU constellation abbreviation"
msgstr ""

#: src/ui_configurationDialog.h:1381
msgid "Constellation"
msgstr ""

#: src/ui_configurationDialog.h:1383
msgid "Spectral class, nebula type, etc."
msgstr ""

#: src/ui_configurationDialog.h:1385
msgid "Additional information"
msgstr ""

#: src/ui_configurationDialog.h:1386
msgid "Sidereal time"
msgstr ""

#: src/ui_configurationDialog.h:1387
msgid "Additional settings"
msgstr ""

#: src/ui_configurationDialog.h:1388
msgid "Use short notation for unit of measurement of surface brightness"
msgstr ""

#: src/ui_configurationDialog.h:1389
msgid "Use unit of measurement mag/arcsec^2 for surface brightness"
msgstr ""

#: src/ui_configurationDialog.h:1390
msgid "Use formatting output for coordinates"
msgstr ""

#: src/ui_configurationDialog.h:1391
msgid "Use designations for celestial coordinate systems"
msgstr ""

#: src/ui_configurationDialog.h:1392
msgid "Control"
msgstr ""

#: src/ui_configurationDialog.h:1394
msgid "Allow mouse to pan (drag) and zoom (mousewheel)"
msgstr ""

#: src/ui_configurationDialog.h:1396
msgid "Enable mouse navigation"
msgstr ""

#: src/ui_configurationDialog.h:1399
msgid "Allow keyboard to pan and zoom"
msgstr ""

#: src/ui_configurationDialog.h:1401
msgid "Enable keyboard navigation"
msgstr ""

#: src/ui_configurationDialog.h:1403
msgid "Hides the mouse cursor when inactive"
msgstr ""

#: src/ui_configurationDialog.h:1405
msgid "Mouse cursor timeout:"
msgstr ""

#: src/ui_configurationDialog.h:1407
msgid "seconds"
msgstr ""

#: src/ui_configurationDialog.h:1409
#: plugins/TextUserInterface/src/TextUserInterface.cpp:193
msgid "Startup date and time"
msgstr ""

#: src/ui_configurationDialog.h:1411
msgid "Starts Stellarium at system clock date and time"
msgstr ""

#: src/ui_configurationDialog.h:1413
msgid "System date and time"
msgstr ""

#: src/ui_configurationDialog.h:1415
msgid ""
"Sets the simulation time to the next instance of this time of day when "
"Stellarium starts"
msgstr ""

#: src/ui_configurationDialog.h:1417
msgid "System date at:"
msgstr ""

#: src/ui_configurationDialog.h:1419
msgid "Use a specific date and time when Stellarium starts up"
msgstr ""

#: src/ui_configurationDialog.h:1421
msgid "Other:"
msgstr ""

#: src/ui_configurationDialog.h:1423
msgid "Use current local date and time"
msgstr ""

#: src/ui_configurationDialog.h:1425
msgid "use current"
msgstr ""

#: src/ui_configurationDialog.h:1427
msgid ""
"These settings control the way time and date are displayed in the bottom bar."
msgstr ""

#: src/ui_configurationDialog.h:1429
msgid "Display formats of date and time"
msgstr ""

#: src/ui_configurationDialog.h:1430
#: plugins/MeteorShowers/src/ui_MSConfigDialog.h:457
msgid "Date:"
msgstr ""

#: src/ui_configurationDialog.h:1431
msgid "and time:"
msgstr ""

#: src/ui_configurationDialog.h:1432
msgid "Time correction"
msgstr ""

#: src/ui_configurationDialog.h:1435
msgid "Edit equation"
msgstr ""

#: src/ui_configurationDialog.h:1437
msgid "Planetarium options"
msgstr ""

#: src/ui_configurationDialog.h:1439
msgid "Activate this option to calculate azimuth from south towards west."
msgstr ""

#: src/ui_configurationDialog.h:1441
msgid "Azimuth from South"
msgstr ""

#: src/ui_configurationDialog.h:1443
msgid "Toggle display of the button for Digitized Sky Survey."
msgstr ""

#: src/ui_configurationDialog.h:1445
msgid "Show DSS button"
msgstr ""

#: src/ui_configurationDialog.h:1447
msgid "Mask out everything outside a central circle in the main view"
msgstr ""

#: src/ui_configurationDialog.h:1449
msgid "Disc viewport"
msgstr ""

#: src/ui_configurationDialog.h:1451
msgid "Align labels with the horizon"
msgstr ""

#: src/ui_configurationDialog.h:1453
msgid "Gravity labels"
msgstr ""

#: src/ui_configurationDialog.h:1455
msgid "Use decimal degrees for coordinates"
msgstr ""

#: src/ui_configurationDialog.h:1457
msgid "Use decimal degrees"
msgstr ""

#: src/ui_configurationDialog.h:1459
msgid ""
"Spheric mirror distortion is used when projecting Stellarium onto a spheric "
"mirror for low-cost planetarium systems."
msgstr ""

#: src/ui_configurationDialog.h:1461
msgid "Spheric mirror distortion"
msgstr ""

#: src/ui_configurationDialog.h:1463
msgid ""
"Activate to view as seen from surface of the planet (recommended). If "
"switched off, display planetocentric view."
msgstr ""

#: src/ui_configurationDialog.h:1465
msgid "Topocentric coordinates"
msgstr ""

#: src/ui_configurationDialog.h:1467
msgid ""
"Auto-enabling of the atmosphere for bodies with atmosphere in location window"
msgstr ""

#: src/ui_configurationDialog.h:1469
msgid "Auto-enabling for the atmosphere"
msgstr ""

#: src/ui_configurationDialog.h:1471
msgid "Toggle vertical and horizontal image flip buttons."
msgstr ""

#: src/ui_configurationDialog.h:1473
msgid "Show flip buttons"
msgstr ""

#: src/ui_configurationDialog.h:1475 src/ui_configurationDialog.h:1478
msgid "Hide other constellations when you click one"
msgstr ""

#: src/ui_configurationDialog.h:1482
msgid "Toggle display backgrounds of the nebulae."
msgstr ""

#: src/ui_configurationDialog.h:1484
msgid "Show nebula background button"
msgstr ""

#: src/ui_configurationDialog.h:1486
msgid ""
"Nutation is a small wobble of Earth's axis, amounting to a few arcseconds."
msgstr ""

#: src/ui_configurationDialog.h:1488
msgid "Include nutation"
msgstr ""

#: src/ui_configurationDialog.h:1490
msgid "Automatic change of landscape when planet is changed"
msgstr ""

#: src/ui_configurationDialog.h:1492
msgid "Auto select landscapes"
msgstr ""

#: src/ui_configurationDialog.h:1493
msgid "Show bookmarks button"
msgstr ""

#: src/ui_configurationDialog.h:1495
msgid "A button to toggle equatorial J2000 grid"
msgstr ""

#: src/ui_configurationDialog.h:1497
msgid "Show ICRS grid button"
msgstr ""

#: src/ui_configurationDialog.h:1499
msgid "A button to toggle galactic grid"
msgstr ""

#: src/ui_configurationDialog.h:1501
msgid "Show galactic grid button"
msgstr ""

#: src/ui_configurationDialog.h:1503
msgid "A button to toggle ecliptic grid of date"
msgstr ""

#: src/ui_configurationDialog.h:1505
msgid "Show ecliptic grid button"
msgstr ""

#: src/ui_configurationDialog.h:1506
msgid "Show constellation boundaries button"
msgstr ""

#: src/ui_configurationDialog.h:1508
msgid ""
"When enabled, the \"auto zoom out\" key will also set the initial viewing "
"direction"
msgstr ""

#: src/ui_configurationDialog.h:1510
#: plugins/TextUserInterface/src/TextUserInterface.cpp:462
msgid "Auto zoom out returns to initial direction of view"
msgstr ""

#: src/ui_configurationDialog.h:1512
msgid "Toggle the usage of background under GUI buttons"
msgstr ""

#: src/ui_configurationDialog.h:1514
msgid "Use buttons background"
msgstr ""

#: src/ui_configurationDialog.h:1515
msgid "Indication for mount mode"
msgstr ""

#: src/ui_configurationDialog.h:1516
msgid "Screenshots"
msgstr ""

#: src/ui_configurationDialog.h:1517
msgid "Screenshot Directory"
msgstr ""

#: src/ui_configurationDialog.h:1519
msgid "Invert colors"
msgstr ""

#: src/ui_configurationDialog.h:1520
msgid "Star catalog updates"
msgstr ""

#: src/ui_configurationDialog.h:1522
msgid "Click here to start downloading"
msgstr ""

#: src/ui_configurationDialog.h:1524
msgid "Download this file to view even more stars"
msgstr ""

#: src/ui_configurationDialog.h:1526
msgid "Restart the download"
msgstr ""

#: src/ui_configurationDialog.h:1528
msgid "Retry"
msgstr ""

#: src/ui_configurationDialog.h:1530
msgid "Stop the download. You can always restart it later"
msgstr ""

#: src/ui_configurationDialog.h:1535
msgid "Close window when script runs"
msgstr ""

#: src/ui_configurationDialog.h:1537
msgid "Run the selected script"
msgstr ""

#: src/ui_configurationDialog.h:1541
msgid "Stop a running script"
msgstr ""

#: src/ui_configurationDialog.h:1545
msgid "Load at startup"
msgstr ""

#: src/ui_configurationDialog.h:1546
msgid "configure"
msgstr ""

#: src/ui_configurationDialog.h:1551
msgid "Main"
msgstr ""

#: src/ui_configurationDialog.h:1553
msgid "Information"
msgstr "Informazzjoni"

#: src/ui_configurationDialog.h:1558
msgid "Navigation"
msgstr ""

#: src/ui_configurationDialog.h:1560
msgid "Tools"
msgstr ""

#: src/ui_configurationDialog.h:1564
msgid "Plugins"
msgstr ""

#: src/ui_addRemoveLandscapesDialog.h:265
msgid "Add/Remove Landscapes"
msgstr ""

#: src/ui_addRemoveLandscapesDialog.h:267
msgid "Add a new landscape"
msgstr ""

#: src/ui_addRemoveLandscapesDialog.h:268
msgid "Install a new landscape from a ZIP archive..."
msgstr ""

#: src/ui_addRemoveLandscapesDialog.h:269
msgid "Switch to the new landscape after installation"
msgstr ""

#: src/ui_addRemoveLandscapesDialog.h:274
#: plugins/TelescopeControl/src/ui_telescopeDialog.h:419
#: plugins/SolarSystemEditor/src/ui_solarSystemManagerWindow.h:274
msgid "Remove"
msgstr ""

#: src/ui_addRemoveLandscapesDialog.h:275
msgid ""
"WARNING: Removing the selected landscape means deleting its files. This "
"operation is irreversible."
msgstr ""

#: src/ui_shortcutsDialog.h:195
msgid "Keyboard Shortcuts"
msgstr ""

#: src/ui_shortcutsDialog.h:199
msgid "Restore Defaults"
msgstr ""

#: src/ui_shortcutsDialog.h:200
msgid "Apply"
msgstr ""

#: src/ui_atmosphereDialog.h:177
msgid "Atmosphere Details"
msgstr ""

#: src/ui_atmosphereDialog.h:179
msgid "Refraction Settings"
msgstr ""

#: src/ui_atmosphereDialog.h:180
msgid "Pressure (mbar):"
msgstr ""

#: src/ui_atmosphereDialog.h:181
msgid "Temperature (C):"
msgstr ""

#: src/ui_atmosphereDialog.h:186 src/ui_greatRedSpotDialog.h:181
msgid ""
"Extinction is the loss of star brightness due to Earth's atmosphere. It is "
"given in mag/airmass, where airmass is number of atmospheres light has to "
"pass. (zenith: 1; horizon: about 40)"
msgstr ""

#: src/ui_atmosphereDialog.h:188
msgid "Extinction Coefficient:"
msgstr ""

#: src/ui_atmosphereDialog.h:190
msgid ""
"Use about 0.12 for superb mountaintops, 0.2 for good rural landscape, 0.35 "
"for murky conditions."
msgstr ""

#: src/ui_greatRedSpotDialog.h:171
msgid "Great Red Spot Details"
msgstr ""

#: src/ui_greatRedSpotDialog.h:173
msgid "Custom settings for position of GRS"
msgstr ""

#: src/ui_greatRedSpotDialog.h:174
msgid "yyyy.MM.dd hh:mm"
msgstr ""

#: src/ui_greatRedSpotDialog.h:175
msgid "Annual drift (degrees):"
msgstr ""

#: src/ui_greatRedSpotDialog.h:176
msgid "Longitude of GRS (degrees):"
msgstr ""

#: src/ui_greatRedSpotDialog.h:183
msgid "Date and Time (UTC):"
msgstr ""

#: src/ui_greatRedSpotDialog.h:187
msgid "Get the recent GRS measurement"
msgstr ""

#: src/ui_scriptConsole.h:345
msgid "Script console"
msgstr ""

#: src/ui_scriptConsole.h:348
msgid "load script from file"
msgstr ""

#: src/ui_scriptConsole.h:352
msgid "save script to file"
msgstr ""

#: src/ui_scriptConsole.h:356
msgid "clear"
msgstr ""

#: src/ui_scriptConsole.h:360
msgid "pre-process script using SSC preprocessor"
msgstr ""

#: src/ui_scriptConsole.h:363
msgid "quickly load and run a utility script"
msgstr ""

#: src/ui_scriptConsole.h:366
msgid "run script"
msgstr ""

#: src/ui_scriptConsole.h:370
msgid "stop script"
msgstr ""

#: src/ui_scriptConsole.h:373
msgid "Script"
msgstr ""

#: src/ui_scriptConsole.h:375
msgid "Output"
msgstr ""

#: src/ui_scriptConsole.h:377
msgid "Cursor position"
msgstr ""

#: src/ui_scriptConsole.h:379
msgid "Include dir:"
msgstr ""

#: src/ui_scriptConsole.h:380 plugins/TelescopeControl/src/ui_slewDialog.h:329
msgid "..."
msgstr ""

#: src/ui_astroCalcDialog.h:771
msgid "Astronomical calculations"
msgstr ""

#: src/ui_astroCalcDialog.h:777
msgid "Positions"
msgstr ""

#: src/ui_astroCalcDialog.h:779
msgid "Celestial bodies above horizon"
msgstr ""

#: src/ui_astroCalcDialog.h:782
msgid "Ephemeris"
msgstr ""

#: src/ui_astroCalcDialog.h:784
msgid "Phenomena"
msgstr ""

#: src/ui_astroCalcDialog.h:786
msgid "Alt. vs. Time"
msgstr ""

#: src/ui_astroCalcDialog.h:788
msgid "Altitude vs. Time"
msgstr ""

#: src/ui_astroCalcDialog.h:791
msgid "Graphs"
msgstr ""

#: src/ui_astroCalcDialog.h:793 src/ui_astroCalcDialog.h:854
msgid "Graphs on the current year"
msgstr ""

#: src/ui_astroCalcDialog.h:796
msgctxt "What's Up Tonight"
msgid "WUT"
msgstr ""

#: src/ui_astroCalcDialog.h:798
msgid "What's Up Tonight"
msgstr ""

#: src/ui_astroCalcDialog.h:803
msgid "Save positions"
msgstr ""

#: src/ui_astroCalcDialog.h:804
msgid "Update positions"
msgstr ""

#: src/ui_astroCalcDialog.h:805 src/ui_astroCalcDialog.h:855
msgid "Show objects brighter than magnitude:"
msgstr ""

#: src/ui_astroCalcDialog.h:807
msgid "List of objects above horizon"
msgstr ""

#: src/ui_astroCalcDialog.h:809 src/ui_astroCalcDialog.h:833
msgid "Use horizontal coordinates"
msgstr ""

#: src/ui_astroCalcDialog.h:810 src/ui_astroCalcDialog.h:852
msgid "Celestial body:"
msgstr ""

#: src/ui_astroCalcDialog.h:812 src/ui_astroCalcDialog.h:838
#: plugins/MeteorShowers/src/ui_MSSearchDialog.h:196
msgid "To:"
msgstr ""

#: src/ui_astroCalcDialog.h:813 src/ui_astroCalcDialog.h:848
#: plugins/MeteorShowers/src/ui_MSSearchDialog.h:194
msgid "From:"
msgstr ""

#: src/ui_astroCalcDialog.h:814
msgid "Time step:"
msgstr ""

#: src/ui_astroCalcDialog.h:815
msgid "Cleanup ephemerides"
msgstr ""

#: src/ui_astroCalcDialog.h:816
msgid "Save ephemeris"
msgstr ""

#: src/ui_astroCalcDialog.h:818 src/ui_astroCalcDialog.h:845
#: plugins/Satellites/src/ui_satellitesDialog.h:828
msgid "Calculations require time, please be patient"
msgstr ""

#: src/ui_astroCalcDialog.h:820
msgid "Calculate ephemeris"
msgstr ""

#: src/ui_astroCalcDialog.h:822
msgid "Show markers of positions of the current celestial body on the sky"
msgstr ""

#: src/ui_astroCalcDialog.h:824
msgid "Show markers"
msgstr ""

#: src/ui_astroCalcDialog.h:826
msgid "Show dates of positions of current celestial body near markers"
msgstr ""

#: src/ui_astroCalcDialog.h:828
msgid "Show dates"
msgstr ""

#: src/ui_astroCalcDialog.h:830
msgid "Show magnitudes of current celestial body"
msgstr ""

#: src/ui_astroCalcDialog.h:832
msgid "Show magnitudes"
msgstr ""

#: src/ui_astroCalcDialog.h:834
msgid "Maximum allowed separation:"
msgstr ""

#: src/ui_astroCalcDialog.h:836
msgid "Value in decimal degrees"
msgstr ""

#: src/ui_astroCalcDialog.h:839
msgid "Calculate oppositions"
msgstr ""

#: src/ui_astroCalcDialog.h:840
msgid "Between objects:"
msgstr ""

#: src/ui_astroCalcDialog.h:841
msgid "and"
msgstr ""

#: src/ui_astroCalcDialog.h:842
msgid "Cleanup of phenomena"
msgstr ""

#: src/ui_astroCalcDialog.h:843
msgid "Save phenomena"
msgstr ""

#: src/ui_astroCalcDialog.h:847
msgid "Calculate phenomena"
msgstr ""

#: src/ui_astroCalcDialog.h:849
msgid "Please select object to plot its graph 'Altitude vs. Time'."
msgstr ""

#: src/ui_astroCalcDialog.h:850
msgid "Second graph (yellow):"
msgstr ""

#: src/ui_astroCalcDialog.h:851
msgid "First graph (red):"
msgstr ""

#: src/ui_astroCalcDialog.h:853
msgid "Draw graphs"
msgstr ""

#: src/ui_astroCalcDialog.h:856
msgid "Select a category:"
msgstr ""

#: src/ui_astroCalcDialog.h:857
msgid "Matching objects:"
msgstr ""

#: src/ui_astroCalcDialog.h:858
msgid "Save list of objects"
msgstr ""

#: src/ui_astroCalcDialog.h:859
msgid "Show objects which are up:"
msgstr ""

#: src/ui_bookmarksDialog.h:195
msgid "Add date and time"
msgstr ""

#: src/ui_bookmarksDialog.h:196
msgid "Add location"
msgstr ""

#: src/ui_bookmarksDialog.h:198
msgid "Add selected object to bookmarks"
msgstr ""

#: src/ui_bookmarksDialog.h:200
msgid "&Add bookmark"
msgstr ""

#: src/ui_bookmarksDialog.h:201
msgid "&Remove bookmark"
msgstr ""

#: src/ui_bookmarksDialog.h:202
msgid "Clear bookmarks"
msgstr ""

#: src/ui_bookmarksDialog.h:203
msgid "&Go to..."
msgstr ""

#: src/ui_bookmarksDialog.h:205
msgid "Export bookmarks"
msgstr ""

#: src/ui_dsoColorsDialog.h:536 src/ui_orbitColorsDialog.h:378
msgid "Color settings"
msgstr ""

#: src/ui_dsoColorsDialog.h:538
msgid "Colors of labels and markers of deep-sky objects"
msgstr ""

#: src/ui_dsoColorsDialog.h:540
msgid "Color of markers of dark nebulae"
msgstr ""

#: src/ui_dsoColorsDialog.h:546
msgid "Clusters with neb."
msgstr ""

#: src/ui_dsoColorsDialog.h:550
msgid "Color of markers of open star clusters"
msgstr ""

#: src/ui_dsoColorsDialog.h:553
msgid "Color of markers of stellar associations"
msgstr ""

#: src/ui_dsoColorsDialog.h:558
msgid "Possible planetary nebulae"
msgstr ""

#: src/ui_dsoColorsDialog.h:560
msgid "Possible pl. nebulae"
msgstr ""

#: src/ui_dsoColorsDialog.h:563
msgid "Color of labels of deep-sky objects"
msgstr ""

#: src/ui_dsoColorsDialog.h:566
msgid "Color of markers of interacting galaxies"
msgstr ""

#: src/ui_dsoColorsDialog.h:569
msgid "Color of markers of clusters associated with nebulosity"
msgstr ""

#: src/ui_dsoColorsDialog.h:573
msgid "Color of markers of young stellar objects"
msgstr ""

#: src/ui_dsoColorsDialog.h:576
msgid "Color of markers of protoplanetary nebulae"
msgstr ""

#: src/ui_dsoColorsDialog.h:579
msgid "Color of markers of possible planetary nebulae"
msgstr ""

#: src/ui_dsoColorsDialog.h:582
msgid "Color of markers of possible quasars"
msgstr ""

#: src/ui_dsoColorsDialog.h:585
msgid "Color of markers of star clusters"
msgstr ""

#: src/ui_dsoColorsDialog.h:589
msgid "Color of markers of supernova remnants"
msgstr ""

#: src/ui_dsoColorsDialog.h:591
msgid "Possible quasars"
msgstr ""

#: src/ui_dsoColorsDialog.h:593
msgid "Color of markers of blazars"
msgstr ""

#: src/ui_dsoColorsDialog.h:597
msgid "Color of markers of quasars"
msgstr ""

#: src/ui_dsoColorsDialog.h:600
msgid "Color of markers of emission nebulae"
msgstr ""

#: src/ui_dsoColorsDialog.h:603
msgid "Color of markers of reflection nebulae"
msgstr ""

#: src/ui_dsoColorsDialog.h:606
msgid "Color of markers of star clouds"
msgstr ""

#: src/ui_dsoColorsDialog.h:609
msgid "Labels of deep-sky objects"
msgstr ""

#: src/ui_dsoColorsDialog.h:611
msgid "Labels of DSOs"
msgstr ""

#: src/ui_dsoColorsDialog.h:616
msgid "Young stellar objects"
msgstr ""

#: src/ui_dsoColorsDialog.h:617
msgid "Molecular clouds"
msgstr ""

#: src/ui_dsoColorsDialog.h:619
msgid "Color of markers of symbiotic stars"
msgstr ""

#: src/ui_dsoColorsDialog.h:623
msgid "Color of markers of molecular clouds"
msgstr ""

#: src/ui_dsoColorsDialog.h:627
msgid "Color of markers of interstellar matter"
msgstr ""

#: src/ui_dsoColorsDialog.h:631
msgid "Color of markers of hydrogen regions"
msgstr ""

#: src/ui_dsoColorsDialog.h:634
msgid "Color of markers of radio galaxies"
msgstr ""

#: src/ui_dsoColorsDialog.h:638
msgid "Color of markers of stars"
msgstr ""

#: src/ui_dsoColorsDialog.h:641
msgid "Color of markers of nebulae"
msgstr ""

#: src/ui_dsoColorsDialog.h:645
msgid "Color of markers of bipolar nebulae"
msgstr ""

#: src/ui_dsoColorsDialog.h:647 plugins/Quasars/src/Quasars.cpp:72
#: plugins/Quasars/src/Quasars.cpp:170 plugins/Quasars/src/Quasars.cpp:171
msgid "Quasars"
msgstr ""

#: src/ui_dsoColorsDialog.h:649
msgid "Color of markers of emission-line stars"
msgstr ""

#: src/ui_dsoColorsDialog.h:654
msgid "Color of markers of emission objects"
msgstr ""

#: src/ui_dsoColorsDialog.h:657
msgid "Color of markers of deep-sky objects"
msgstr ""

#: src/ui_dsoColorsDialog.h:661
msgid "Protoplanetary nebulae"
msgstr ""

#: src/ui_dsoColorsDialog.h:663
msgid "Color of markers of active galaxies"
msgstr ""

#: src/ui_dsoColorsDialog.h:666
msgid "Markers of deep-sky objects"
msgstr ""

#: src/ui_dsoColorsDialog.h:668
msgid "Markers of DSOs"
msgstr ""

#: src/ui_dsoColorsDialog.h:672
msgid "Color of markers of galaxies"
msgstr ""

#: src/ui_dsoColorsDialog.h:676
msgid "Color of markers of planetary nebulae"
msgstr ""

#: src/ui_dsoColorsDialog.h:681
msgid "Color of markers of globular star clusters"
msgstr ""

#: src/ui_dsoColorsDialog.h:684
msgid "Color of markers of BL Lac objects"
msgstr ""

#: src/ui_dsoColorsDialog.h:688
msgid "Color of markers of supernova candidates"
msgstr ""

#: src/ui_dsoColorsDialog.h:692
msgid "Color of markers of supernova remnant candidates"
msgstr ""

#: src/ui_dsoColorsDialog.h:696
msgid "Color of markers for clusters of galaxies"
msgstr ""

#: src/ui_orbitColorsDialog.h:380
msgid "Style of orbit colors"
msgstr ""

#: src/ui_orbitColorsDialog.h:381
msgid "One color for all orbits"
msgstr ""

#: src/ui_orbitColorsDialog.h:382
msgid "Separate colors for orbits by object type"
msgstr ""

#: src/ui_orbitColorsDialog.h:383
msgid "Separate colors for orbits of major planets only"
msgstr ""

#: src/ui_orbitColorsDialog.h:384
msgid "Colors of orbits of Solar system bodies"
msgstr ""

#: src/ui_orbitColorsDialog.h:386
msgid "Color of comet orbits"
msgstr ""

#: src/ui_orbitColorsDialog.h:388
msgid "Orbit of Uranus"
msgstr ""

#: src/ui_orbitColorsDialog.h:389
msgid "Orbit of Mars"
msgstr ""

#: src/ui_orbitColorsDialog.h:391
msgid "Color of Neptune orbit"
msgstr ""

#: src/ui_orbitColorsDialog.h:394
msgid "Color of planet moon orbits"
msgstr ""

#: src/ui_orbitColorsDialog.h:397
msgid "Color of generic orbit"
msgstr ""

#: src/ui_orbitColorsDialog.h:399
msgid "Orbit of Mercury"
msgstr ""

#: src/ui_orbitColorsDialog.h:401
msgid "Color of major planet orbits"
msgstr ""

#: src/ui_orbitColorsDialog.h:403
msgid "Orbits of major planets"
msgstr ""

#: src/ui_orbitColorsDialog.h:405
msgid "Color of Saturn orbit"
msgstr ""

#: src/ui_orbitColorsDialog.h:407
msgid "Orbit of Jupiter"
msgstr ""

#: src/ui_orbitColorsDialog.h:411
msgid "Orbit of Neptune"
msgstr ""

#: src/ui_orbitColorsDialog.h:412
msgid "Orbits of moons of planets"
msgstr ""

#: src/ui_orbitColorsDialog.h:414
msgid "Color of cubewano orbits"
msgstr ""

#: src/ui_orbitColorsDialog.h:417
msgid "Color of Venus orbit"
msgstr ""

#: src/ui_orbitColorsDialog.h:420
msgid "Color of minor planet orbits"
msgstr ""

#: src/ui_orbitColorsDialog.h:425
msgid "Orbit of Saturn"
msgstr ""

#: src/ui_orbitColorsDialog.h:427
msgid "Color of Uranus orbit"
msgstr ""

#: src/ui_orbitColorsDialog.h:430
msgid "Color of Earth orbit"
msgstr ""

#: src/ui_orbitColorsDialog.h:432
msgid "Orbit of Earth"
msgstr ""

#: src/ui_orbitColorsDialog.h:434
msgid "Color of dwarf planet orbits"
msgstr ""

#: src/ui_orbitColorsDialog.h:436
msgid "Orbits of comets"
msgstr ""

#: src/ui_orbitColorsDialog.h:437
msgid "Orbits of dwarf planets"
msgstr ""

#: src/ui_orbitColorsDialog.h:439
msgid "Color of Mercury orbit"
msgstr ""

#: src/ui_orbitColorsDialog.h:441
msgid "Orbits of plutinos"
msgstr ""

#: src/ui_orbitColorsDialog.h:445
msgid "Generic orbit"
msgstr ""

#: src/ui_orbitColorsDialog.h:446
msgid "Orbits of cubewanos"
msgstr ""

#: src/ui_orbitColorsDialog.h:448
msgid "Color of Mars orbit"
msgstr ""

#: src/ui_orbitColorsDialog.h:451
msgid "Color of Jupiter orbit"
msgstr ""

#: src/ui_orbitColorsDialog.h:453
msgid "Orbit of Venus"
msgstr ""

#: src/ui_orbitColorsDialog.h:455
msgid "Color of plutino orbits"
msgstr ""

#: src/ui_orbitColorsDialog.h:460
msgid "Orbits of minor planets"
msgstr ""

#: src/ui_orbitColorsDialog.h:462
msgid "Color of Oort cloud object orbits"
msgstr ""

#: src/ui_orbitColorsDialog.h:464
msgid "Orbits of Oort cloud objects"
msgstr ""

#: src/ui_orbitColorsDialog.h:465
msgid "Orbits of scattered disk objects"
msgstr ""

#: src/ui_orbitColorsDialog.h:467
msgid "Color of scattered disk object orbits"
msgstr ""

#: src/ui_orbitColorsDialog.h:469
msgid "Orbits of sednoids"
msgstr ""

#: src/ui_orbitColorsDialog.h:471
msgid "Color of sednoid orbits"
msgstr ""

#: plugins/AngleMeasure/src/AngleMeasure.cpp:56
#: plugins/AngleMeasure/src/AngleMeasure.cpp:138
#: plugins/AngleMeasure/src/ui_angleMeasureDialog.h:232
msgid "Angle Measure"
msgstr ""

#: plugins/AngleMeasure/src/AngleMeasure.cpp:59
msgid "Provides an angle measurement tool"
msgstr ""

#: plugins/AngleMeasure/src/AngleMeasure.cpp:138
msgid "Angle measure"
msgstr ""

#. TRANSLATORS: instructions for using the AngleMeasure plugin.
#: plugins/AngleMeasure/src/AngleMeasure.cpp:524
msgid "The Angle Measure is enabled:"
msgstr ""

#. TRANSLATORS: instructions for using the AngleMeasure plugin.
#: plugins/AngleMeasure/src/AngleMeasure.cpp:526
msgid "Drag with the left button to measure, left-click to clear."
msgstr ""

#. TRANSLATORS: instructions for using the AngleMeasure plugin.
#: plugins/AngleMeasure/src/AngleMeasure.cpp:528
msgid "Right-clicking changes the end point only."
msgstr ""

#. TRANSLATORS: PA is abbreviation for phrase "Position Angle"
#: plugins/AngleMeasure/src/AngleMeasure.cpp:530
msgid "PA="
msgstr ""

#: plugins/AngleMeasure/src/gui/AngleMeasureDialog.cpp:89
msgid "Angle Measure Plug-in"
msgstr ""

#: plugins/AngleMeasure/src/gui/AngleMeasureDialog.cpp:98
msgid ""
"The Angle Measure plugin is a small tool which is used to measure the "
"angular distance between two points on the sky (and calculation of position "
"angle between those two points)."
msgstr ""

#: plugins/AngleMeasure/src/gui/AngleMeasureDialog.cpp:99
msgid ""
"Start and end points in horizontal mode can be linked to the rotating sky, "
"which may be helpful to keep relations between landscape and some celestial "
"object or (with both linked) for Dobsonian starhopping."
msgstr ""

#: plugins/AngleMeasure/src/gui/AngleMeasureDialog.cpp:100
msgid ""
"*goes misty eyed* I recall measuring the size of the Cassini Division when I "
"was a student. It was not the high academic glamor one might expect... It "
"was cloudy... It was rainy... The observatory lab had some old scopes set up "
"at one end, pointing at a <em>photograph</em> of Saturn at the other end of "
"the lab. We measured. We calculated. We wished we were in Hawaii."
msgstr ""

#: plugins/AngleMeasure/src/gui/AngleMeasureDialog.cpp:102
#: plugins/Oculars/src/gui/OcularDialog.cpp:579
#: plugins/Satellites/src/gui/SatellitesDialog.cpp:493
#: plugins/TelescopeControl/src/gui/TelescopeDialog.cpp:272
#: plugins/SolarSystemEditor/src/gui/SolarSystemManagerWindow.cpp:229
#: plugins/Supernovae/src/gui/SupernovaeDialog.cpp:140
#: plugins/NavStars/src/gui/NavStarsWindow.cpp:96
#: plugins/Novae/src/gui/NovaeDialog.cpp:133
#: plugins/Quasars/src/gui/QuasarsDialog.cpp:130
#: plugins/Pulsars/src/gui/PulsarsDialog.cpp:153
#: plugins/RemoteControl/src/gui/RemoteControlDialog.cpp:127
#: plugins/RemoteSync/src/gui/RemoteSyncDialog.cpp:204
#: plugins/Exoplanets/src/gui/ExoplanetsDialog.cpp:154
#: plugins/FOV/src/gui/FOVWindow.cpp:89
#: plugins/EquationOfTime/src/gui/EquationOfTimeWindow.cpp:91
#: plugins/MeteorShowers/src/gui/MSConfigDialog.cpp:313
#: plugins/PointerCoordinates/src/gui/PointerCoordinatesWindow.cpp:133
#: plugins/ArchaeoLines/src/gui/ArchaeoLinesDialog.cpp:275
msgid "Links"
msgstr ""

#: plugins/AngleMeasure/src/gui/AngleMeasureDialog.cpp:103
#: plugins/Oculars/src/gui/OcularDialog.cpp:580
#: plugins/Satellites/src/gui/SatellitesDialog.cpp:494
#: plugins/TelescopeControl/src/gui/TelescopeDialog.cpp:273
#: plugins/SolarSystemEditor/src/gui/SolarSystemManagerWindow.cpp:230
#: plugins/Supernovae/src/gui/SupernovaeDialog.cpp:141
#: plugins/NavStars/src/gui/NavStarsWindow.cpp:97
#: plugins/Novae/src/gui/NovaeDialog.cpp:134
#: plugins/Quasars/src/gui/QuasarsDialog.cpp:131
#: plugins/Pulsars/src/gui/PulsarsDialog.cpp:154
#: plugins/RemoteControl/src/gui/RemoteControlDialog.cpp:129
#: plugins/RemoteSync/src/gui/RemoteSyncDialog.cpp:205
#: plugins/Exoplanets/src/gui/ExoplanetsDialog.cpp:155
#: plugins/FOV/src/gui/FOVWindow.cpp:90
#: plugins/EquationOfTime/src/gui/EquationOfTimeWindow.cpp:92
#: plugins/PointerCoordinates/src/gui/PointerCoordinatesWindow.cpp:134
#: plugins/ArchaeoLines/src/gui/ArchaeoLinesDialog.cpp:276
#, qt-format
msgid ""
"Support is provided via the Launchpad website.  Be sure to put \"%1\" in the "
"subject when posting."
msgstr ""

#. TRANSLATORS: The numbers contain the opening and closing tag of an HTML link
#: plugins/AngleMeasure/src/gui/AngleMeasureDialog.cpp:106
#: plugins/Oculars/src/gui/OcularDialog.cpp:583
#: plugins/Satellites/src/gui/SatellitesDialog.cpp:497
#: plugins/TelescopeControl/src/gui/TelescopeDialog.cpp:276
#: plugins/SolarSystemEditor/src/gui/SolarSystemManagerWindow.cpp:233
#: plugins/Supernovae/src/gui/SupernovaeDialog.cpp:144
#: plugins/NavStars/src/gui/NavStarsWindow.cpp:100
#: plugins/Novae/src/gui/NovaeDialog.cpp:137
#: plugins/Quasars/src/gui/QuasarsDialog.cpp:134
#: plugins/Pulsars/src/gui/PulsarsDialog.cpp:157
#: plugins/RemoteControl/src/gui/RemoteControlDialog.cpp:132
#: plugins/RemoteSync/src/gui/RemoteSyncDialog.cpp:208
#: plugins/Exoplanets/src/gui/ExoplanetsDialog.cpp:158
#: plugins/FOV/src/gui/FOVWindow.cpp:93
#: plugins/EquationOfTime/src/gui/EquationOfTimeWindow.cpp:95
#: plugins/MeteorShowers/src/gui/MSConfigDialog.cpp:317
#: plugins/PointerCoordinates/src/gui/PointerCoordinatesWindow.cpp:137
#: plugins/ArchaeoLines/src/gui/ArchaeoLinesDialog.cpp:279
#, qt-format
msgid "If you have a question, you can %1get an answer here%2"
msgstr ""

#. TRANSLATORS: The numbers contain the opening and closing tag of an HTML link
#: plugins/AngleMeasure/src/gui/AngleMeasureDialog.cpp:108
#: plugins/Oculars/src/gui/OcularDialog.cpp:585
#: plugins/Satellites/src/gui/SatellitesDialog.cpp:499
#: plugins/TelescopeControl/src/gui/TelescopeDialog.cpp:278
#: plugins/SolarSystemEditor/src/gui/SolarSystemManagerWindow.cpp:235
#: plugins/Supernovae/src/gui/SupernovaeDialog.cpp:146
#: plugins/NavStars/src/gui/NavStarsWindow.cpp:102
#: plugins/Novae/src/gui/NovaeDialog.cpp:139
#: plugins/Quasars/src/gui/QuasarsDialog.cpp:136
#: plugins/Pulsars/src/gui/PulsarsDialog.cpp:159
#: plugins/RemoteControl/src/gui/RemoteControlDialog.cpp:134
#: plugins/RemoteSync/src/gui/RemoteSyncDialog.cpp:210
#: plugins/Exoplanets/src/gui/ExoplanetsDialog.cpp:160
#: plugins/FOV/src/gui/FOVWindow.cpp:95
#: plugins/EquationOfTime/src/gui/EquationOfTimeWindow.cpp:97
#: plugins/MeteorShowers/src/gui/MSConfigDialog.cpp:319
#: plugins/PointerCoordinates/src/gui/PointerCoordinatesWindow.cpp:139
#: plugins/ArchaeoLines/src/gui/ArchaeoLinesDialog.cpp:281
#, qt-format
msgid "Bug reports can be made %1here%2."
msgstr ""

#. TRANSLATORS: The numbers contain the opening and closing tag of an HTML link
#: plugins/AngleMeasure/src/gui/AngleMeasureDialog.cpp:110
#: plugins/Oculars/src/gui/OcularDialog.cpp:587
#: plugins/Satellites/src/gui/SatellitesDialog.cpp:501
#: plugins/TelescopeControl/src/gui/TelescopeDialog.cpp:280
#: plugins/SolarSystemEditor/src/gui/SolarSystemManagerWindow.cpp:237
#: plugins/Supernovae/src/gui/SupernovaeDialog.cpp:148
#: plugins/NavStars/src/gui/NavStarsWindow.cpp:104
#: plugins/Novae/src/gui/NovaeDialog.cpp:141
#: plugins/Quasars/src/gui/QuasarsDialog.cpp:138
#: plugins/Pulsars/src/gui/PulsarsDialog.cpp:161
#: plugins/RemoteControl/src/gui/RemoteControlDialog.cpp:136
#: plugins/RemoteSync/src/gui/RemoteSyncDialog.cpp:212
#: plugins/Exoplanets/src/gui/ExoplanetsDialog.cpp:162
#: plugins/FOV/src/gui/FOVWindow.cpp:97
#: plugins/EquationOfTime/src/gui/EquationOfTimeWindow.cpp:99
#: plugins/MeteorShowers/src/gui/MSConfigDialog.cpp:321
#: plugins/PointerCoordinates/src/gui/PointerCoordinatesWindow.cpp:141
#: plugins/ArchaeoLines/src/gui/ArchaeoLinesDialog.cpp:283
msgid ""
"If you would like to make a feature request, you can create a bug report, "
"and set the severity to \"wishlist\"."
msgstr ""

#. TRANSLATORS: The numbers contain the opening and closing tag of an HTML link
#: plugins/AngleMeasure/src/gui/AngleMeasureDialog.cpp:112
#: plugins/RemoteControl/src/gui/RemoteControlDialog.cpp:138
#: plugins/RemoteSync/src/gui/RemoteSyncDialog.cpp:214
#, qt-format
msgid ""
"If you want to read full information about this plugin and its history, you "
"can %1get info here%2."
msgstr ""

#: plugins/AngleMeasure/src/ui_angleMeasureDialog.h:217
#: plugins/Pulsars/src/ui_pulsarsDialog.h:263
msgid "Pulsars Configuration"
msgstr ""

#: plugins/AngleMeasure/src/ui_angleMeasureDialog.h:218
msgid "Angle Measure Plug-in Configuration"
msgstr ""

#: plugins/AngleMeasure/src/ui_angleMeasureDialog.h:220
msgid "Show in Equatorial Coordinates"
msgstr ""

#: plugins/AngleMeasure/src/ui_angleMeasureDialog.h:221
msgid "Display with position angle"
msgstr ""

#: plugins/AngleMeasure/src/ui_angleMeasureDialog.h:222
msgid "Show in Horizontal Coordinates"
msgstr ""

#: plugins/AngleMeasure/src/ui_angleMeasureDialog.h:224
msgid "(e.g. for Dobson starhopping)"
msgstr ""

#: plugins/AngleMeasure/src/ui_angleMeasureDialog.h:226
msgid "Display with position angle "
msgstr ""

#: plugins/AngleMeasure/src/ui_angleMeasureDialog.h:227
msgid "Attach start point to rotating sky"
msgstr ""

#: plugins/AngleMeasure/src/ui_angleMeasureDialog.h:228
msgid "Attach end point to rotating sky"
msgstr ""

#: plugins/AngleMeasure/src/ui_angleMeasureDialog.h:229
msgid "Format"
msgstr ""

#: plugins/AngleMeasure/src/ui_angleMeasureDialog.h:230
msgid "Use dms format for angles"
msgstr ""

#: plugins/AngleMeasure/src/ui_angleMeasureDialog.h:231
#: plugins/Satellites/src/ui_satellitesDialog.h:778
#: plugins/Supernovae/src/ui_supernovaeDialog.h:238
#: plugins/Novae/src/ui_novaeDialog.h:241
#: plugins/Quasars/src/ui_quasarsDialog.h:273
#: plugins/Pulsars/src/ui_pulsarsDialog.h:280
#: plugins/RemoteControl/src/ui_remoteControlDialog.h:250
#: plugins/RemoteSync/src/ui_remoteSyncDialog.h:501
#: plugins/Exoplanets/src/ui_exoplanetsDialog.h:491
#: plugins/Observability/src/ui_ObservabilityDialog.h:357
#: plugins/MeteorShowers/src/ui_MSConfigDialog.h:431
#: plugins/ArchaeoLines/src/ui_archaeoLinesDialog.h:575
msgid "Restore default settings"
msgstr ""

#: plugins/AngleMeasure/src/ui_angleMeasureDialog.h:233
#: plugins/Oculars/src/ui_ocularDialog.h:1211
#: plugins/Satellites/src/ui_satellitesDialog.h:833
#: plugins/TelescopeControl/src/ui_telescopeDialog.h:431
#: plugins/SolarSystemEditor/src/ui_solarSystemManagerWindow.h:278
#: plugins/Supernovae/src/ui_supernovaeDialog.h:241
#: plugins/NavStars/src/ui_navStarsWindow.h:214
#: plugins/Novae/src/ui_novaeDialog.h:244
#: plugins/Quasars/src/ui_quasarsDialog.h:276
#: plugins/Pulsars/src/ui_pulsarsDialog.h:283
#: plugins/RemoteControl/src/ui_remoteControlDialog.h:261
#: plugins/RemoteSync/src/ui_remoteSyncDialog.h:500
#: plugins/Exoplanets/src/ui_exoplanetsDialog.h:514
#: plugins/Observability/src/ui_ObservabilityDialog.h:360
#: plugins/FOV/src/ui_fovWindow.h:373
#: plugins/EquationOfTime/src/ui_equationOfTimeWindow.h:247
#: plugins/MeteorShowers/src/ui_MSConfigDialog.h:462
#: plugins/PointerCoordinates/src/ui_pointerCoordinatesWindow.h:319
#: plugins/ArchaeoLines/src/ui_archaeoLinesDialog.h:577
msgctxt "tab in plugin windows"
msgid "About"
msgstr ""

#: plugins/CompassMarks/src/CompassMarks.cpp:52
#: plugins/CompassMarks/src/CompassMarks.cpp:96
msgid "Compass Marks"
msgstr ""

#: plugins/CompassMarks/src/CompassMarks.cpp:55
msgid "Displays compass bearing marks along the horizon"
msgstr ""

#: plugins/CompassMarks/src/CompassMarks.cpp:96
msgid "Compass marks"
msgstr ""

#: plugins/Oculars/src/Oculars.cpp:84 plugins/Oculars/src/Oculars.cpp:1469
#: plugins/Oculars/src/gui/OcularsGuiPanel.cpp:188
#: plugins/Oculars/src/ui_ocularDialog.h:1137
msgid "Oculars"
msgstr ""

#: plugins/Oculars/src/Oculars.cpp:87
msgid ""
"Shows the sky as if looking through a telescope eyepiece. (Only "
"magnification and field of view are simulated.) It can also show a sensor "
"frame and a Telrad sight."
msgstr ""

#: plugins/Oculars/src/Oculars.cpp:967
msgid "Please select an object before switching to ocular view."
msgstr ""

#: plugins/Oculars/src/Oculars.cpp:1063
msgid "&Previous ocular"
msgstr ""

#: plugins/Oculars/src/Oculars.cpp:1064
msgid "&Next ocular"
msgstr ""

#: plugins/Oculars/src/Oculars.cpp:1065
msgid "Select &ocular"
msgstr ""

#: plugins/Oculars/src/Oculars.cpp:1108
msgid "Toggle &crosshair"
msgstr ""

#: plugins/Oculars/src/Oculars.cpp:1118
msgid "Configure &Oculars"
msgstr ""

#: plugins/Oculars/src/Oculars.cpp:1127
msgid "Toggle &CCD"
msgstr ""

#: plugins/Oculars/src/Oculars.cpp:1135
msgid "Toggle &Telrad"
msgstr ""

#: plugins/Oculars/src/Oculars.cpp:1144
msgid "&Previous CCD"
msgstr ""

#: plugins/Oculars/src/Oculars.cpp:1145
msgid "&Next CCD"
msgstr ""

#: plugins/Oculars/src/Oculars.cpp:1146
msgid "&Select CCD"
msgstr ""

#: plugins/Oculars/src/Oculars.cpp:1168
msgid "&Rotate CCD"
msgstr ""

#: plugins/Oculars/src/Oculars.cpp:1190
msgid "&Reset rotation"
msgstr ""

#: plugins/Oculars/src/Oculars.cpp:1470
#: plugins/Oculars/src/ui_ocularDialog.h:1150
msgid "Ocular view"
msgstr ""

#: plugins/Oculars/src/Oculars.cpp:1485
msgid "Oculars popup menu"
msgstr ""

#: plugins/Oculars/src/Oculars.cpp:1486
msgid "Show crosshairs"
msgstr ""

#: plugins/Oculars/src/Oculars.cpp:1487
msgid "Image sensor frame"
msgstr ""

#: plugins/Oculars/src/Oculars.cpp:1488
msgid "Telrad sight"
msgstr ""

#: plugins/Oculars/src/Oculars.cpp:1489
msgid "Oculars plugin configuration"
msgstr ""

#: plugins/Oculars/src/Oculars.cpp:1491
msgid "Select next telescope"
msgstr ""

#: plugins/Oculars/src/Oculars.cpp:1493
msgid "Select previous telescope"
msgstr ""

#: plugins/Oculars/src/Oculars.cpp:1495
msgid "Select next eyepiece"
msgstr ""

#: plugins/Oculars/src/Oculars.cpp:1497
msgid "Select previous eyepiece"
msgstr ""

#: plugins/Oculars/src/Oculars.cpp:1680
msgctxt "abbreviated in the plugin"
msgid "RA/Dec (J2000.0) of cross"
msgstr ""

#. TRANSLATORS: Unit of measure for scale - arcseconds per pixel
#: plugins/Oculars/src/Oculars.cpp:1688
#: plugins/Oculars/src/gui/OcularsGuiPanel.cpp:721
#: plugins/Oculars/src/gui/OcularsGuiPanel.cpp:828
msgid "\"/px"
msgstr ""

#: plugins/Oculars/src/Oculars.cpp:1877
#: plugins/Oculars/src/gui/OcularsGuiPanel.cpp:523
msgid "Ocular"
msgstr ""

#: plugins/Oculars/src/Oculars.cpp:1879
#: plugins/Oculars/src/gui/OcularsGuiPanel.cpp:525
msgid "Binocular"
msgstr ""

#. TRANSLATORS: FL = Focal length
#: plugins/Oculars/src/Oculars.cpp:1899
#: plugins/Oculars/src/gui/OcularsGuiPanel.cpp:568
#, qt-format
msgid "Ocular FL: %1 mm"
msgstr ""

#. TRANSLATORS: aFOV = apparent field of view
#: plugins/Oculars/src/Oculars.cpp:1906
#: plugins/Oculars/src/gui/OcularsGuiPanel.cpp:577
#, qt-format
msgid "Ocular aFOV: %1"
msgstr ""

#: plugins/Oculars/src/Oculars.cpp:1917
#: plugins/Oculars/src/gui/OcularsGuiPanel.cpp:607
#, qt-format
msgid "Lens #%1"
msgstr ""

#: plugins/Oculars/src/Oculars.cpp:1921
#: plugins/Oculars/src/gui/OcularsGuiPanel.cpp:611
#, qt-format
msgid "Lens #%1: %2"
msgstr ""

#: plugins/Oculars/src/Oculars.cpp:1926
msgid "Lens: none"
msgstr ""

#: plugins/Oculars/src/Oculars.cpp:1941 plugins/Oculars/src/Oculars.cpp:2001
#: plugins/Oculars/src/gui/OcularsGuiPanel.cpp:781
#, qt-format
msgid "Telescope #%1"
msgstr ""

#: plugins/Oculars/src/Oculars.cpp:1950
#: plugins/Oculars/src/gui/OcularsGuiPanel.cpp:873
#, qt-format
msgid "Magnification: %1"
msgstr ""

#: plugins/Oculars/src/Oculars.cpp:1957
#: plugins/Oculars/src/gui/OcularsGuiPanel.cpp:884
#, qt-format
msgid "Exit pupil: %1 mm"
msgstr ""

#: plugins/Oculars/src/Oculars.cpp:1964
#: plugins/Oculars/src/gui/OcularsGuiPanel.cpp:892
#, qt-format
msgid "FOV: %1"
msgstr ""

#: plugins/Oculars/src/Oculars.cpp:1985
#: plugins/Oculars/src/gui/OcularsGuiPanel.cpp:714
#: plugins/Oculars/src/gui/OcularsGuiPanel.cpp:823
#, qt-format
msgid "Dimensions: %1"
msgstr ""

#: plugins/Oculars/src/Oculars.cpp:1989
#: plugins/Oculars/src/gui/OcularsGuiPanel.cpp:674
#, qt-format
msgid "Sensor #%1"
msgstr ""

#: plugins/Oculars/src/Oculars.cpp:1993
#: plugins/Oculars/src/gui/OcularsGuiPanel.cpp:678
#, qt-format
msgid "Sensor #%1: %2"
msgstr ""

#: plugins/Oculars/src/Oculars.cpp:2006
#: plugins/Oculars/src/gui/OcularsGuiPanel.cpp:785
#, qt-format
msgid "Telescope #%1: %2"
msgstr ""

#: plugins/Oculars/src/Oculars.cpp:2297
msgid "&Lens"
msgstr ""

#: plugins/Oculars/src/Oculars.cpp:2298
msgid "&Previous lens"
msgstr ""

#: plugins/Oculars/src/Oculars.cpp:2299
msgid "&Next lens"
msgstr ""

#: plugins/Oculars/src/Oculars.cpp:2329
msgid "&Telescope"
msgstr ""

#: plugins/Oculars/src/Oculars.cpp:2330
msgid "&Previous telescope"
msgstr ""

#: plugins/Oculars/src/Oculars.cpp:2331
msgid "&Next telescope"
msgstr ""

#: plugins/Oculars/src/gui/OcularsGuiPanel.cpp:189
#: plugins/Oculars/src/gui/OcularsGuiPanel.cpp:211
msgid "Previous ocular"
msgstr ""

#: plugins/Oculars/src/gui/OcularsGuiPanel.cpp:190
#: plugins/Oculars/src/gui/OcularsGuiPanel.cpp:217
msgid "Next ocular"
msgstr ""

#: plugins/Oculars/src/gui/OcularsGuiPanel.cpp:191
#: plugins/Oculars/src/gui/OcularsGuiPanel.cpp:223
msgid "Previous lens"
msgstr ""

#: plugins/Oculars/src/gui/OcularsGuiPanel.cpp:192
#: plugins/Oculars/src/gui/OcularsGuiPanel.cpp:229
msgid "Next lens"
msgstr ""

#: plugins/Oculars/src/gui/OcularsGuiPanel.cpp:193
#: plugins/Oculars/src/gui/OcularsGuiPanel.cpp:235
msgid "Previous CCD frame"
msgstr ""

#: plugins/Oculars/src/gui/OcularsGuiPanel.cpp:194
#: plugins/Oculars/src/gui/OcularsGuiPanel.cpp:241
msgid "Next CCD frame"
msgstr ""

#: plugins/Oculars/src/gui/OcularsGuiPanel.cpp:195
#: plugins/Oculars/src/gui/OcularsGuiPanel.cpp:247
msgid "Previous telescope"
msgstr ""

#: plugins/Oculars/src/gui/OcularsGuiPanel.cpp:196
#: plugins/Oculars/src/gui/OcularsGuiPanel.cpp:253
msgid "Next telescope"
msgstr ""

#: plugins/Oculars/src/gui/OcularsGuiPanel.cpp:198
#: plugins/Oculars/src/gui/OcularsGuiPanel.cpp:325
msgid "Reset the sensor frame rotation"
msgstr ""

#: plugins/Oculars/src/gui/OcularsGuiPanel.cpp:199
#: plugins/Oculars/src/gui/OcularsGuiPanel.cpp:286
msgid "Rotate the sensor frame 15 degrees counterclockwise"
msgstr ""

#: plugins/Oculars/src/gui/OcularsGuiPanel.cpp:200
#: plugins/Oculars/src/gui/OcularsGuiPanel.cpp:299
msgid "Rotate the sensor frame 5 degrees counterclockwise"
msgstr ""

#: plugins/Oculars/src/gui/OcularsGuiPanel.cpp:201
#: plugins/Oculars/src/gui/OcularsGuiPanel.cpp:312
msgid "Rotate the sensor frame 1 degree counterclockwise"
msgstr ""

#: plugins/Oculars/src/gui/OcularsGuiPanel.cpp:202
#: plugins/Oculars/src/gui/OcularsGuiPanel.cpp:364
msgid "Rotate the sensor frame 15 degrees clockwise"
msgstr ""

#: plugins/Oculars/src/gui/OcularsGuiPanel.cpp:203
#: plugins/Oculars/src/gui/OcularsGuiPanel.cpp:351
msgid "Rotate the sensor frame 5 degrees clockwise"
msgstr ""

#: plugins/Oculars/src/gui/OcularsGuiPanel.cpp:204
#: plugins/Oculars/src/gui/OcularsGuiPanel.cpp:338
msgid "Rotate the sensor frame 1 degree clockwise"
msgstr ""

#: plugins/Oculars/src/gui/OcularsGuiPanel.cpp:570
msgid "Effective focal length of the ocular"
msgstr ""

#: plugins/Oculars/src/gui/OcularsGuiPanel.cpp:580
msgid "Apparent field of view of the ocular"
msgstr ""

#: plugins/Oculars/src/gui/OcularsGuiPanel.cpp:613
#, qt-format
msgid "Multiplicity: %1"
msgstr ""

#: plugins/Oculars/src/gui/OcularsGuiPanel.cpp:618
msgid "Lens: None"
msgstr ""

#: plugins/Oculars/src/gui/OcularsGuiPanel.cpp:619
msgid "Multiplicity: N/A"
msgstr ""

#: plugins/Oculars/src/gui/OcularsGuiPanel.cpp:623
msgid "Focal length of eyepiece"
msgstr ""

#: plugins/Oculars/src/gui/OcularsGuiPanel.cpp:716
#: plugins/Oculars/src/gui/OcularsGuiPanel.cpp:825
msgid "Dimensions field of view"
msgstr ""

#: plugins/Oculars/src/gui/OcularsGuiPanel.cpp:722
#: plugins/Oculars/src/gui/OcularsGuiPanel.cpp:829
msgid "X scale"
msgstr ""

#: plugins/Oculars/src/gui/OcularsGuiPanel.cpp:723
#: plugins/Oculars/src/gui/OcularsGuiPanel.cpp:830
msgid "Horizontal scale"
msgstr ""

#: plugins/Oculars/src/gui/OcularsGuiPanel.cpp:727
#: plugins/Oculars/src/gui/OcularsGuiPanel.cpp:831
msgid "Y scale"
msgstr ""

#: plugins/Oculars/src/gui/OcularsGuiPanel.cpp:728
#: plugins/Oculars/src/gui/OcularsGuiPanel.cpp:832
msgid "Vertical scale"
msgstr ""

#: plugins/Oculars/src/gui/OcularsGuiPanel.cpp:734
#, qt-format
msgid "Rotation: %1"
msgstr ""

#: plugins/Oculars/src/gui/OcularsGuiPanel.cpp:854
msgid "Magnification provided by these binoculars"
msgstr ""

#: plugins/Oculars/src/gui/OcularsGuiPanel.cpp:855
msgid "Actual field of view provided by these binoculars"
msgstr ""

#: plugins/Oculars/src/gui/OcularsGuiPanel.cpp:856
msgid "Exit pupil provided by these binoculars"
msgstr ""

#: plugins/Oculars/src/gui/OcularsGuiPanel.cpp:864
msgid "Magnification provided by this ocular/lens/telescope combination"
msgstr ""

#: plugins/Oculars/src/gui/OcularsGuiPanel.cpp:865
msgid ""
"Actual field of view provided by this ocular/lens/telescope combination"
msgstr ""

#: plugins/Oculars/src/gui/OcularsGuiPanel.cpp:866
msgid "Exit pupil provided by this ocular/lens/telescope combination"
msgstr ""

#: plugins/Oculars/src/gui/OcularsGuiPanel.cpp:919
msgid "Rayleigh criterion"
msgstr ""

#: plugins/Oculars/src/gui/OcularsGuiPanel.cpp:921
msgid "The Rayleigh resolution criterion"
msgstr ""

#: plugins/Oculars/src/gui/OcularsGuiPanel.cpp:926
msgid "Dawes' limit"
msgstr ""

#: plugins/Oculars/src/gui/OcularsGuiPanel.cpp:928
msgid "Dawes' resolution criterion"
msgstr ""

#: plugins/Oculars/src/gui/OcularsGuiPanel.cpp:933
msgid "Abbe's limit"
msgstr ""

#: plugins/Oculars/src/gui/OcularsGuiPanel.cpp:935
msgid "Abbe’s diffraction resolution limit"
msgstr ""

#: plugins/Oculars/src/gui/OcularsGuiPanel.cpp:940
msgid "Sparrow's limit"
msgstr ""

#: plugins/Oculars/src/gui/OcularsGuiPanel.cpp:942
msgid "Sparrow's resolution limit"
msgstr ""

#. TRANSLATORS: tFOV for binoculars (tFOV = True Field of View)
#: plugins/Oculars/src/gui/OcularDialog.cpp:495
msgid "tFOV:"
msgstr ""

#. TRANSLATORS: Magnification factor for binoculars
#: plugins/Oculars/src/gui/OcularDialog.cpp:497
msgid "Magnification factor:"
msgstr ""

#: plugins/Oculars/src/gui/OcularDialog.cpp:498
#: plugins/Oculars/src/ui_ocularDialog.h:1206
msgid "Diameter:"
msgstr ""

#: plugins/Oculars/src/gui/OcularDialog.cpp:502
#: plugins/Oculars/src/ui_ocularDialog.h:1172
msgid "aFOV:"
msgstr ""

#: plugins/Oculars/src/gui/OcularDialog.cpp:503
#: plugins/Oculars/src/ui_ocularDialog.h:1173
#: plugins/Oculars/src/ui_ocularDialog.h:1205
msgid "Focal length:"
msgstr ""

#: plugins/Oculars/src/gui/OcularDialog.cpp:504
#: plugins/Oculars/src/ui_ocularDialog.h:1174
msgid "Field stop:"
msgstr ""

#: plugins/Oculars/src/gui/OcularDialog.cpp:513
msgid "Oculars Plug-in"
msgstr ""

#: plugins/Oculars/src/gui/OcularDialog.cpp:518
msgid "Barlow lens feature"
msgstr ""

#: plugins/Oculars/src/gui/OcularDialog.cpp:525
msgid "Overview"
msgstr ""

#: plugins/Oculars/src/gui/OcularDialog.cpp:527
msgid ""
"This plugin is intended to simulate what you would see through an eyepiece.  "
"This configuration dialog can be used to add, modify, or delete eyepieces "
"and telescopes, as well as CCD Sensors.  Your first time running the app "
"will populate some samples to get your started."
msgstr ""

#: plugins/Oculars/src/gui/OcularDialog.cpp:528
msgid "You can choose to scale the image you see on the screen."
msgstr ""

#: plugins/Oculars/src/gui/OcularDialog.cpp:529
msgid ""
"This is intended to show you a better comparison of what one "
"eyepiece/telescope combination will be like when compared to another."
msgstr ""

#: plugins/Oculars/src/gui/OcularDialog.cpp:530
msgid ""
"The same eyepiece in two different telescopes of differing focal length will "
"produce two different exit pupils, changing the view somewhat."
msgstr ""

#: plugins/Oculars/src/gui/OcularDialog.cpp:531
msgid ""
"The trade-off of this is that, with the image scaled, a large part of the "
"screen can be wasted."
msgstr ""

#: plugins/Oculars/src/gui/OcularDialog.cpp:532
msgid ""
"Therefore I recommend that you leave it off, unless you feel you have a need "
"of it."
msgstr ""

#: plugins/Oculars/src/gui/OcularDialog.cpp:533
msgid ""
"You can toggle a crosshair in the view.  Ideally, I wanted this to be "
"aligned to North.  I've been unable to do so.  So currently it aligns to the "
"top of the screen."
msgstr ""

#: plugins/Oculars/src/gui/OcularDialog.cpp:534
#, qt-format
msgid ""
"You can toggle a Telrad finder; this can only be done when you have not "
"turned on the Ocular view.  This feature draws three concentric circles of "
"0.5%1, 2.0%1, and 4.0%1, helping you see what you would expect to see with "
"the naked eye through the Telrad (or similar) finder."
msgstr ""

#: plugins/Oculars/src/gui/OcularDialog.cpp:535
msgid "If you find any issues, please let me know.  Enjoy!"
msgstr ""

#: plugins/Oculars/src/gui/OcularDialog.cpp:538
msgid "Hot Keys"
msgstr ""

#: plugins/Oculars/src/gui/OcularDialog.cpp:539
msgid ""
"The plug-in's key bindings can be edited in the Keyboard shortcuts editor "
"(F7)."
msgstr ""

#: plugins/Oculars/src/gui/OcularDialog.cpp:553
#: plugins/Oculars/src/gui/OcularDialog.cpp:558
msgid "[no key defined]"
msgstr ""

#: plugins/Oculars/src/gui/OcularDialog.cpp:562
msgid "Switches on/off the ocular overlay."
msgstr ""

#: plugins/Oculars/src/gui/OcularDialog.cpp:566
msgid "Opens the pop-up navigation menu."
msgstr ""

#: plugins/Oculars/src/gui/OcularDialog.cpp:570
msgid "Rotate reticle pattern of the eyepiece clockwise."
msgstr ""

#: plugins/Oculars/src/gui/OcularDialog.cpp:574
msgid "Rotate reticle pattern of the eyepiece сounterclockwise."
msgstr ""

#. TRANSLATORS: The numbers contain the opening and closing tag of an HTML link
#: plugins/Oculars/src/gui/OcularDialog.cpp:589
#: plugins/Quasars/src/gui/QuasarsDialog.cpp:140
#, qt-format
msgid ""
"If you want to read full information about this plugin, its history and "
"format of the catalog, you can %1get info here%2."
msgstr ""

#: plugins/Oculars/src/ui_ocularDialog.h:1139
msgid "Interface"
msgstr ""

#: plugins/Oculars/src/ui_ocularDialog.h:1141
msgid ""
"Mark it if you want the direction value the same like at the startup of "
"Stellarium."
msgstr ""

#: plugins/Oculars/src/ui_ocularDialog.h:1143
msgid "Restore direction to initial values"
msgstr ""

#: plugins/Oculars/src/ui_ocularDialog.h:1144
msgid "On-screen control panel"
msgstr ""

#: plugins/Oculars/src/ui_ocularDialog.h:1145
msgid "Show resolution criteria"
msgstr ""

#: plugins/Oculars/src/ui_ocularDialog.h:1147
msgid ""
"Mark it if you want the FOV value the same like at the startup of Stellarium."
msgstr ""

#: plugins/Oculars/src/ui_ocularDialog.h:1149
msgid "Restore FOV to initial values"
msgstr ""

#: plugins/Oculars/src/ui_ocularDialog.h:1151
msgid "Enable only if an object is selected"
msgstr ""

#: plugins/Oculars/src/ui_ocularDialog.h:1153
msgid "Apply limits stellar magnitude for different apertures of telescopes"
msgstr ""

#: plugins/Oculars/src/ui_ocularDialog.h:1155
msgid "Limit stellar magnitude"
msgstr ""

#: plugins/Oculars/src/ui_ocularDialog.h:1156
msgid "Scale image circle"
msgstr ""

#: plugins/Oculars/src/ui_ocularDialog.h:1160
msgid "Use semi-transparent mask"
msgstr ""

#: plugins/Oculars/src/ui_ocularDialog.h:1161
msgid "Hide grids and lines when enabled"
msgstr ""

#: plugins/Oculars/src/ui_ocularDialog.h:1162
msgid "Sensor view"
msgstr ""

#: plugins/Oculars/src/ui_ocularDialog.h:1163
msgid "Use degrees and minutes for FOV of CCD"
msgstr ""

#: plugins/Oculars/src/ui_ocularDialog.h:1165
msgid ""
"Enable automatic switch of mount type from the telescope settings for "
"horizontal orientation of CCD frame."
msgstr ""

#: plugins/Oculars/src/ui_ocularDialog.h:1167
msgid "Enable automatic switch of mount type"
msgstr ""

#: plugins/Oculars/src/ui_ocularDialog.h:1168
#: plugins/TextUserInterface/src/TextUserInterface.cpp:227
#: plugins/MeteorShowers/src/ui_MSConfigDialog.h:432
msgid "General"
msgstr ""

#: plugins/Oculars/src/ui_ocularDialog.h:1169
#: plugins/Oculars/src/ui_ocularDialog.h:1178
#: plugins/Oculars/src/ui_ocularDialog.h:1184
#: plugins/Oculars/src/ui_ocularDialog.h:1202
#: plugins/Satellites/src/ui_satellitesImportDialog.h:219
#: plugins/TelescopeControl/src/ui_telescopeDialog.h:415
msgid "Add"
msgstr ""

#: plugins/Oculars/src/ui_ocularDialog.h:1171
#: plugins/Oculars/src/ui_ocularDialog.h:1180
#: plugins/Oculars/src/ui_ocularDialog.h:1186
#: plugins/Oculars/src/ui_ocularDialog.h:1204
#: plugins/Satellites/src/ui_satellitesDialog.h:795
#: plugins/TelescopeControl/src/ui_telescopeConfigurationDialog.h:570
#: plugins/TelescopeControl/src/ui_storedPointsDialog.h:246
msgid "Name:"
msgstr ""

#: plugins/Oculars/src/ui_ocularDialog.h:1175
msgid "Binoculars"
msgstr ""

#: plugins/Oculars/src/ui_ocularDialog.h:1176
msgid "Has permanent cross-hairs"
msgstr ""

#: plugins/Oculars/src/ui_ocularDialog.h:1177
msgid "Eyepieces"
msgstr ""

#: plugins/Oculars/src/ui_ocularDialog.h:1181
msgid "Multiplier:"
msgstr ""

#: plugins/Oculars/src/ui_ocularDialog.h:1182
msgid ""
"Values of multiplicity >1 expand the focal length (Barlow lens). Values of "
"multiplicity <1 reduce the focal length (Shapley lens)."
msgstr ""

#: plugins/Oculars/src/ui_ocularDialog.h:1183
msgid "Lenses"
msgstr ""

#: plugins/Oculars/src/ui_ocularDialog.h:1187
msgid "Resolution x (pixels):"
msgstr ""

#: plugins/Oculars/src/ui_ocularDialog.h:1188
msgid "Resolution y (pixels):"
msgstr ""

#: plugins/Oculars/src/ui_ocularDialog.h:1189
msgid "Chip height (mm):"
msgstr ""

#: plugins/Oculars/src/ui_ocularDialog.h:1190
msgid "Chip width (mm):"
msgstr ""

#: plugins/Oculars/src/ui_ocularDialog.h:1191
msgid "Pixel width (micron):"
msgstr ""

#: plugins/Oculars/src/ui_ocularDialog.h:1192
msgid "Pixel height (micron):"
msgstr ""

#: plugins/Oculars/src/ui_ocularDialog.h:1193
msgid "Prism/CCD distance (mm):"
msgstr ""

#: plugins/Oculars/src/ui_ocularDialog.h:1194
msgid "Prism/CCD height (mm):"
msgstr ""

#: plugins/Oculars/src/ui_ocularDialog.h:1195
msgid "Prism/CCD width (mm):"
msgstr ""

#: plugins/Oculars/src/ui_ocularDialog.h:1196
msgid "Position angle (degrees):"
msgstr ""

#: plugins/Oculars/src/ui_ocularDialog.h:1197
msgid "Off-Axis guider"
msgstr ""

#: plugins/Oculars/src/ui_ocularDialog.h:1198
msgid "Rotation Angle (degrees):"
msgstr ""

#: plugins/Oculars/src/ui_ocularDialog.h:1199
msgid "Binning x:"
msgstr ""

#: plugins/Oculars/src/ui_ocularDialog.h:1200
msgid "Binning y:"
msgstr ""

#: plugins/Oculars/src/ui_ocularDialog.h:1201
msgid "Sensors"
msgstr ""

#: plugins/Oculars/src/ui_ocularDialog.h:1207
msgid "Horizontal flip"
msgstr ""

#: plugins/Oculars/src/ui_ocularDialog.h:1208
msgid "Vertical flip"
msgstr ""

#: plugins/Oculars/src/ui_ocularDialog.h:1209
msgid "Equatorial Mount"
msgstr ""

#: plugins/Oculars/src/ui_ocularDialog.h:1210
#: plugins/TelescopeControl/src/ui_telescopeDialog.h:404
#: plugins/TelescopeControl/src/ui_telescopeDialog.h:420
msgid "Telescopes"
msgstr ""

#: plugins/Satellites/src/Satellites.cpp:71
#: plugins/Satellites/src/Satellites.cpp:147
#: plugins/Satellites/src/ui_satellitesDialog.h:812
msgid "Satellites"
msgstr ""

#: plugins/Satellites/src/Satellites.cpp:74
msgid ""
"Prediction of artificial satellite positions in Earth orbit based on NORAD "
"TLE data"
msgstr ""

#: plugins/Satellites/src/Satellites.cpp:148
msgid "Satellite hints"
msgstr ""

#: plugins/Satellites/src/Satellites.cpp:149
msgid "Satellite labels"
msgstr ""

#: plugins/Satellites/src/Satellites.cpp:150
msgid "Satellites configuration window"
msgstr ""

#: plugins/Satellites/src/Satellites.cpp:182
msgid ""
"The old satellites.json file is no longer compatible - using default file"
msgstr ""

#. TRANSLATORS: Satellite group: Bright/naked-eye-visible satellites
#: plugins/Satellites/src/Satellites.cpp:2048
msgid "visual"
msgstr ""

#. TRANSLATORS: Satellite group: Scientific satellites
#: plugins/Satellites/src/Satellites.cpp:2050
msgid "scientific"
msgstr ""

#. TRANSLATORS: Satellite group: Communication satellites
#: plugins/Satellites/src/Satellites.cpp:2052
msgid "communications"
msgstr ""

#. TRANSLATORS: Satellite group: Navigation satellites
#: plugins/Satellites/src/Satellites.cpp:2054
msgid "navigation"
msgstr ""

#. TRANSLATORS: Satellite group: Amateur radio (ham) satellites
#: plugins/Satellites/src/Satellites.cpp:2056
msgid "amateur"
msgstr ""

#. TRANSLATORS: Satellite group: Weather (meteorological) satellites
#: plugins/Satellites/src/Satellites.cpp:2058
msgid "weather"
msgstr ""

#. TRANSLATORS: Satellite group: Satellites in geostationary orbit
#: plugins/Satellites/src/Satellites.cpp:2060
msgid "geostationary"
msgstr ""

#. TRANSLATORS: Satellite group: Satellites that are no longer functioning
#: plugins/Satellites/src/Satellites.cpp:2062
msgid "non-operational"
msgstr ""

#. TRANSLATORS: Satellite group: Satellites belonging to the GPS constellation (the Global Positioning System)
#: plugins/Satellites/src/Satellites.cpp:2064
msgid "gps"
msgstr ""

#. TRANSLATORS: Satellite group: Satellites belonging to the GLONASS constellation (GLObal NAvigation Satellite System)
#: plugins/Satellites/src/Satellites.cpp:2066
msgid "glonass"
msgstr ""

#. TRANSLATORS: Satellite group: Satellites belonging to the Galileo constellation (global navigation satellite system by the European Union)
#: plugins/Satellites/src/Satellites.cpp:2068
msgid "galileo"
msgstr ""

#. TRANSLATORS: Satellite group: Satellites belonging to the Iridium constellation (Iridium is a proper name)
#: plugins/Satellites/src/Satellites.cpp:2070
msgid "iridium"
msgstr ""

#. TRANSLATORS: Satellite group: Space stations
#: plugins/Satellites/src/Satellites.cpp:2072
msgid "stations"
msgstr ""

#. TRANSLATORS: Satellite group: Education satellites
#: plugins/Satellites/src/Satellites.cpp:2074
msgid "education"
msgstr ""

#. TRANSLATORS: Satellite group: Satellites belonging to the space observatories
#: plugins/Satellites/src/Satellites.cpp:2076
msgid "observatory"
msgstr ""

#. TRANSLATORS: Satellite description. "Hubble" is a person's name.
#: plugins/Satellites/src/Satellites.cpp:2081
msgid "The Hubble Space Telescope"
msgstr ""

#. TRANSLATORS: Satellite description.
#: plugins/Satellites/src/Satellites.cpp:2083
msgid "The International Space Station"
msgstr ""

#. TRANSLATORS: Satellite description.
#: plugins/Satellites/src/Satellites.cpp:2085
msgid "China's first space station"
msgstr ""

#. TRANSLATORS: Satellite description.
#: plugins/Satellites/src/Satellites.cpp:2087
msgid "The russian space radio telescope RadioAstron"
msgstr ""

#. TRANSLATORS: Satellite description.
#: plugins/Satellites/src/Satellites.cpp:2089
msgid "International Gamma-Ray Astrophysics Laboratory"
msgstr ""

#. TRANSLATORS: Satellite description.
#: plugins/Satellites/src/Satellites.cpp:2091
msgid "The Gamma-Ray Observatory"
msgstr ""

#. TRANSLATORS: Satellite name: International Space Station
#: plugins/Satellites/src/Satellites.cpp:2095
msgid "ISS (ZARYA)"
msgstr ""

#. TRANSLATORS: Satellite name: Hubble Space Telescope
#: plugins/Satellites/src/Satellites.cpp:2097
msgid "HST"
msgstr ""

#. TRANSLATORS: Satellite name: Spektr-R Space Observatory (or RadioAstron)
#: plugins/Satellites/src/Satellites.cpp:2099
msgid "SPEKTR-R"
msgstr ""

#. TRANSLATORS: Satellite name: International Gamma-Ray Astrophysics Laboratory (INTEGRAL)
#: plugins/Satellites/src/Satellites.cpp:2101
msgid "INTEGRAL"
msgstr ""

#. TRANSLATORS: China's first space station name
#: plugins/Satellites/src/Satellites.cpp:2103
msgid "TIANGONG 1"
msgstr ""

#: plugins/Satellites/src/Satellite.cpp:268
#: plugins/Satellites/src/Satellite.cpp:272
msgid "Catalog #"
msgstr ""

#: plugins/Satellites/src/Satellite.cpp:274
msgid "International Designator"
msgstr ""

#: plugins/Satellites/src/Satellite.cpp:281
msgid "artificial satellite"
msgstr ""

#: plugins/Satellites/src/Satellite.cpp:290
msgid "Approx. magnitude"
msgstr ""

#. TRANSLATORS: Slant range: distance between the satellite and the observer
#: plugins/Satellites/src/Satellite.cpp:304
msgid "Range"
msgstr ""

#. TRANSLATORS: Rate at which the distance changes
#: plugins/Satellites/src/Satellite.cpp:306
msgid "Range rate"
msgstr ""

#: plugins/Satellites/src/Satellite.cpp:310
msgid "SubPoint (Lat./Long.)"
msgstr ""

#. TRANSLATORS: TEME is an Earth-centered inertial coordinate system
#: plugins/Satellites/src/Satellite.cpp:324
msgid "TEME coordinates"
msgstr ""

#. TRANSLATORS: TEME is an Earth-centered inertial coordinate system
#: plugins/Satellites/src/Satellite.cpp:331
msgid "TEME velocity"
msgstr ""

#: plugins/Satellites/src/Satellite.cpp:335
msgid "Sun reflection angle"
msgstr ""

#: plugins/Satellites/src/Satellite.cpp:348
msgid "Group"
msgstr ""

#: plugins/Satellites/src/Satellite.cpp:350
msgid "Groups"
msgstr ""

#: plugins/Satellites/src/Satellite.cpp:356
msgid "Operational status"
msgstr ""

#: plugins/Satellites/src/Satellite.cpp:363
msgid "The satellite and the observer are in sunlight."
msgstr ""

#: plugins/Satellites/src/Satellite.cpp:366
msgid "The satellite is visible."
msgstr ""

#: plugins/Satellites/src/Satellite.cpp:369
msgid "The satellite is eclipsed."
msgstr ""

#: plugins/Satellites/src/Satellite.cpp:372
msgid "The satellite is not visible"
msgstr ""

#. TRANSLATORS: Unit of measurement of frequency
#: plugins/Satellites/src/Satellite.cpp:398 plugins/Pulsars/src/Pulsar.cpp:259
msgctxt "frequency"
msgid "MHz"
msgstr ""

#: plugins/Satellites/src/Satellite.cpp:402
msgctxt "frequency"
msgid "kHz"
msgstr ""

#: plugins/Satellites/src/Satellite.cpp:703
#: plugins/Satellites/src/Satellite.cpp:728
msgctxt "operational status"
msgid "unknown"
msgstr ""

#: plugins/Satellites/src/Satellite.cpp:707
msgctxt "operational status"
msgid "operational"
msgstr ""

#: plugins/Satellites/src/Satellite.cpp:710
msgctxt "operational status"
msgid "nonoperational"
msgstr ""

#: plugins/Satellites/src/Satellite.cpp:713
msgctxt "operational status"
msgid "partially operational"
msgstr ""

#: plugins/Satellites/src/Satellite.cpp:716
msgctxt "operational status"
msgid "standby"
msgstr ""

#: plugins/Satellites/src/Satellite.cpp:719
msgctxt "operational status"
msgid "spare"
msgstr ""

#: plugins/Satellites/src/Satellite.cpp:722
msgctxt "operational status"
msgid "extended mission"
msgstr ""

#: plugins/Satellites/src/Satellite.cpp:725
msgctxt "operational status"
msgid "decayed"
msgstr ""

#: plugins/Satellites/src/gui/SatellitesDialog.cpp:245
msgid "Save predicted Iridium flares as..."
msgstr ""

#: plugins/Satellites/src/gui/SatellitesDialog.cpp:451
msgid "Stellarium Satellites Plugin"
msgstr ""

#: plugins/Satellites/src/gui/SatellitesDialog.cpp:457
#: plugins/Satellites/src/ui_satellitesDialog.h:832
msgid "Iridium flares"
msgstr ""

#: plugins/Satellites/src/gui/SatellitesDialog.cpp:461
msgid ""
"The Satellites plugin predicts the positions of artificial satellites in "
"Earth orbit."
msgstr ""

#: plugins/Satellites/src/gui/SatellitesDialog.cpp:463
msgid "Notes for users"
msgstr ""

#: plugins/Satellites/src/gui/SatellitesDialog.cpp:464
msgid ""
"Satellites and their orbits are only shown when the observer is on Earth."
msgstr ""

#: plugins/Satellites/src/gui/SatellitesDialog.cpp:465
msgid ""
"Predicted positions are only good for a fairly short time (on the order of "
"days, weeks or perhaps a month into the past and future). Expect high "
"weirdness when looking at dates outside this range."
msgstr ""

#: plugins/Satellites/src/gui/SatellitesDialog.cpp:466
msgid ""
"Orbital elements go out of date pretty quickly (over mere weeks, sometimes "
"days).  To get useful data out, you need to update the TLE data regularly."
msgstr ""

#. TRANSLATORS: The translated names of the button and the tab are filled in automatically. You can check the original names in Stellarium. File names are not translated.
#: plugins/Satellites/src/gui/SatellitesDialog.cpp:468
#, qt-format
msgid ""
"Clicking the \"%1\" button in the \"%2\" tab of this dialog will revert to "
"the default %3 file.  The old file will be backed up as %4.  This can be "
"found in the user data directory, under \"modules/Satellites/\"."
msgstr ""

#: plugins/Satellites/src/gui/SatellitesDialog.cpp:474
msgid ""
"The Satellites plugin is still under development.  Some features are "
"incomplete, missing or buggy."
msgstr ""

#. TRANSLATORS: Title of a section in the About tab of the Satellites window
#: plugins/Satellites/src/gui/SatellitesDialog.cpp:478
msgid "TLE data updates"
msgstr ""

#: plugins/Satellites/src/gui/SatellitesDialog.cpp:479
msgid ""
"The Satellites plugin can automatically download TLE data from Internet "
"sources, and by default the plugin will do this if the existing data is more "
"than 72 hours old. "
msgstr ""

#: plugins/Satellites/src/gui/SatellitesDialog.cpp:480
#, qt-format
msgid ""
"If you disable Internet updates, you may update from a file on your "
"computer.  This file must be in the same format as the Celestrak updates "
"(see %1 for an example)."
msgstr ""

#: plugins/Satellites/src/gui/SatellitesDialog.cpp:481
msgid ""
"<b>Note:</b> if the name of a satellite in update data has anything in "
"square brackets at the end, it will be removed before the data is used."
msgstr ""

#: plugins/Satellites/src/gui/SatellitesDialog.cpp:484
msgid "Adding new satellites"
msgstr ""

#: plugins/Satellites/src/gui/SatellitesDialog.cpp:485
msgid ""
"1. Make sure the satellite(s) you wish to add are included in one of the "
"URLs listed in the Sources tab of the satellites configuration dialog. 2. Go "
"to the Satellites tab, and click the '+' button.  Select the satellite(s) "
"you wish to add and select the \"add\" button."
msgstr ""

#: plugins/Satellites/src/gui/SatellitesDialog.cpp:487
msgid "Technical notes"
msgstr ""

#: plugins/Satellites/src/gui/SatellitesDialog.cpp:488
msgid ""
"Positions are calculated using the SGP4 & SDP4 methods, using NORAD TLE data "
"as the input. "
msgstr ""

#: plugins/Satellites/src/gui/SatellitesDialog.cpp:489
msgid ""
"The orbital calculation code is written by Jose Luis Canales according to "
"the revised Spacetrack Report #3 (including Spacetrack Report #6). "
msgstr ""

#. TRANSLATORS: The numbers contain the opening and closing tag of an HTML link
#: plugins/Satellites/src/gui/SatellitesDialog.cpp:491
#, qt-format
msgid "See %1this document%2 for details."
msgstr ""

#: plugins/Satellites/src/gui/SatellitesDialog.cpp:523
#: plugins/Supernovae/src/gui/SupernovaeDialog.cpp:170
#: plugins/Novae/src/gui/NovaeDialog.cpp:163
#: plugins/Quasars/src/gui/QuasarsDialog.cpp:160
#: plugins/Pulsars/src/gui/PulsarsDialog.cpp:183
#: plugins/Exoplanets/src/gui/ExoplanetsDialog.cpp:300
msgid "Internet updates disabled"
msgstr ""

#: plugins/Satellites/src/gui/SatellitesDialog.cpp:525
#: plugins/Satellites/src/gui/SatellitesDialog.cpp:547
#: plugins/Supernovae/src/gui/SupernovaeDialog.cpp:172
#: plugins/Supernovae/src/gui/SupernovaeDialog.cpp:215
#: plugins/Novae/src/gui/NovaeDialog.cpp:165
#: plugins/Novae/src/gui/NovaeDialog.cpp:208
#: plugins/Quasars/src/gui/QuasarsDialog.cpp:162
#: plugins/Quasars/src/gui/QuasarsDialog.cpp:223
#: plugins/Pulsars/src/gui/PulsarsDialog.cpp:185
#: plugins/Pulsars/src/gui/PulsarsDialog.cpp:252
#: plugins/Exoplanets/src/gui/ExoplanetsDialog.cpp:302
#: plugins/Exoplanets/src/gui/ExoplanetsDialog.cpp:376
msgid "Updating now..."
msgstr ""

#: plugins/Satellites/src/gui/SatellitesDialog.cpp:530
#: plugins/Supernovae/src/gui/SupernovaeDialog.cpp:174
#: plugins/Novae/src/gui/NovaeDialog.cpp:167
#: plugins/Quasars/src/gui/QuasarsDialog.cpp:164
#: plugins/Pulsars/src/gui/PulsarsDialog.cpp:187
#: plugins/Exoplanets/src/gui/ExoplanetsDialog.cpp:304
msgid "Next update: < 1 minute"
msgstr ""

#: plugins/Satellites/src/gui/SatellitesDialog.cpp:534
#: plugins/Supernovae/src/gui/SupernovaeDialog.cpp:178
#: plugins/Novae/src/gui/NovaeDialog.cpp:171
#: plugins/Quasars/src/gui/QuasarsDialog.cpp:168
#: plugins/Pulsars/src/gui/PulsarsDialog.cpp:191
#: plugins/Exoplanets/src/gui/ExoplanetsDialog.cpp:308
#, qt-format, qt-plural-format
msgid "Next update: %1 minute(s)"
msgid_plural "Next update: %1 minute(s)"
msgstr[0] ""
msgstr[1] ""

#: plugins/Satellites/src/gui/SatellitesDialog.cpp:539
#: plugins/Supernovae/src/gui/SupernovaeDialog.cpp:183
#: plugins/Novae/src/gui/NovaeDialog.cpp:176
#: plugins/Quasars/src/gui/QuasarsDialog.cpp:173
#: plugins/Pulsars/src/gui/PulsarsDialog.cpp:196
#: plugins/Exoplanets/src/gui/ExoplanetsDialog.cpp:313
#, qt-format, qt-plural-format
msgid "Next update: %1 hour(s)"
msgid_plural "Next update: %1 hour(s)"
msgstr[0] ""
msgstr[1] ""

#: plugins/Satellites/src/gui/SatellitesDialog.cpp:550
#: plugins/Supernovae/src/gui/SupernovaeDialog.cpp:218
#: plugins/Novae/src/gui/NovaeDialog.cpp:211
#: plugins/Quasars/src/gui/QuasarsDialog.cpp:226
#: plugins/Pulsars/src/gui/PulsarsDialog.cpp:255
#: plugins/Exoplanets/src/gui/ExoplanetsDialog.cpp:379
msgid "Update error"
msgstr ""

#: plugins/Satellites/src/gui/SatellitesDialog.cpp:563
#, qt-format
msgid "Updated %1/%2 satellite(s); %3 added; %4 removed"
msgstr ""

#: plugins/Satellites/src/gui/SatellitesDialog.cpp:565
#, qt-format
msgid "Updated %1/%2 satellite(s); %3 added; %4 missing"
msgstr ""

#: plugins/Satellites/src/gui/SatellitesDialog.cpp:627
msgid "[new source]"
msgstr ""

#: plugins/Satellites/src/gui/SatellitesDialog.cpp:679
#: plugins/Satellites/src/ui_satellitesDialog.h:750
#: plugins/Supernovae/src/gui/SupernovaeDialog.cpp:204
#: plugins/Supernovae/src/ui_supernovaeDialog.h:237
#: plugins/Novae/src/gui/NovaeDialog.cpp:197
#: plugins/Novae/src/ui_novaeDialog.h:240
#: plugins/Quasars/src/gui/QuasarsDialog.cpp:194
#: plugins/Quasars/src/ui_quasarsDialog.h:265
#: plugins/Pulsars/src/gui/PulsarsDialog.cpp:217
#: plugins/Pulsars/src/ui_pulsarsDialog.h:271
#: plugins/Exoplanets/src/gui/ExoplanetsDialog.cpp:365
#: plugins/Exoplanets/src/ui_exoplanetsDialog.h:474
#: plugins/MeteorShowers/src/ui_MSConfigDialog.h:460
msgid "Update now"
msgstr ""

#: plugins/Satellites/src/gui/SatellitesDialog.cpp:681
#: plugins/Supernovae/src/gui/SupernovaeDialog.cpp:206
#: plugins/Novae/src/gui/NovaeDialog.cpp:199
#: plugins/Quasars/src/gui/QuasarsDialog.cpp:196
#: plugins/Pulsars/src/gui/PulsarsDialog.cpp:219
#: plugins/Exoplanets/src/gui/ExoplanetsDialog.cpp:367
msgid "Update from files"
msgstr ""

#: plugins/Satellites/src/gui/SatellitesDialog.cpp:723
msgid "[orbit calculation error]"
msgstr ""

#: plugins/Satellites/src/gui/SatellitesDialog.cpp:724
msgid "[all newly added]"
msgstr ""

#: plugins/Satellites/src/gui/SatellitesDialog.cpp:725
msgid "[all not displayed]"
msgstr ""

#: plugins/Satellites/src/gui/SatellitesDialog.cpp:726
msgid "[all displayed]"
msgstr ""

#: plugins/Satellites/src/gui/SatellitesDialog.cpp:727
msgid "[all]"
msgstr ""

#. TRANSLATORS: Displayed in the satellite group selection box.
#: plugins/Satellites/src/gui/SatellitesDialog.cpp:771
msgid "New group..."
msgstr ""

#: plugins/Satellites/src/gui/SatellitesDialog.cpp:977
msgid "Select TLE Update File"
msgstr ""

#: plugins/Satellites/src/gui/SatellitesDialog.cpp:996
#: plugins/RemoteSync/src/ui_remoteSyncDialog.h:484
msgid "Time"
msgstr ""

#: plugins/Satellites/src/gui/SatellitesDialog.cpp:997
msgid "Brightness"
msgstr ""

#: plugins/Satellites/src/gui/SatellitesDialog.cpp:1000
msgid "Satellite"
msgstr ""

#: plugins/Satellites/src/gui/SatellitesImportDialog.cpp:154
msgid "Downloading data..."
msgstr ""

#: plugins/Satellites/src/gui/SatellitesImportDialog.cpp:155
msgid ""
"Stellarium is downloading satellite data from the update sources. Please "
"wait..."
msgstr ""

#: plugins/Satellites/src/gui/SatellitesImportDialog.cpp:172
msgid "Select TLE source file(s)..."
msgstr ""

#: plugins/Satellites/src/gui/SatellitesImportDialog.cpp:187
#: plugins/Satellites/src/gui/SatellitesImportDialog.cpp:188
#: plugins/Satellites/src/gui/SatellitesImportDialog.cpp:247
#: plugins/Satellites/src/gui/SatellitesImportDialog.cpp:248
msgid "Processing data..."
msgstr ""

#: plugins/Satellites/src/gui/SatellitesImportDialog.cpp:242
msgid "No data could be downloaded. Try again later."
msgstr ""

#: plugins/Satellites/src/gui/SatellitesImportDialog.cpp:264
msgid "Download aborted."
msgstr ""

#: plugins/Satellites/src/gui/SatellitesImportDialog.cpp:309
msgid "Get data"
msgstr ""

#: plugins/Satellites/src/gui/SatellitesImportDialog.cpp:375
#, qt-format
msgid "Catalog Number: %1"
msgstr ""

#: plugins/Satellites/src/ui_satellitesDialog.h:743
#: plugins/Satellites/src/ui_satellitesDialog.h:744
msgid "Satellites Configuration"
msgstr ""

#: plugins/Satellites/src/ui_satellitesDialog.h:746
msgid "Updates"
msgstr ""

#: plugins/Satellites/src/ui_satellitesDialog.h:747
msgid "Update satellite data from Internet sources"
msgstr ""

#: plugins/Satellites/src/ui_satellitesDialog.h:748
#: plugins/Supernovae/src/ui_supernovaeDialog.h:234
#: plugins/Novae/src/ui_novaeDialog.h:237
#: plugins/Quasars/src/ui_quasarsDialog.h:262
#: plugins/Pulsars/src/ui_pulsarsDialog.h:268
#: plugins/Exoplanets/src/ui_exoplanetsDialog.h:471
msgid "Last update:"
msgstr ""

#: plugins/Satellites/src/ui_satellitesDialog.h:749
msgid "On update, add all new satellites from the selected source(s)"
msgstr ""

#: plugins/Satellites/src/ui_satellitesDialog.h:751
msgid ""
"On update, remove the satellites that are no longer listed in the update "
"sources"
msgstr ""

#: plugins/Satellites/src/ui_satellitesDialog.h:752
#: plugins/Exoplanets/src/ui_exoplanetsDialog.h:472
#: plugins/MeteorShowers/src/ui_MSConfigDialog.h:454
msgid "Update frequency (hours):"
msgstr ""

#: plugins/Satellites/src/ui_satellitesDialog.h:754
msgid "Label font size (pixels):"
msgstr ""

#: plugins/Satellites/src/ui_satellitesDialog.h:755
msgid "Orbit lines"
msgstr ""

#: plugins/Satellites/src/ui_satellitesDialog.h:757
#: plugins/Satellites/src/ui_satellitesDialog.h:761
msgid "Number of segments used to draw the line"
msgstr ""

#: plugins/Satellites/src/ui_satellitesDialog.h:759
msgid "Number of  segments:"
msgstr ""

#: plugins/Satellites/src/ui_satellitesDialog.h:764
#: plugins/Satellites/src/ui_satellitesDialog.h:768
msgid "Duration of a single segment in seconds"
msgstr ""

#: plugins/Satellites/src/ui_satellitesDialog.h:766
msgid "Segment length (s):"
msgstr ""

#: plugins/Satellites/src/ui_satellitesDialog.h:771
#: plugins/Satellites/src/ui_satellitesDialog.h:774
msgid "Number of segments used to draw each end of the line"
msgstr ""

#: plugins/Satellites/src/ui_satellitesDialog.h:776
msgid "Fade length:"
msgstr ""

#: plugins/Satellites/src/ui_satellitesDialog.h:777
msgid "Realistic mode for the artificial satellites"
msgstr ""

#: plugins/Satellites/src/ui_satellitesDialog.h:779
#: plugins/Supernovae/src/ui_supernovaeDialog.h:239
#: plugins/Novae/src/ui_novaeDialog.h:242
#: plugins/Quasars/src/ui_quasarsDialog.h:274
#: plugins/Pulsars/src/ui_pulsarsDialog.h:281
#: plugins/RemoteControl/src/ui_remoteControlDialog.h:251
#: plugins/RemoteSync/src/ui_remoteSyncDialog.h:502
#: plugins/Exoplanets/src/ui_exoplanetsDialog.h:492
#: plugins/Observability/src/ui_ObservabilityDialog.h:358
msgid "Save settings as default"
msgstr ""

#: plugins/Satellites/src/ui_satellitesDialog.h:780
#: plugins/Supernovae/src/ui_supernovaeDialog.h:240
#: plugins/Novae/src/ui_novaeDialog.h:243
#: plugins/Quasars/src/ui_quasarsDialog.h:275
#: plugins/Pulsars/src/ui_pulsarsDialog.h:282
#: plugins/Exoplanets/src/ui_exoplanetsDialog.h:493
#: plugins/Observability/src/ui_ObservabilityDialog.h:359
msgid "Settings"
msgstr ""

#: plugins/Satellites/src/ui_satellitesDialog.h:782
msgid "Double-click a satellite to start tracking it."
msgstr ""

#: plugins/Satellites/src/ui_satellitesDialog.h:785
msgid "Add more satellites"
msgstr ""

#: plugins/Satellites/src/ui_satellitesDialog.h:788
msgid "Remove the selected satellites"
msgstr ""

#: plugins/Satellites/src/ui_satellitesDialog.h:792
msgid "Save changes"
msgstr ""

#: plugins/Satellites/src/ui_satellitesDialog.h:796
msgid "Catalog number:"
msgstr ""

#: plugins/Satellites/src/ui_satellitesDialog.h:798
msgid "Display the selected satellite(s)"
msgstr ""

#: plugins/Satellites/src/ui_satellitesDialog.h:800
msgid "Displayed"
msgstr ""

#: plugins/Satellites/src/ui_satellitesDialog.h:802
msgid "Display orbit line(s) for the selected satellite(s)"
msgstr ""

#: plugins/Satellites/src/ui_satellitesDialog.h:804
msgid "Orbit"
msgstr ""

#: plugins/Satellites/src/ui_satellitesDialog.h:806
msgid "Do not update (or remove on update) the selected satellite(s)"
msgstr ""

#: plugins/Satellites/src/ui_satellitesDialog.h:808
msgid "Do not update"
msgstr ""

#: plugins/Satellites/src/ui_satellitesDialog.h:809
#: plugins/Scenery3d/src/ui_storedViewDialog.h:219
msgid "Description:"
msgstr ""

#: plugins/Satellites/src/ui_satellitesDialog.h:810
msgid "Groups:"
msgstr ""

#: plugins/Satellites/src/ui_satellitesDialog.h:811
msgid "TLE set:"
msgstr ""

#: plugins/Satellites/src/ui_satellitesDialog.h:813
msgid ""
"Satellites in the marked source lists will be automatically added on the "
"next update if they are not already in the collection."
msgstr ""

#: plugins/Satellites/src/ui_satellitesDialog.h:815
msgid ""
"Enter or edit the URL of the selected source. Changes are saved by pressing "
"Enter."
msgstr ""

#: plugins/Satellites/src/ui_satellitesDialog.h:818
msgid "Add new source"
msgstr ""

#: plugins/Satellites/src/ui_satellitesDialog.h:822
msgid "Remove selected source"
msgstr ""

#: plugins/Satellites/src/ui_satellitesDialog.h:825
msgid "Sources"
msgstr ""

#: plugins/Satellites/src/ui_satellitesDialog.h:826
msgid "Flare prediction (days):"
msgstr ""

#: plugins/Satellites/src/ui_satellitesDialog.h:830
msgid "Predict Iridium flares"
msgstr ""

#: plugins/Satellites/src/ui_satellitesDialog.h:831
msgid "Save predictions..."
msgstr ""

#: plugins/Satellites/src/ui_satellitesImportDialog.h:211
msgid "More Satellites"
msgstr ""

#: plugins/Satellites/src/ui_satellitesImportDialog.h:213
msgid "Get data from update sources"
msgstr ""

#: plugins/Satellites/src/ui_satellitesImportDialog.h:214
#: plugins/SolarSystemEditor/src/ui_mpcImportWindow.h:526
msgid "Abort download"
msgstr ""

#: plugins/Satellites/src/ui_satellitesImportDialog.h:215
msgid "New satellites"
msgstr ""

#: plugins/Satellites/src/ui_satellitesImportDialog.h:216
#: plugins/SolarSystemEditor/src/ui_mpcImportWindow.h:535
msgid "Mark all"
msgstr ""

#: plugins/Satellites/src/ui_satellitesImportDialog.h:217
#: plugins/SolarSystemEditor/src/ui_mpcImportWindow.h:536
msgid "Mark none"
msgstr ""

#: plugins/Satellites/src/ui_satellitesImportDialog.h:218
#: plugins/SolarSystemEditor/src/ui_mpcImportWindow.h:537
msgid "Discard"
msgstr ""

#: plugins/TelescopeControl/src/TelescopeControl.cpp:80
#: plugins/TelescopeControl/src/TelescopeControl.cpp:163
#: plugins/TelescopeControl/src/TelescopeControl.cpp:190
msgid "Telescope Control"
msgstr ""

#: plugins/TelescopeControl/src/TelescopeControl.cpp:83
msgid ""
"This plug-in allows Stellarium to send \"slew\" commands to a telescope on a "
"computerized mount (a \"GoTo telescope\")."
msgstr ""

#: plugins/TelescopeControl/src/TelescopeControl.cpp:170
#: plugins/TelescopeControl/src/TelescopeControl.cpp:223
#, qt-format
msgid "Move telescope #%1 to selected object"
msgstr ""

#: plugins/TelescopeControl/src/TelescopeControl.cpp:177
#: plugins/TelescopeControl/src/TelescopeControl.cpp:227
#, qt-format
msgid "Move telescope #%1 to the point currently in the center of the screen"
msgstr ""

#: plugins/TelescopeControl/src/TelescopeControl.cpp:190
msgid "Move a telescope to a given set of coordinates"
msgstr ""

#. TRANSLATORS: Description for Meade AutoStar compatible mounts
#: plugins/TelescopeControl/src/TelescopeControl.cpp:1657
msgid ""
"Any telescope or telescope mount compatible with Meade's AutoStar controller."
msgstr ""

#. TRANSLATORS: Description for Meade LX200 (compatible) mounts
#: plugins/TelescopeControl/src/TelescopeControl.cpp:1659
msgid "Any telescope or telescope mount compatible with Meade LX200."
msgstr ""

#. TRANSLATORS: Description for Meade ETX70 (#494 Autostar, #506 CCS) mounts
#: plugins/TelescopeControl/src/TelescopeControl.cpp:1661
msgid ""
"Meade's ETX70 with the #494 Autostar controller and the #506 Connector Cable "
"Set."
msgstr ""

#. TRANSLATORS: Description for Losmandy G-11 mounts
#: plugins/TelescopeControl/src/TelescopeControl.cpp:1663
msgid "Losmandy's G-11 telescope mount."
msgstr ""

#. TRANSLATORS: Description for Wildcard Innovations Argo Navis (Meade mode) mounts
#: plugins/TelescopeControl/src/TelescopeControl.cpp:1665
msgid "Wildcard Innovations' Argo Navis DTC in Meade LX200 emulation mode."
msgstr ""

#. TRANSLATORS: Description for Celestron NexStar (compatible) mounts
#: plugins/TelescopeControl/src/TelescopeControl.cpp:1667
msgid "Any telescope or telescope mount compatible with Celestron NexStar."
msgstr ""

#. TRANSLATORS: Description for Sky-Watcher SynScan (version 3 or later) mounts
#: plugins/TelescopeControl/src/TelescopeControl.cpp:1669
msgid ""
"Any Sky-Watcher mount that uses version 3 or later of the SynScan hand "
"controller."
msgstr ""

#. TRANSLATORS: Description for Sky-Watcher SynScan AZ GOTO mounts
#: plugins/TelescopeControl/src/TelescopeControl.cpp:1671
msgid ""
"The Sky-Watcher SynScan AZ GOTO mount used in a number of telescope models."
msgstr ""

#: plugins/TelescopeControl/src/clients/TelescopeClientJsonRts2.cpp:276
msgid "Read-only telescope"
msgstr ""

#: plugins/TelescopeControl/src/clients/TelescopeClientJsonRts2.cpp:279
msgid "Telescope position: "
msgstr ""

#: plugins/TelescopeControl/src/clients/TelescopeClientJsonRts2.cpp:281
msgid "Distance to target position: "
msgstr ""

#: plugins/TelescopeControl/src/gui/TelescopeConfigurationDialog.cpp:157
msgid ""
"The approximate time it takes for the signals from the telescope to reach "
"Stellarium. Increase this value if the reticle is skipping."
msgstr ""

#: plugins/TelescopeControl/src/gui/TelescopeConfigurationDialog.cpp:158
msgid ""
"Refresh rate of the RTS2 telescope. Delay before sending next telescope "
"status request. The default value of 0.5 second works fine with most setups."
msgstr ""

#: plugins/TelescopeControl/src/gui/TelescopeConfigurationDialog.cpp:221
msgid "Add New Telescope"
msgstr ""

#: plugins/TelescopeControl/src/gui/TelescopeConfigurationDialog.cpp:231
msgid "Configure Telescope"
msgstr ""

#: plugins/TelescopeControl/src/gui/TelescopeDialog.cpp:63
msgid "N/A"
msgstr ""

#: plugins/TelescopeControl/src/gui/TelescopeDialog.cpp:64
msgid "Starting"
msgstr ""

#: plugins/TelescopeControl/src/gui/TelescopeDialog.cpp:65
msgid "Connecting"
msgstr ""

#: plugins/TelescopeControl/src/gui/TelescopeDialog.cpp:66
msgid "Connected"
msgstr ""

#: plugins/TelescopeControl/src/gui/TelescopeDialog.cpp:67
msgid "Disconnected"
msgstr ""

#: plugins/TelescopeControl/src/gui/TelescopeDialog.cpp:68
msgid "Stopped"
msgstr ""

#: plugins/TelescopeControl/src/gui/TelescopeDialog.cpp:255
msgid "Telescope Control plug-in"
msgstr ""

#: plugins/TelescopeControl/src/gui/TelescopeDialog.cpp:260
msgid "Plug-in and GUI programming"
msgstr ""

#: plugins/TelescopeControl/src/gui/TelescopeDialog.cpp:261
msgid "RTS2 support"
msgstr ""

#: plugins/TelescopeControl/src/gui/TelescopeDialog.cpp:265
msgid ""
"This plug-in is based on and reuses a lot of code under the GNU General "
"Public License:"
msgstr ""

#: plugins/TelescopeControl/src/gui/TelescopeDialog.cpp:266
msgid ""
"the Telescope, TelescopeDummy, TelescopeTcp and TelescopeMgr classes in "
"Stellarium's code (the client side of Stellarium's original telescope "
"control feature);"
msgstr ""

#: plugins/TelescopeControl/src/gui/TelescopeDialog.cpp:267
msgid "the telescope server core code (licensed under the LGPL)"
msgstr ""

#: plugins/TelescopeControl/src/gui/TelescopeDialog.cpp:268
msgid ""
"the TelescopeServerLx200 telescope server core code (originally licensed "
"under the LGPL)"
msgstr ""

#: plugins/TelescopeControl/src/gui/TelescopeDialog.cpp:269
msgid ""
"Author of all of the above - the client, the server core, and the LX200 "
"server, along with the Stellarium telescope control network protocol (over "
"TCP/IP), is <b>Johannes Gajdosik</b>."
msgstr ""

#: plugins/TelescopeControl/src/gui/TelescopeDialog.cpp:270
msgid ""
"the TelescopeServerNexStar telescope server core code (originally licensed "
"under the LGPL, based on TelescopeServerLx200) by <b>Michael Heinz</b>."
msgstr ""

#. TRANSLATORS: The numbers contain the opening and closing tag of an HTML link
#: plugins/TelescopeControl/src/gui/TelescopeDialog.cpp:282
#: plugins/SolarSystemEditor/src/gui/SolarSystemManagerWindow.cpp:239
#: plugins/Supernovae/src/gui/SupernovaeDialog.cpp:150
#: plugins/Pulsars/src/gui/PulsarsDialog.cpp:163
#: plugins/FOV/src/gui/FOVWindow.cpp:99
#: plugins/EquationOfTime/src/gui/EquationOfTimeWindow.cpp:101
#, qt-format
msgid ""
"If you want to read full information about this plugin, its history and "
"format of catalog, you can %1get info here%2."
msgstr ""

#: plugins/TelescopeControl/src/gui/TelescopeDialog.cpp:286
#, qt-format
msgid ""
"A more complete and up-to-date documentation for this plug-in can be found "
"on the %1Telescope Control%2 page in the Stellarium Wiki."
msgstr ""

#: plugins/TelescopeControl/src/gui/TelescopeDialog.cpp:287
msgid "Contents"
msgstr ""

#: plugins/TelescopeControl/src/gui/TelescopeDialog.cpp:288
#: plugins/TelescopeControl/src/gui/TelescopeDialog.cpp:303
msgid "Abilities and limitations"
msgstr ""

#: plugins/TelescopeControl/src/gui/TelescopeDialog.cpp:289
#: plugins/TelescopeControl/src/gui/TelescopeDialog.cpp:311
msgid "The original telescope control feature"
msgstr ""

#: plugins/TelescopeControl/src/gui/TelescopeDialog.cpp:290
#: plugins/TelescopeControl/src/gui/TelescopeDialog.cpp:315
msgid "Using this plug-in"
msgstr ""

#: plugins/TelescopeControl/src/gui/TelescopeDialog.cpp:291
#: plugins/TelescopeControl/src/gui/TelescopeDialog.cpp:328
msgid "Main window ('Telescopes')"
msgstr ""

#: plugins/TelescopeControl/src/gui/TelescopeDialog.cpp:292
#: plugins/TelescopeControl/src/gui/TelescopeDialog.cpp:343
msgid "Telescope configuration window"
msgstr ""

#: plugins/TelescopeControl/src/gui/TelescopeDialog.cpp:293
#: plugins/TelescopeControl/src/gui/TelescopeDialog.cpp:345
msgid "Connection type"
msgstr ""

#: plugins/TelescopeControl/src/gui/TelescopeDialog.cpp:294
#: plugins/TelescopeControl/src/gui/TelescopeDialog.cpp:353
#: plugins/TelescopeControl/src/ui_telescopeConfigurationDialog.h:569
msgid "Telescope properties"
msgstr ""

#: plugins/TelescopeControl/src/gui/TelescopeDialog.cpp:295
#: plugins/TelescopeControl/src/gui/TelescopeDialog.cpp:361
#: plugins/TelescopeControl/src/ui_telescopeConfigurationDialog.h:582
msgid "Device settings"
msgstr ""

#: plugins/TelescopeControl/src/gui/TelescopeDialog.cpp:296
#: plugins/TelescopeControl/src/gui/TelescopeDialog.cpp:374
#: plugins/TelescopeControl/src/ui_telescopeConfigurationDialog.h:585
msgid "Connection settings"
msgstr ""

#: plugins/TelescopeControl/src/gui/TelescopeDialog.cpp:297
#: plugins/TelescopeControl/src/gui/TelescopeDialog.cpp:384
msgid "Field of view indicators"
msgstr ""

#: plugins/TelescopeControl/src/gui/TelescopeDialog.cpp:298
#: plugins/TelescopeControl/src/gui/TelescopeDialog.cpp:392
msgid "'Slew telescope to' window"
msgstr ""

#: plugins/TelescopeControl/src/gui/TelescopeDialog.cpp:299
msgid "Telescope commands"
msgstr ""

#: plugins/TelescopeControl/src/gui/TelescopeDialog.cpp:300
#: plugins/TelescopeControl/src/gui/TelescopeDialog.cpp:417
msgid "Supported devices"
msgstr ""

#: plugins/TelescopeControl/src/gui/TelescopeDialog.cpp:301
#: plugins/TelescopeControl/src/gui/TelescopeDialog.cpp:433
msgid "Virtual telescope"
msgstr ""

#: plugins/TelescopeControl/src/gui/TelescopeDialog.cpp:304
msgid ""
"This plug-in allows Stellarium to send only '<b>slew</b>' ('go to') commands "
"to the device and to receive its current position. It cannot issue any other "
"commands, so users should be aware of the possibility for mount collisions "
"and similar situations. (To abort a slew, you can start another one to a "
"safe position.)"
msgstr ""

#: plugins/TelescopeControl/src/gui/TelescopeDialog.cpp:305
msgid ""
"As of the current version, this plug-in doesn't allow satellite tracking, "
"and is not very suitable for lunar or planetary observations."
msgstr ""

#: plugins/TelescopeControl/src/gui/TelescopeDialog.cpp:306
msgid ""
"WARNING: Stellarium CANNOT prevent your telescope from being pointed at the "
"Sun."
msgstr ""

#: plugins/TelescopeControl/src/gui/TelescopeDialog.cpp:307
msgid ""
"Never point your telescope at the Sun without a proper solar filter "
"installed. The powerful light amplified by the telescope WILL cause "
"irreversible damage to your eyes and/or your equipment."
msgstr ""

#: plugins/TelescopeControl/src/gui/TelescopeDialog.cpp:308
msgid ""
"Even if you don't do it deliberately, a slew during daylight hours may cause "
"your telescope to point at the sun on its way to the given destination, so "
"it is strongly recommended to avoid using the telescope control feature "
"before sunset without appropriate protection."
msgstr ""

#: plugins/TelescopeControl/src/gui/TelescopeDialog.cpp:309
#: plugins/TelescopeControl/src/gui/TelescopeDialog.cpp:313
#: plugins/TelescopeControl/src/gui/TelescopeDialog.cpp:326
#: plugins/TelescopeControl/src/gui/TelescopeDialog.cpp:341
#: plugins/TelescopeControl/src/gui/TelescopeDialog.cpp:351
#: plugins/TelescopeControl/src/gui/TelescopeDialog.cpp:359
#: plugins/TelescopeControl/src/gui/TelescopeDialog.cpp:372
#: plugins/TelescopeControl/src/gui/TelescopeDialog.cpp:382
#: plugins/TelescopeControl/src/gui/TelescopeDialog.cpp:390
#: plugins/TelescopeControl/src/gui/TelescopeDialog.cpp:402
#: plugins/TelescopeControl/src/gui/TelescopeDialog.cpp:415
#: plugins/TelescopeControl/src/gui/TelescopeDialog.cpp:431
#: plugins/TelescopeControl/src/gui/TelescopeDialog.cpp:437
msgid "Back to top"
msgstr ""

#: plugins/TelescopeControl/src/gui/TelescopeDialog.cpp:312
msgid ""
"As of Stellarium 0.10.5, the original telescope control feature has been "
"removed. There is no longer a way to control a telescope with Stellarium "
"without this plug-in."
msgstr ""

#: plugins/TelescopeControl/src/gui/TelescopeDialog.cpp:316
msgid ""
"Here are two general ways to control a device with this plug-in, depending "
"on the situation:"
msgstr ""

#: plugins/TelescopeControl/src/gui/TelescopeDialog.cpp:317
msgid "DIRECT CONNECTION"
msgstr ""

#: plugins/TelescopeControl/src/gui/TelescopeDialog.cpp:317
#, qt-format
msgid ""
"A %1device supported by the plug-in%2 is connected with a cable to the "
"computer running Stellarium;"
msgstr ""

#: plugins/TelescopeControl/src/gui/TelescopeDialog.cpp:318
msgid "INDIRECT CONNECTION"
msgstr ""

#: plugins/TelescopeControl/src/gui/TelescopeDialog.cpp:319
#, qt-format
msgid ""
"A device is connected to the same computer but it is driven by a %1stand-"
"alone telescope server program%2 or a %3third-party application%4 <b>that "
"can 'talk' to Stellarium</b>;"
msgstr ""

#: plugins/TelescopeControl/src/gui/TelescopeDialog.cpp:320
msgid ""
"A device is connected to a remote computer and the software that drives it "
"can 'talk' to Stellarium <i>over the network</i>; this software can be "
"either one of Stellarium's stand-alone telescope servers, or a third party "
"application."
msgstr ""

#: plugins/TelescopeControl/src/gui/TelescopeDialog.cpp:321
#, qt-format
msgid ""
"Most older telescopes use cables that connect to a %1serial port%2 (RS-232), "
"the newer ones use %3USB%4 (Universal Serial Bus)."
msgstr ""

#: plugins/TelescopeControl/src/gui/TelescopeDialog.cpp:322
msgid ""
"On Linux and Mac OS X both cases are handled identically by the plug-in. On "
"Windows, a USB connection may require a 'virtual serial port' software, if "
"it is not supplied with the cable or the telescope."
msgstr ""

#: plugins/TelescopeControl/src/gui/TelescopeDialog.cpp:323
msgid ""
"Such a software creates a virtual ('fake') COM port that corresponds to the "
"real USB port so it can be used by the plug-in."
msgstr ""

#: plugins/TelescopeControl/src/gui/TelescopeDialog.cpp:324
msgid ""
"On all three platforms, if the computer has no 'classic' serial ports and "
"the telescope can connect only to a serial port, a serial-to-USB (RS-232-to-"
"USB) adapter may be necessary."
msgstr ""

#: plugins/TelescopeControl/src/gui/TelescopeDialog.cpp:325
msgid ""
"Telescope set-up (setting geographical coordinates, performing alignment, "
"etc.) should be done before connecting the telescope to Stellarium."
msgstr ""

#: plugins/TelescopeControl/src/gui/TelescopeDialog.cpp:329
msgid "The plug-in's main window can be opened:"
msgstr ""

#: plugins/TelescopeControl/src/gui/TelescopeDialog.cpp:330
msgid ""
"By pressing the 'configure' button for the plug-in in the 'Plugins' tab of "
"Stellarium's Configuration window (opened by pressing <b>F2</b> or the "
"respective button in the left toolbar)."
msgstr ""

#: plugins/TelescopeControl/src/gui/TelescopeDialog.cpp:331
#, qt-format
msgid ""
"By pressing the 'Configure telescopes...' button in the %1'Slew to' window%2 "
"(opened by pressing <b>Ctrl+0</b> or the respective button on the bottom "
"toolbar)."
msgstr ""

#: plugins/TelescopeControl/src/gui/TelescopeDialog.cpp:332
msgid ""
"The <b>Telescopes</b> tab displays a list of the telescope connections that "
"have been set up:"
msgstr ""

#: plugins/TelescopeControl/src/gui/TelescopeDialog.cpp:333
msgid ""
"The number (<b>#</b>) column shows the number used to control this "
"telescope. For example, for telescope #2, the shortcut is Ctrl+2."
msgstr ""

#: plugins/TelescopeControl/src/gui/TelescopeDialog.cpp:334
msgid ""
"The <b>Status</b> column indicates if this connection is currently active or "
"not. Unfortunately, there are some cases in which 'Connected' is displayed "
"when no working connection exists."
msgstr ""

#: plugins/TelescopeControl/src/gui/TelescopeDialog.cpp:335
msgid "The <b>Type</b> field indicates what kind of connection is this:"
msgstr ""

#: plugins/TelescopeControl/src/gui/TelescopeDialog.cpp:336
#, qt-format
msgid "<b>virtual</b> means a %1virtual telescope%2;"
msgstr ""

#: plugins/TelescopeControl/src/gui/TelescopeDialog.cpp:337
#, qt-format
msgid ""
"<b>local, Stellarium</b> means a DIRECT connection to the telescope (see "
"%1above%2);"
msgstr ""

#: plugins/TelescopeControl/src/gui/TelescopeDialog.cpp:338
msgid ""
"<b>local, external</b> means an INDIRECT connection to a program running on "
"the same computer;"
msgstr ""

#: plugins/TelescopeControl/src/gui/TelescopeDialog.cpp:339
msgid ""
"<b>remote, unknown</b> means an INDIRECT connection over a network to a "
"remote machine."
msgstr ""

#: plugins/TelescopeControl/src/gui/TelescopeDialog.cpp:340
msgid ""
"To set up a new telescope connection, press the <b>Add</b> button. To modify "
"the configuration of an existing connection, select it in the list and press "
"the <b>Configure</b> button. In both cases, a telescope connection "
"configuration window will open."
msgstr ""

#: plugins/TelescopeControl/src/gui/TelescopeDialog.cpp:346
#, qt-format
msgid ""
"The topmost field represents the choice between the two types of connections "
"(see %1above%2):"
msgstr ""

#: plugins/TelescopeControl/src/gui/TelescopeDialog.cpp:347
#: plugins/TelescopeControl/src/ui_telescopeConfigurationDialog.h:555
msgid "Telescope controlled by:"
msgstr ""

#: plugins/TelescopeControl/src/gui/TelescopeDialog.cpp:348
msgid "<b>Stellarium, directly through a serial port</b> is the DIRECT case"
msgstr ""

#: plugins/TelescopeControl/src/gui/TelescopeDialog.cpp:349
msgid "<b>External software or a remote computer</b> is the INDIRECT case"
msgstr ""

#: plugins/TelescopeControl/src/gui/TelescopeDialog.cpp:350
#, qt-format
msgid ""
"<b>Nothing, just simulate one (a moving reticle)</b> is a %1virtual "
"telescope%2 (no connection)"
msgstr ""

#: plugins/TelescopeControl/src/gui/TelescopeDialog.cpp:354
msgid ""
"<b>Name</b> is the label that will be displayed on the screen next to the "
"telescope reticle."
msgstr ""

#: plugins/TelescopeControl/src/gui/TelescopeDialog.cpp:355
msgid ""
"<b>Connection delay</b>: If the movement of the telescope reticle on the "
"screen is uneven, you can try increasing or decreasing this value."
msgstr ""

#: plugins/TelescopeControl/src/gui/TelescopeDialog.cpp:356
msgid ""
"<b>Coordinate system</b>: Some Celestron telescopes have had their firmware "
"updated and now interpret the coordinates they receive as coordinates that "
"use the equinox of the date (EOD, also known as JNow), making necessary this "
"override."
msgstr ""

#: plugins/TelescopeControl/src/gui/TelescopeDialog.cpp:357
msgid ""
"<b>Start/connect at startup</b>: Check this option if you want Stellarium to "
"attempt to connect to the telescope immediately after it starts."
msgstr ""

#: plugins/TelescopeControl/src/gui/TelescopeDialog.cpp:358
msgid ""
"Otherwise, to start the telescope, you need to open the main window, select "
"that telescope and press the 'Start/Connect' button."
msgstr ""

#: plugins/TelescopeControl/src/gui/TelescopeDialog.cpp:362
#, qt-format
msgid "This section is active only for DIRECT connections (see %1above%2)."
msgstr ""

#: plugins/TelescopeControl/src/gui/TelescopeDialog.cpp:363
msgid "<b>Serial port</b> sets the serial port used by the telescope."
msgstr ""

#: plugins/TelescopeControl/src/gui/TelescopeDialog.cpp:364
msgid "There is a pop-up box that suggests some default values:"
msgstr ""

#: plugins/TelescopeControl/src/gui/TelescopeDialog.cpp:365
msgid "On Windows, serial ports COM1 to COM10;"
msgstr ""

#: plugins/TelescopeControl/src/gui/TelescopeDialog.cpp:366
msgid ""
"On Linux, serial ports /dev/ttyS0 to /dev/ttyS3 and USB ports /dev/ttyUSB0 "
"to /dev/ttyUSB3;"
msgstr ""

#: plugins/TelescopeControl/src/gui/TelescopeDialog.cpp:367
msgid ""
"On Mac OS X, the list is empty as it names its ports in a peculiar way."
msgstr ""

#: plugins/TelescopeControl/src/gui/TelescopeDialog.cpp:368
msgid ""
"If you are using an USB cable, the default serial port of your telescope "
"most probably is not in the list of suggestions."
msgstr ""

#: plugins/TelescopeControl/src/gui/TelescopeDialog.cpp:369
msgid ""
"To list all valid serial port names in Mac OS X, open a terminal and type:"
msgstr ""

#: plugins/TelescopeControl/src/gui/TelescopeDialog.cpp:370
msgid ""
"This will list all devices, the full name of your serial port should be "
"somewhere in the list (for example, '/dev/cu.usbserial-FTDFZVMK')."
msgstr ""

#: plugins/TelescopeControl/src/gui/TelescopeDialog.cpp:371
#, qt-format
msgid "<b>Device model</b>: see %1Supported devices%2 below."
msgstr ""

#: plugins/TelescopeControl/src/gui/TelescopeDialog.cpp:375
#, qt-format
msgid "Both fields here refer to communication over a network (%1TCP/IP%2)."
msgstr ""

#: plugins/TelescopeControl/src/gui/TelescopeDialog.cpp:376
#, qt-format
msgid ""
"Doing something with them is necessary only for INDIRECT connections  (see "
"%1above%2)."
msgstr ""

#: plugins/TelescopeControl/src/gui/TelescopeDialog.cpp:377
#, qt-format
msgid ""
"<b>Host</b> can be either a host name or an %1IPv4%2 address such as "
"'127.0.0.1'. The default value of 'localhost' means 'this computer'."
msgstr ""

#: plugins/TelescopeControl/src/gui/TelescopeDialog.cpp:378
msgid ""
"<b>Port</b> refers to the TCP port used for communication. The default value "
"depends on the telescope number and ranges between 10001 and 10009."
msgstr ""

#: plugins/TelescopeControl/src/gui/TelescopeDialog.cpp:379
msgid "Both values are ignored for DIRECT connections."
msgstr ""

#: plugins/TelescopeControl/src/gui/TelescopeDialog.cpp:380
msgid ""
"For INDIRECT connections, modifying the default host name value makes sense "
"only if you are attempting a remote connection over a network."
msgstr ""

#: plugins/TelescopeControl/src/gui/TelescopeDialog.cpp:381
msgid ""
"In this case, it should be the name or IP address of the computer that runs "
"a program that runs the telescope."
msgstr ""

#: plugins/TelescopeControl/src/gui/TelescopeDialog.cpp:385
msgid ""
"A series of circles representing different fields of view can be added "
"around the telescope marker. This is a relic from the times before the "
"<strong>Oculars</strong> plug-in existed."
msgstr ""

#: plugins/TelescopeControl/src/gui/TelescopeDialog.cpp:386
msgid ""
"In the telescope configuration window, click on 'User Interface Settings'."
msgstr ""

#: plugins/TelescopeControl/src/gui/TelescopeDialog.cpp:387
msgid ""
"Mark the 'Use field of view indicators' option, then enter a list of values "
"separated with commas in the field below."
msgstr ""

#: plugins/TelescopeControl/src/gui/TelescopeDialog.cpp:388
msgid "The values are interpreted as degrees of arc."
msgstr ""

#: plugins/TelescopeControl/src/gui/TelescopeDialog.cpp:389
#, qt-format
msgid ""
"This can be used in combination with a %1virtual telescope%2 to display a "
"moving reticle with the Telrad circles."
msgstr ""

#: plugins/TelescopeControl/src/gui/TelescopeDialog.cpp:393
msgid ""
"The 'Slew telescope to' window can be opened by pressing <b>Ctrl+0</b> or "
"the respective button in the bottom toolbar."
msgstr ""

#: plugins/TelescopeControl/src/gui/TelescopeDialog.cpp:394
msgid ""
"It contains two fields for entering celestial coordinates, selectors for the "
"preferred format (Hours-Minutes-Seconds, Degrees-Minutes-Seconds, or Decimal "
"degrees), a drop-down list and two buttons."
msgstr ""

#: plugins/TelescopeControl/src/gui/TelescopeDialog.cpp:395
msgid ""
"The drop-down list contains the names of the currently connected devices."
msgstr ""

#: plugins/TelescopeControl/src/gui/TelescopeDialog.cpp:396
msgid ""
"If no devices are connected, it will remain empty, and the 'Slew' button "
"will be disabled."
msgstr ""

#: plugins/TelescopeControl/src/gui/TelescopeDialog.cpp:397
msgid ""
"Pressing the <b>Slew</b> button slews the selected device to the selected "
"set of coordinates."
msgstr ""

#: plugins/TelescopeControl/src/gui/TelescopeDialog.cpp:398
#, qt-format
msgid ""
"See the section about %1keyboard commands%2 below for other ways of "
"controlling the device."
msgstr ""

#: plugins/TelescopeControl/src/gui/TelescopeDialog.cpp:399
#, qt-format
msgid ""
"Pressing the <b>Configure telescopes...</b> button opens the %1main window%2 "
"of the plug-in."
msgstr ""

#: plugins/TelescopeControl/src/gui/TelescopeDialog.cpp:400
msgid ""
"<b>TIP:</b> Inside the 'Slew' window, underlined letters indicate that "
"pressing 'Alt + underlined letter' can be used instead of clicking."
msgstr ""

#: plugins/TelescopeControl/src/gui/TelescopeDialog.cpp:401
msgid ""
"For example, pressing <b>Alt+S</b> is equivalent to clicking the 'Slew' "
"button, pressing <b>Alt+E</b> switches to decimal degree format, etc."
msgstr ""

#: plugins/TelescopeControl/src/gui/TelescopeDialog.cpp:404
msgid "Sending commands"
msgstr ""

#: plugins/TelescopeControl/src/gui/TelescopeDialog.cpp:405
msgid ""
"Once a telescope is successfully started/connected, Stellarium displays a "
"telescope reticle labelled with the telescope's name on its current position "
"in the sky."
msgstr ""

#: plugins/TelescopeControl/src/gui/TelescopeDialog.cpp:406
msgid ""
"The reticle is an object like every other in Stellarium - it can be selected "
"with the mouse, it can be tracked and it appears as an object in the "
"'Search' window."
msgstr ""

#: plugins/TelescopeControl/src/gui/TelescopeDialog.cpp:407
msgid ""
"<b>To point a device to an object:</b> Select an object (e.g. a star) and "
"press the number of the device while holding down the <b>Ctrl</b> key."
msgstr ""

#: plugins/TelescopeControl/src/gui/TelescopeDialog.cpp:408
msgid "For example, Ctrl+1 for telescope #1."
msgstr ""

#: plugins/TelescopeControl/src/gui/TelescopeDialog.cpp:409
msgid "This will move the telescope to the selected object."
msgstr ""

#: plugins/TelescopeControl/src/gui/TelescopeDialog.cpp:410
msgid ""
"<b>To point a device to the center of the view:</b> Press the number of the "
"device while holding down the <b>Alt</b> key."
msgstr ""

#: plugins/TelescopeControl/src/gui/TelescopeDialog.cpp:411
msgid "For example, Alt+1 for telescope #1."
msgstr ""

#: plugins/TelescopeControl/src/gui/TelescopeDialog.cpp:412
msgid ""
"This will slew the device to the point in the center of the current view."
msgstr ""

#: plugins/TelescopeControl/src/gui/TelescopeDialog.cpp:413
msgid ""
"If you move the view after issuing the command, the target won't change "
"unless you issue another command."
msgstr ""

#: plugins/TelescopeControl/src/gui/TelescopeDialog.cpp:414
#, qt-format
msgid ""
"<b>To point a device to a given set of coordinates:</b> Use the %1'Slew to' "
"window%2 (press <b>Ctrl+0</b>)."
msgstr ""

#: plugins/TelescopeControl/src/gui/TelescopeDialog.cpp:418
#, qt-format
msgid ""
"All devices listed in the %1'Device model' list%2 are convenience "
"definitions using one of the two built-in interfaces: the Meade LX200 (the "
"Meade Autostar controller) interface and the Celestron NexStar interface."
msgstr ""

#: plugins/TelescopeControl/src/gui/TelescopeDialog.cpp:419
msgid "The device list contains the following:"
msgstr ""

#: plugins/TelescopeControl/src/gui/TelescopeDialog.cpp:420
msgid "Any device using the NexStar interface."
msgstr ""

#: plugins/TelescopeControl/src/gui/TelescopeDialog.cpp:421
msgid ""
"A computerized telescope mount made by Losmandy (Meade LX-200/Autostar "
"interface)."
msgstr ""

#: plugins/TelescopeControl/src/gui/TelescopeDialog.cpp:422
#: plugins/TelescopeControl/src/gui/TelescopeDialog.cpp:425
msgid "Any device using the LX-200/Autostar interface."
msgstr ""

#: plugins/TelescopeControl/src/gui/TelescopeDialog.cpp:423
msgid ""
"The Meade ETX-70 telescope with the #494 Autostar controller and the #506 "
"Connector Cable Set."
msgstr ""

#: plugins/TelescopeControl/src/gui/TelescopeDialog.cpp:424
#, qt-format
msgid ""
"According to the tester, it is a bit slow, so its default setting of "
"%1'Connection delay'%2 is 1.5 seconds instead of 0.5 seconds."
msgstr ""

#: plugins/TelescopeControl/src/gui/TelescopeDialog.cpp:426
msgid ""
"The Sky-Watcher SynScan AZ GoTo mount is used in a number of telescopes."
msgstr ""

#: plugins/TelescopeControl/src/gui/TelescopeDialog.cpp:427
msgid ""
"<b>SynScan</b> is also the name of the hand controller used in other Sky-"
"Watcher GoTo mounts, and it seems that any mount that uses a SynScan "
"controller version 3.0 or greater is supported by the plug-in, as it uses "
"the NexStar protocol."
msgstr ""

#: plugins/TelescopeControl/src/gui/TelescopeDialog.cpp:428
msgid "Argo Navis is a 'Digital Telescope Computer' by Wildcard Innovations."
msgstr ""

#: plugins/TelescopeControl/src/gui/TelescopeDialog.cpp:429
msgid ""
"It is an advanced digital setting circle that turns an ordinary telescope "
"(for example, a dobsonian) into a 'Push To' telescope (a telescope that uses "
"a computer to find targets and human power to move the telescope itself)."
msgstr ""

#: plugins/TelescopeControl/src/gui/TelescopeDialog.cpp:430
#, qt-format
msgid ""
"Just don't forget to set it to Meade compatibility mode and set the baud "
"rate to 9600B%1."
msgstr ""

#: plugins/TelescopeControl/src/gui/TelescopeDialog.cpp:434
msgid ""
"If you want to test this plug-in without an actual device connected to the "
"computer, choose <b>Nothing, just simulate one (a moving reticle)</b> in the "
"<b>Telescope controlled by:</b> field. It will show a telescope reticle that "
"will react in the same way as the reticle of a real telescope controlled by "
"the plug-in."
msgstr ""

#: plugins/TelescopeControl/src/gui/TelescopeDialog.cpp:435
#, qt-format
msgid ""
"See the section above about %1field of view indicators%2 for a possible "
"practical application (emulating 'Telrad' circles)."
msgstr ""

#: plugins/TelescopeControl/src/gui/TelescopeDialog.cpp:436
#, qt-format
msgid ""
"This feature is equivalent to the 'Dummy' type of telescope supported by "
"%1Stellarium's original telescope control feature%2."
msgstr ""

#. TRANSLATORS: Symbol for "number"
#: plugins/TelescopeControl/src/gui/TelescopeDialog.cpp:453
#: plugins/TelescopeControl/src/gui/StoredPointsDialog.cpp:94
msgid "#"
msgstr ""

#: plugins/TelescopeControl/src/gui/TelescopeDialog.cpp:455
msgid "Status"
msgstr ""

#: plugins/TelescopeControl/src/gui/TelescopeDialog.cpp:472
#, qt-format
msgid ""
"To slew a connected telescope to an object (for example, a star), select "
"that object, then hold down the %1 key and press the key with that "
"telescope's number. To slew it to the center of the current view, hold down "
"the Alt key and press the key with that telescope's number."
msgstr ""

#. TRANSLATORS: Currently, it is very unlikely if not impossible to actually see this text. :)
#: plugins/TelescopeControl/src/gui/TelescopeDialog.cpp:479
msgid ""
"No device model descriptions are available. Stellarium will not be able to "
"control a telescope on its own, but it is still possible to do it through an "
"external application or to connect to a remote host."
msgstr ""

#. TRANSLATORS: The translated name of the Add button is automatically inserted.
#: plugins/TelescopeControl/src/gui/TelescopeDialog.cpp:484
#, qt-format
msgid "Press the \"%1\" button to set up a new telescope connection."
msgstr ""

#. TRANSLATORS: Telescope connection type
#: plugins/TelescopeControl/src/gui/TelescopeDialog.cpp:498
msgid "local, Stellarium"
msgstr ""

#. TRANSLATORS: Telescope connection type
#: plugins/TelescopeControl/src/gui/TelescopeDialog.cpp:502
msgid "local, external"
msgstr ""

#. TRANSLATORS: Telescope connection type
#: plugins/TelescopeControl/src/gui/TelescopeDialog.cpp:506
msgid "remote, unknown"
msgstr ""

#. TRANSLATORS: Telescope connection type
#: plugins/TelescopeControl/src/gui/TelescopeDialog.cpp:510
msgid "virtual"
msgstr ""

#. TRANSLATORS: Telescope connection type
#: plugins/TelescopeControl/src/gui/TelescopeDialog.cpp:514
msgid "RTS2"
msgstr ""

#: plugins/TelescopeControl/src/gui/TelescopeDialog.cpp:936
#: plugins/TelescopeControl/src/ui_telescopeDialog.h:407
msgid "Start"
msgstr ""

#: plugins/TelescopeControl/src/gui/TelescopeDialog.cpp:937
msgid "Start the selected local telescope"
msgstr ""

#: plugins/TelescopeControl/src/gui/TelescopeDialog.cpp:942
msgid "Stop"
msgstr ""

#: plugins/TelescopeControl/src/gui/TelescopeDialog.cpp:943
msgid "Stop the selected local telescope"
msgstr ""

#: plugins/TelescopeControl/src/gui/TelescopeDialog.cpp:948
msgid "Connect"
msgstr ""

#: plugins/TelescopeControl/src/gui/TelescopeDialog.cpp:949
msgid "Connect to the selected telescope"
msgstr ""

#: plugins/TelescopeControl/src/gui/TelescopeDialog.cpp:954
msgid "Disconnect"
msgstr ""

#: plugins/TelescopeControl/src/gui/TelescopeDialog.cpp:955
msgid "Disconnect from the selected telescope"
msgstr ""

#: plugins/TelescopeControl/src/gui/TelescopeDialog.cpp:976
msgid "Select a directory"
msgstr ""

#: plugins/TelescopeControl/src/gui/StoredPointsDialog.cpp:96
msgid "Right Ascension (J2000)"
msgstr ""

#: plugins/TelescopeControl/src/gui/StoredPointsDialog.cpp:97
msgid "Declination (J2000)"
msgstr ""

#: plugins/TelescopeControl/src/gui/SlewDialog.cpp:262
#: plugins/TelescopeControl/src/gui/SlewDialog.cpp:291
#: plugins/TelescopeControl/src/gui/SlewDialog.cpp:412
msgid "Select one"
msgstr ""

#: plugins/TelescopeControl/src/ui_slewDialog.h:321
msgid "Slew telescope to"
msgstr ""

#: plugins/TelescopeControl/src/ui_slewDialog.h:323
msgid "There are no active devices."
msgstr ""

#: plugins/TelescopeControl/src/ui_slewDialog.h:324
msgid "Slew telescope to coordinates"
msgstr ""

#: plugins/TelescopeControl/src/ui_slewDialog.h:325
#: plugins/TelescopeControl/src/ui_storedPointsDialog.h:247
msgid "&Right Ascension (J2000):"
msgstr ""

#: plugins/TelescopeControl/src/ui_slewDialog.h:326
#: plugins/TelescopeControl/src/ui_storedPointsDialog.h:248
msgid "De&clination (J2000):"
msgstr ""

#: plugins/TelescopeControl/src/ui_slewDialog.h:327
#: plugins/TelescopeControl/src/ui_storedPointsDialog.h:244
msgid "&Current object"
msgstr ""

#: plugins/TelescopeControl/src/ui_slewDialog.h:328
#: plugins/TelescopeControl/src/ui_storedPointsDialog.h:245
msgid "Center of the screen"
msgstr ""

#: plugins/TelescopeControl/src/ui_slewDialog.h:331
msgid "Hours-minutes-seconds format"
msgstr ""

#: plugins/TelescopeControl/src/ui_slewDialog.h:333
msgid "&HMS"
msgstr ""

#: plugins/TelescopeControl/src/ui_slewDialog.h:335
msgid "Degrees-minutes-seconds format"
msgstr ""

#: plugins/TelescopeControl/src/ui_slewDialog.h:337
msgid "&DMS"
msgstr ""

#: plugins/TelescopeControl/src/ui_slewDialog.h:339
msgid "Decimal degrees"
msgstr ""

#: plugins/TelescopeControl/src/ui_slewDialog.h:341
msgid "D&ecimal"
msgstr ""

#: plugins/TelescopeControl/src/ui_slewDialog.h:342
msgid "&Slew"
msgstr ""

#: plugins/TelescopeControl/src/ui_slewDialog.h:343
msgid "Configure &telescopes..."
msgstr ""

#: plugins/TelescopeControl/src/ui_telescopeConfigurationDialog.h:553
msgid "Telescope Configuration"
msgstr ""

#: plugins/TelescopeControl/src/ui_telescopeConfigurationDialog.h:557
msgid ""
"A telescope connected to this computer via a serial port and controlled "
"directly by Stellarium."
msgstr ""

#: plugins/TelescopeControl/src/ui_telescopeConfigurationDialog.h:559
msgid "Stellarium, directly through a serial port"
msgstr ""

#: plugins/TelescopeControl/src/ui_telescopeConfigurationDialog.h:561
msgid ""
"A telescope controlled by an external application, either at this computer "
"or at a remote machine."
msgstr ""

#: plugins/TelescopeControl/src/ui_telescopeConfigurationDialog.h:563
msgid "External software or a remote computer"
msgstr ""

#: plugins/TelescopeControl/src/ui_telescopeConfigurationDialog.h:565
msgid "Telescope which is accessible through RTS2(.org) JSON API"
msgstr ""

#: plugins/TelescopeControl/src/ui_telescopeConfigurationDialog.h:567
msgid "RTS2 telescope"
msgstr ""

#: plugins/TelescopeControl/src/ui_telescopeConfigurationDialog.h:568
msgid "Nothing, just simulate one (a moving reticle)"
msgstr ""

#: plugins/TelescopeControl/src/ui_telescopeConfigurationDialog.h:571
msgid "Connection delay:"
msgstr ""

#: plugins/TelescopeControl/src/ui_telescopeConfigurationDialog.h:576
msgid "J2000 (default)"
msgstr ""

#: plugins/TelescopeControl/src/ui_telescopeConfigurationDialog.h:577
msgid "Equinox of the date (JNow)"
msgstr ""

#: plugins/TelescopeControl/src/ui_telescopeConfigurationDialog.h:579
msgid ""
"Automatically attempt to start the telescope or establish connection when "
"Stellarium starts"
msgstr ""

#: plugins/TelescopeControl/src/ui_telescopeConfigurationDialog.h:581
msgid "Start/connect at startup"
msgstr ""

#: plugins/TelescopeControl/src/ui_telescopeConfigurationDialog.h:583
msgid "Serial port:"
msgstr ""

#: plugins/TelescopeControl/src/ui_telescopeConfigurationDialog.h:584
msgid "Device model:"
msgstr ""

#: plugins/TelescopeControl/src/ui_telescopeConfigurationDialog.h:586
msgid "Host:"
msgstr ""

#: plugins/TelescopeControl/src/ui_telescopeConfigurationDialog.h:588
msgid ""
"Host name or IPv4 address of the machine that hosts the telescope server"
msgstr ""

#: plugins/TelescopeControl/src/ui_telescopeConfigurationDialog.h:590
msgid "TCP port:"
msgstr ""

#: plugins/TelescopeControl/src/ui_telescopeConfigurationDialog.h:591
msgid "RTS2 telescope settings"
msgstr ""

#: plugins/TelescopeControl/src/ui_telescopeConfigurationDialog.h:592
msgid "URL:"
msgstr ""

#: plugins/TelescopeControl/src/ui_telescopeConfigurationDialog.h:593
msgid "Username:"
msgstr ""

#: plugins/TelescopeControl/src/ui_telescopeConfigurationDialog.h:594
msgid "Password:"
msgstr ""

#: plugins/TelescopeControl/src/ui_telescopeConfigurationDialog.h:596
msgid "RTS2 username"
msgstr ""

#: plugins/TelescopeControl/src/ui_telescopeConfigurationDialog.h:599
msgid "RTS2 password"
msgstr ""

#: plugins/TelescopeControl/src/ui_telescopeConfigurationDialog.h:602
msgid "URL of the machine that hosts the RTS2 JSON (httpd) server"
msgstr ""

#: plugins/TelescopeControl/src/ui_telescopeConfigurationDialog.h:604
msgid "Refresh every:"
msgstr ""

#: plugins/TelescopeControl/src/ui_telescopeConfigurationDialog.h:608
msgid "User interface settings"
msgstr ""

#: plugins/TelescopeControl/src/ui_telescopeConfigurationDialog.h:610
msgid "Show circles with fixed angular size around the telescope reticle"
msgstr ""

#: plugins/TelescopeControl/src/ui_telescopeConfigurationDialog.h:612
msgid "Use field of view indicators"
msgstr ""

#: plugins/TelescopeControl/src/ui_telescopeConfigurationDialog.h:613
msgid "Circle size(s):"
msgstr ""

#: plugins/TelescopeControl/src/ui_telescopeConfigurationDialog.h:615
msgid "Up to ten decimal values in degrees of arc, separated with commas"
msgstr ""

#: plugins/TelescopeControl/src/ui_telescopeConfigurationDialog.h:618
msgid "OK"
msgstr "OK"

#: plugins/TelescopeControl/src/ui_telescopeDialog.h:406
msgid "Telescopes Controlled"
msgstr ""

#: plugins/TelescopeControl/src/ui_telescopeDialog.h:409
msgid "Configure the selected telescope"
msgstr ""

#: plugins/TelescopeControl/src/ui_telescopeDialog.h:411
msgid "Configure"
msgstr ""

#: plugins/TelescopeControl/src/ui_telescopeDialog.h:413
msgid "Add a new telescope"
msgstr ""

#: plugins/TelescopeControl/src/ui_telescopeDialog.h:417
msgid "Remove the selected telescope"
msgstr ""

#: plugins/TelescopeControl/src/ui_telescopeDialog.h:421
msgid "GUI"
msgstr ""

#: plugins/TelescopeControl/src/ui_telescopeDialog.h:422
msgid "Show telescope labels"
msgstr ""

#: plugins/TelescopeControl/src/ui_telescopeDialog.h:423
msgid "Show telescope reticles"
msgstr ""

#: plugins/TelescopeControl/src/ui_telescopeDialog.h:424
msgid "Show field of view indicators"
msgstr ""

#: plugins/TelescopeControl/src/ui_telescopeDialog.h:425
msgid "Files"
msgstr ""

#: plugins/TelescopeControl/src/ui_telescopeDialog.h:426
msgid "Log telescope driver messages to files"
msgstr ""

#: plugins/TelescopeControl/src/ui_telescopeDialog.h:427
msgid "Use telescope server executables (override built-in drivers)"
msgstr ""

#: plugins/TelescopeControl/src/ui_telescopeDialog.h:428
msgid "Executables directory:"
msgstr ""

#: plugins/TelescopeControl/src/ui_storedPointsDialog.h:242
msgid "Points"
msgstr ""

#: plugins/TelescopeControl/src/ui_storedPointsDialog.h:249
msgid "Add point"
msgstr ""

#: plugins/TelescopeControl/src/ui_storedPointsDialog.h:250
msgid "Remove selected"
msgstr ""

#: plugins/TelescopeControl/src/ui_storedPointsDialog.h:251
msgid "Clear list"
msgstr ""

#: plugins/TextUserInterface/src/TextUserInterface.cpp:88
msgid "Text User Interface"
msgstr ""

#: plugins/TextUserInterface/src/TextUserInterface.cpp:91
msgid ""
"Plugin implementation of 0.9.x series Text User Interface (TUI), used in "
"planetarium systems"
msgstr ""

#: plugins/TextUserInterface/src/TextUserInterface.cpp:161
msgid "Solar System body"
msgstr ""

#: plugins/TextUserInterface/src/TextUserInterface.cpp:176
msgid "Current date/time"
msgstr ""

#: plugins/TextUserInterface/src/TextUserInterface.cpp:181
msgid "Set time zone"
msgstr ""

#: plugins/TextUserInterface/src/TextUserInterface.cpp:182
msgid "Day keys"
msgstr ""

#: plugins/TextUserInterface/src/TextUserInterface.cpp:183
msgid "Startup date/time preset"
msgstr ""

#. TRANSLATORS: The current system time is used at startup
#: plugins/TextUserInterface/src/TextUserInterface.cpp:190
msgid "system"
msgstr ""

#. TRANSLATORS: A pre-set time is used at startup
#: plugins/TextUserInterface/src/TextUserInterface.cpp:192
msgid "preset"
msgstr ""

#: plugins/TextUserInterface/src/TextUserInterface.cpp:200
msgid "mmddyyyy"
msgstr ""

#: plugins/TextUserInterface/src/TextUserInterface.cpp:200
msgid "ddmmyyyy"
msgstr ""

#: plugins/TextUserInterface/src/TextUserInterface.cpp:200
msgid "yyyymmdd"
msgstr ""

#: plugins/TextUserInterface/src/TextUserInterface.cpp:201
msgid "Date display format"
msgstr ""

#. TRANSLATORS: 12-hour time format
#: plugins/TextUserInterface/src/TextUserInterface.cpp:209
msgid "12h"
msgstr ""

#. TRANSLATORS: 24-hour time format
#: plugins/TextUserInterface/src/TextUserInterface.cpp:211
msgid "24h"
msgstr ""

#: plugins/TextUserInterface/src/TextUserInterface.cpp:212
msgid "Time display format"
msgstr ""

#: plugins/TextUserInterface/src/TextUserInterface.cpp:237
msgid "Sky Language"
msgstr ""

#: plugins/TextUserInterface/src/TextUserInterface.cpp:243
msgid "App Language"
msgstr ""

#: plugins/TextUserInterface/src/TextUserInterface.cpp:259
msgid "Show stars"
msgstr ""

#: plugins/TextUserInterface/src/TextUserInterface.cpp:287
msgid "Colors"
msgstr ""

#. TRANSLATORS: Refers to constellation art
#: plugins/TextUserInterface/src/TextUserInterface.cpp:303
msgid "Art brightness:"
msgstr ""

#: plugins/TextUserInterface/src/TextUserInterface.cpp:363
msgid "Ecliptic line (J2000)"
msgstr ""

#: plugins/TextUserInterface/src/TextUserInterface.cpp:370
msgid "Nebula names"
msgstr ""

#: plugins/TextUserInterface/src/TextUserInterface.cpp:374
msgid "Nebula hints"
msgstr ""

#: plugins/TextUserInterface/src/TextUserInterface.cpp:378
msgid "Galaxy hints"
msgstr ""

#: plugins/TextUserInterface/src/TextUserInterface.cpp:382
msgid "Bright nebulae hints"
msgstr ""

#: plugins/TextUserInterface/src/TextUserInterface.cpp:386
msgid "Dark nebulae hints"
msgstr ""

#: plugins/TextUserInterface/src/TextUserInterface.cpp:390
msgid "Clusters hints"
msgstr ""

#: plugins/TextUserInterface/src/TextUserInterface.cpp:404
msgid "Galactic equator line"
msgstr ""

#: plugins/TextUserInterface/src/TextUserInterface.cpp:442
msgid "Effects"
msgstr ""

#: plugins/TextUserInterface/src/TextUserInterface.cpp:456
msgid "Setting landscape sets location"
msgstr ""

#: plugins/TextUserInterface/src/TextUserInterface.cpp:467
msgid "Zoom duration:"
msgstr ""

#: plugins/TextUserInterface/src/TextUserInterface.cpp:473
msgid "Milky Way intensity:"
msgstr ""

#: plugins/TextUserInterface/src/TextUserInterface.cpp:479
msgid "Zodiacal light intensity:"
msgstr ""

#: plugins/TextUserInterface/src/TextUserInterface.cpp:500
msgid "Run local script"
msgstr ""

#: plugins/TextUserInterface/src/TextUserInterface.cpp:506
msgid "Stop running script"
msgstr ""

#: plugins/TextUserInterface/src/TextUserInterface.cpp:517
#: plugins/TextUserInterface/src/TextUserInterface.cpp:521
msgid "Administration"
msgstr ""

#: plugins/TextUserInterface/src/TextUserInterface.cpp:527
msgid "Load default configuration"
msgstr ""

#: plugins/TextUserInterface/src/TextUserInterface.cpp:528
msgid "Save current configuration"
msgstr ""

#: plugins/TextUserInterface/src/TextUserInterface.cpp:531
msgid "Shut down"
msgstr ""

#: plugins/TextUserInterface/src/TextUserInterface.cpp:607
msgid "[no TUI node]"
msgstr ""

#: plugins/TextUserInterface/src/TuiNodeBool.cpp:72
msgid "On"
msgstr ""

#: plugins/TextUserInterface/src/TuiNodeBool.cpp:73
#: plugins/Scenery3d/src/ui_scenery3dDialog.h:489
msgid "Off"
msgstr ""

#: plugins/TextUserInterface/src/TuiNodeColor.cpp:109
#, qt-format
msgid "error, unknown color part \"%1\""
msgstr ""

#: plugins/TextUserInterface/src/TuiNodeActivate.cpp:48
msgid " [RETURN to activate]"
msgstr ""

#: plugins/SolarSystemEditor/src/SolarSystemEditor.cpp:57
#: plugins/SolarSystemEditor/src/SolarSystemEditor.cpp:135
#: plugins/SolarSystemEditor/src/gui/SolarSystemManagerWindow.cpp:219
msgid "Solar System Editor"
msgstr ""

#: plugins/SolarSystemEditor/src/SolarSystemEditor.cpp:60
#: plugins/SolarSystemEditor/src/gui/SolarSystemManagerWindow.cpp:227
msgid ""
"An interface for adding asteroids and comets to Stellarium. It can download "
"object lists from the Minor Planet Center's website and perform searches in "
"its online database."
msgstr ""

#: plugins/SolarSystemEditor/src/SolarSystemEditor.cpp:135
#: plugins/SolarSystemEditor/src/ui_solarSystemManagerWindow.h:276
msgid "Import orbital elements in MPC format..."
msgstr ""

#. TRANSLATORS: A link showing the text "Minor Planet & Comet Ephemeris Service" is inserted.
#: plugins/SolarSystemEditor/src/gui/MpcImportWindow.cpp:159
#, qt-format
msgid "Query the MPC's %1:"
msgstr ""

#: plugins/SolarSystemEditor/src/gui/MpcImportWindow.cpp:162
msgid "Only one result will be returned if the query is successful."
msgstr ""

#: plugins/SolarSystemEditor/src/gui/MpcImportWindow.cpp:163
msgid ""
"Both comets and asteroids can be identified with their number, name (in "
"English) or provisional designation."
msgstr ""

#: plugins/SolarSystemEditor/src/gui/MpcImportWindow.cpp:170
#, qt-format
msgid ""
"Comet <i>names</i> need to be prefixed with %1 or %2. If more than one comet "
"matches a name, only the first result will be returned. For example, "
"searching for \"%3\" will return %4, Halley's Comet, but a search for \"%5\" "
"will return the asteroid %6."
msgstr ""

#: plugins/SolarSystemEditor/src/gui/MpcImportWindow.cpp:211
msgid "Select bookmark..."
msgstr ""

#: plugins/SolarSystemEditor/src/gui/MpcImportWindow.cpp:334
msgid "Select a text file"
msgstr ""

#. TRANSLATORS: Appears as the text of hyperlinks linking to websites. :)
#: plugins/SolarSystemEditor/src/gui/SolarSystemManagerWindow.cpp:102
msgid "website"
msgstr ""

#. TRANSLATORS: IAU = International Astronomical Union
#: plugins/SolarSystemEditor/src/gui/SolarSystemManagerWindow.cpp:106
#, qt-format
msgid ""
"You can import comet and asteroid data formatted in the export formats of "
"the IAU's Minor Planet Center (%1). You can import files with lists of "
"objects, download such lists from the Internet or search the online Minor "
"Planet and Comet Ephemeris Service (MPES)."
msgstr ""

#: plugins/SolarSystemEditor/src/gui/SolarSystemManagerWindow.cpp:196
msgid "Save the minor Solar System bodies as..."
msgstr ""

#: plugins/SolarSystemEditor/src/gui/SolarSystemManagerWindow.cpp:202
#: plugins/SolarSystemEditor/src/gui/SolarSystemManagerWindow.cpp:210
msgid "Configuration files"
msgstr ""

#: plugins/SolarSystemEditor/src/gui/SolarSystemManagerWindow.cpp:204
msgid "Select a file to replace the Solar System minor bodies"
msgstr ""

#: plugins/SolarSystemEditor/src/gui/SolarSystemManagerWindow.cpp:212
msgid "Select a file to add the Solar System minor bodies"
msgstr ""

#: plugins/SolarSystemEditor/src/ui_mpcImportWindow.h:513
msgid "Import data"
msgstr ""

#: plugins/SolarSystemEditor/src/ui_mpcImportWindow.h:515
msgid "Select the type"
msgstr ""

#: plugins/SolarSystemEditor/src/ui_mpcImportWindow.h:518
msgid "Select the source"
msgstr ""

#: plugins/SolarSystemEditor/src/ui_mpcImportWindow.h:519
msgid "Download a list of objects from the Internet"
msgstr ""

#: plugins/SolarSystemEditor/src/ui_mpcImportWindow.h:520
msgid "Select a source from the list:"
msgstr ""

#: plugins/SolarSystemEditor/src/ui_mpcImportWindow.h:521
msgid "Or enter a URL:"
msgstr ""

#: plugins/SolarSystemEditor/src/ui_mpcImportWindow.h:522
msgid "Add this URL to the bookmarks list"
msgstr ""

#: plugins/SolarSystemEditor/src/ui_mpcImportWindow.h:523
msgid "Bookmark title:"
msgstr ""

#: plugins/SolarSystemEditor/src/ui_mpcImportWindow.h:524
msgid "A file containing a list of objects"
msgstr ""

#: plugins/SolarSystemEditor/src/ui_mpcImportWindow.h:525
msgid "Get orbital elements"
msgstr ""

#: plugins/SolarSystemEditor/src/ui_mpcImportWindow.h:528
#: plugins/SolarSystemEditor/src/ui_mpcImportWindow.h:529
msgid "Online search"
msgstr ""

#: plugins/SolarSystemEditor/src/ui_mpcImportWindow.h:530
msgid "Objects found"
msgstr ""

#: plugins/SolarSystemEditor/src/ui_mpcImportWindow.h:531
msgid ""
"Mark the objects you wish to be imported. In <i>italic</i> are listed names "
"that match the names of already loaded objects. In <b>bold</b> are listed "
"names that match the names of objects inherited from Stellarium's default "
"Solar System configuration.<br/>Note that adding a large number of objects "
"may cause Stellarium to run slowly."
msgstr ""

#: plugins/SolarSystemEditor/src/ui_mpcImportWindow.h:532
msgid "Overwrite existing objects"
msgstr ""

#: plugins/SolarSystemEditor/src/ui_mpcImportWindow.h:533
msgid "Update existing objects"
msgstr ""

#: plugins/SolarSystemEditor/src/ui_mpcImportWindow.h:534
msgid "Update only the orbital elements"
msgstr ""

#: plugins/SolarSystemEditor/src/ui_mpcImportWindow.h:538
msgid "Add objects"
msgstr ""

#: plugins/SolarSystemEditor/src/ui_solarSystemManagerWindow.h:261
#: plugins/SolarSystemEditor/src/ui_solarSystemManagerWindow.h:273
msgid "Minor Solar System objects"
msgstr ""

#: plugins/SolarSystemEditor/src/ui_solarSystemManagerWindow.h:263
#: plugins/Pulsars/src/gui/PulsarsDialog.cpp:139
msgid "Note"
msgstr ""

#: plugins/SolarSystemEditor/src/ui_solarSystemManagerWindow.h:264
msgid ""
"This plug-in edits a custom Solar System configuration file for the minor "
"bodies. If something goes wrong and Stellarium crashes and/or doesn't start, "
"you can delete manually that file from:"
msgstr ""

#: plugins/SolarSystemEditor/src/ui_solarSystemManagerWindow.h:265
msgid ""
"You can also reset all changes and return to the default configuration:"
msgstr ""

#: plugins/SolarSystemEditor/src/ui_solarSystemManagerWindow.h:266
msgid "Reset to defaults"
msgstr ""

#: plugins/SolarSystemEditor/src/ui_solarSystemManagerWindow.h:267
msgid "Export/replace the Solar System minor objects file"
msgstr ""

#: plugins/SolarSystemEditor/src/ui_solarSystemManagerWindow.h:268
msgid ""
"You can create a backup copy of your custom Solar System configuration file "
"in a convenient location, or replace it with such a copy."
msgstr ""

#: plugins/SolarSystemEditor/src/ui_solarSystemManagerWindow.h:269
msgid "Export the Solar System minor objects to file..."
msgstr ""

#: plugins/SolarSystemEditor/src/ui_solarSystemManagerWindow.h:270
msgid "Import and replace the Solar System minor objects from file..."
msgstr ""

#: plugins/SolarSystemEditor/src/ui_solarSystemManagerWindow.h:271
msgid "Import and add Solar System minor objects from file..."
msgstr ""

#: plugins/SolarSystemEditor/src/ui_solarSystemManagerWindow.h:272
msgid "Configuration file"
msgstr ""

#: plugins/SolarSystemEditor/src/ui_solarSystemManagerWindow.h:275
msgid "Add new Minor Solar System objects"
msgstr ""

#: plugins/SolarSystemEditor/src/ui_solarSystemManagerWindow.h:277
msgid "Solar System"
msgstr ""

#: plugins/Supernovae/src/Supernovae.cpp:71
#: plugins/Supernovae/src/Supernovae.cpp:149
msgid "Historical Supernovae"
msgstr ""

#: plugins/Supernovae/src/Supernovae.cpp:74
msgid "This plugin allows you to see some bright historical supernovae."
msgstr ""

#: plugins/Supernovae/src/Supernovae.cpp:149
msgid "Historical Supernovae configuration window"
msgstr ""

#: plugins/Supernovae/src/Supernovae.cpp:646 plugins/Novae/src/Novae.cpp:668
msgid "January"
msgstr ""

#: plugins/Supernovae/src/Supernovae.cpp:646 plugins/Novae/src/Novae.cpp:668
msgid "February"
msgstr ""

#: plugins/Supernovae/src/Supernovae.cpp:646 plugins/Novae/src/Novae.cpp:668
msgid "March"
msgstr ""

#: plugins/Supernovae/src/Supernovae.cpp:646 plugins/Novae/src/Novae.cpp:668
msgid "April"
msgstr ""

#: plugins/Supernovae/src/Supernovae.cpp:646 plugins/Novae/src/Novae.cpp:668
msgid "May"
msgstr ""

#: plugins/Supernovae/src/Supernovae.cpp:646 plugins/Novae/src/Novae.cpp:668
msgid "June"
msgstr ""

#: plugins/Supernovae/src/Supernovae.cpp:646 plugins/Novae/src/Novae.cpp:668
msgid "July"
msgstr ""

#: plugins/Supernovae/src/Supernovae.cpp:646 plugins/Novae/src/Novae.cpp:668
msgid "August"
msgstr ""

#: plugins/Supernovae/src/Supernovae.cpp:646 plugins/Novae/src/Novae.cpp:668
msgid "September"
msgstr ""

#: plugins/Supernovae/src/Supernovae.cpp:646 plugins/Novae/src/Novae.cpp:668
msgid "October"
msgstr ""

#: plugins/Supernovae/src/Supernovae.cpp:646 plugins/Novae/src/Novae.cpp:668
msgid "November"
msgstr ""

#: plugins/Supernovae/src/Supernovae.cpp:646 plugins/Novae/src/Novae.cpp:668
msgid "December"
msgstr ""

#: plugins/Supernovae/src/Supernova.cpp:132
msgid "supernova"
msgstr ""

#: plugins/Supernovae/src/Supernova.cpp:149
msgid "Type of supernova"
msgstr ""

#: plugins/Supernovae/src/Supernova.cpp:150 plugins/Novae/src/Nova.cpp:163
msgid "Maximum brightness"
msgstr ""

#: plugins/Supernovae/src/gui/SupernovaeDialog.cpp:119
msgid "Historical Supernovae Plug-in"
msgstr ""

#: plugins/Supernovae/src/gui/SupernovaeDialog.cpp:125
msgid "This plugin allows you to see some bright historical supernovae: "
msgstr ""

#: plugins/Supernovae/src/gui/SupernovaeDialog.cpp:127
#: plugins/Novae/src/gui/NovaeDialog.cpp:125
#, qt-format
msgid "This list altogether contains %1 stars."
msgstr ""

#: plugins/Supernovae/src/gui/SupernovaeDialog.cpp:128
#, qt-format
msgid "All those supernovae are brighter %1 at peak of brightness."
msgstr ""

#: plugins/Supernovae/src/gui/SupernovaeDialog.cpp:130
#: plugins/Novae/src/gui/NovaeDialog.cpp:127
msgid "Light curves"
msgstr ""

#: plugins/Supernovae/src/gui/SupernovaeDialog.cpp:131
#, qt-format
msgid ""
"This plugin implements a simple model of light curves for different "
"supernovae. Typical views of light curves for type I and type II supernova "
"can be seen %1here%2 (right scale in days), and this model is used for this "
"plugin."
msgstr ""

#: plugins/Supernovae/src/gui/SupernovaeDialog.cpp:133
msgid "Acknowledgments"
msgstr ""

#: plugins/Supernovae/src/gui/SupernovaeDialog.cpp:134
#: plugins/Pulsars/src/gui/PulsarsDialog.cpp:142
msgid ""
"We thank the following people for their contribution and valuable comments:"
msgstr ""

#: plugins/Supernovae/src/gui/SupernovaeDialog.cpp:136
msgid "Sergei Blinnikov"
msgstr ""

#: plugins/Supernovae/src/gui/SupernovaeDialog.cpp:138
msgid "Institute for Theoretical and Experimental Physics"
msgstr ""

#: plugins/Supernovae/src/gui/SupernovaeDialog.cpp:139
#: plugins/Pulsars/src/gui/PulsarsDialog.cpp:147
msgid "in Russia"
msgstr ""

#: plugins/Supernovae/src/gui/SupernovaeDialog.cpp:188
#: plugins/Novae/src/gui/NovaeDialog.cpp:181
#: plugins/Quasars/src/gui/QuasarsDialog.cpp:178
#: plugins/Pulsars/src/gui/PulsarsDialog.cpp:201
#, qt-format, qt-plural-format
msgid "Next update: %1 day(s)"
msgid_plural "Next update: %1 day(s)"
msgstr[0] ""
msgstr[1] ""

#: plugins/Supernovae/src/gui/SupernovaeDialog.cpp:225
msgid "Historical supernovae is updated"
msgstr ""

#: plugins/Supernovae/src/ui_supernovaeDialog.h:229
msgid "Historical Supernovae Configuration"
msgstr ""

#: plugins/Supernovae/src/ui_supernovaeDialog.h:230
msgid "Historical Supernovae Plug-in Configuration"
msgstr ""

#: plugins/Supernovae/src/ui_supernovaeDialog.h:232
#: plugins/Novae/src/ui_novaeDialog.h:235
#: plugins/Quasars/src/ui_quasarsDialog.h:260
#: plugins/Pulsars/src/ui_pulsarsDialog.h:266
msgid "Update catalog from Internet"
msgstr ""

#: plugins/Supernovae/src/ui_supernovaeDialog.h:233
#: plugins/Novae/src/ui_novaeDialog.h:236
#: plugins/Quasars/src/ui_quasarsDialog.h:261
#: plugins/Pulsars/src/ui_pulsarsDialog.h:267
#: plugins/Exoplanets/src/ui_exoplanetsDialog.h:470
msgid "Update from Internet sources"
msgstr ""

#: plugins/Supernovae/src/ui_supernovaeDialog.h:235
#: plugins/Novae/src/ui_novaeDialog.h:238
#: plugins/Quasars/src/ui_quasarsDialog.h:263
#: plugins/Pulsars/src/ui_pulsarsDialog.h:269
msgid "Update frequency (days):"
msgstr ""

#: plugins/Supernovae/src/ui_supernovaeDialog.h:236
#: plugins/Novae/src/ui_novaeDialog.h:239
#: plugins/Quasars/src/ui_quasarsDialog.h:264
#: plugins/Pulsars/src/ui_pulsarsDialog.h:270
#: plugins/Exoplanets/src/ui_exoplanetsDialog.h:473
msgid "[next update info]"
msgstr ""

#: plugins/NavStars/src/NavStars.cpp:52 plugins/NavStars/src/NavStars.cpp:110
msgid "Navigational Stars"
msgstr ""

#: plugins/NavStars/src/NavStars.cpp:55
#: plugins/NavStars/src/gui/NavStarsWindow.cpp:93
msgid "This plugin marks navigational stars from a selected set."
msgstr ""

#: plugins/NavStars/src/NavStars.cpp:111
msgid "Mark the navigational stars"
msgstr ""

#. TRANSLATORS: The emphasis tags mark a title.
#: plugins/NavStars/src/NavStars.cpp:293
msgid ""
"The 57 \"selected stars\" that are listed in <em>The Nautical Almanac</em> "
"jointly published by Her Majesty's Nautical Almanac Office and the US Naval "
"Observatory since 1958; consequently, these stars are also used in "
"navigational aids such as the <em>2102D Star Finder</em> and "
"<em>Identifier</em>."
msgstr ""

#. TRANSLATORS: The emphasis tags mark a book title.
#: plugins/NavStars/src/NavStars.cpp:299
#, qt-format
msgid ""
"The 81 stars that are listed in the <em>%1</em> published by the French "
"Bureau des Longitudes."
msgstr ""

#. TRANSLATORS: The emphasis tags mark a book title.
#: plugins/NavStars/src/NavStars.cpp:305
#, qt-format
msgid ""
"The 160 stars that are listed in the Russian Nautical Almanac (The original "
"Russian title is <em>%1</em>)."
msgstr ""

#: plugins/NavStars/src/gui/NavStarsWindow.cpp:87
msgid "Navigational Stars Plug-in"
msgstr ""

#. TRANSLATORS: The numbers contain the opening and closing tag of an HTML link
#: plugins/NavStars/src/gui/NavStarsWindow.cpp:106
#: plugins/Novae/src/gui/NovaeDialog.cpp:143
#: plugins/PointerCoordinates/src/gui/PointerCoordinatesWindow.cpp:143
#, qt-format
msgid ""
"If you want to read full information about this plugin, its history and "
"catalog format, you can %1get info here%2."
msgstr ""

#. TRANSLATORS: Part of full phrase: Anglo-American set of navigational stars
#: plugins/NavStars/src/gui/NavStarsWindow.cpp:142
msgid "Anglo-American"
msgstr ""

#. TRANSLATORS: Part of full phrase: French set of navigational stars
#: plugins/NavStars/src/gui/NavStarsWindow.cpp:144
msgid "French"
msgstr ""

#. TRANSLATORS: Part of full phrase: Russian set of navigational stars
#: plugins/NavStars/src/gui/NavStarsWindow.cpp:146
msgid "Russian"
msgstr ""

#: plugins/NavStars/src/ui_navStarsWindow.h:202
#: plugins/NavStars/src/ui_navStarsWindow.h:213
msgid "Navigational stars"
msgstr ""

#: plugins/NavStars/src/ui_navStarsWindow.h:204
msgid "Set of navigational stars"
msgstr ""

#: plugins/NavStars/src/ui_navStarsWindow.h:206
#: plugins/PointerCoordinates/src/ui_pointerCoordinatesWindow.h:305
msgid "Place of the string with coordinates of the mouse pointer"
msgstr ""

#: plugins/NavStars/src/ui_navStarsWindow.h:208
msgid "Current set:"
msgstr ""

#: plugins/NavStars/src/ui_navStarsWindow.h:209
msgid "Note:"
msgstr ""

#: plugins/Novae/src/Novae.cpp:71 plugins/Novae/src/Novae.cpp:143
msgid "Bright Novae"
msgstr ""

#: plugins/Novae/src/Novae.cpp:74 plugins/Novae/src/gui/NovaeDialog.cpp:120
msgid "A plugin that shows some bright novae in the Milky Way galaxy."
msgstr ""

#: plugins/Novae/src/Novae.cpp:143
msgid "Bright Novae configuration window"
msgstr ""

#: plugins/Novae/src/Nova.cpp:147
msgid "nova"
msgstr ""

#: plugins/Novae/src/gui/NovaeDialog.cpp:114
msgid "Bright Novae Plug-in"
msgstr ""

#: plugins/Novae/src/gui/NovaeDialog.cpp:121
msgid ""
"You can find novae via search tool by entering designation of nova or its "
"common name (e.g. 'Nova Cygni 1975' or 'V1500 Cyg')."
msgstr ""

#: plugins/Novae/src/gui/NovaeDialog.cpp:123
msgid "This plugin allows you to see recent bright novae: "
msgstr ""

#: plugins/Novae/src/gui/NovaeDialog.cpp:126
#, qt-format
msgid "All those novae are brighter than %1 at peak of brightness."
msgstr ""

#: plugins/Novae/src/gui/NovaeDialog.cpp:128
msgid ""
"This plugin uses a very simple model for calculation of light curves for "
"novae stars."
msgstr ""

#: plugins/Novae/src/gui/NovaeDialog.cpp:129
#, qt-format
msgid ""
"This model is based on time for decay by %1 magnitudes from the maximum "
"value, where %1 is 2, 3, 6 and 9."
msgstr ""

#: plugins/Novae/src/gui/NovaeDialog.cpp:130
msgid ""
"If a nova has no values for decay of magnitude then this plugin will use "
"generalized values for it."
msgstr ""

#: plugins/Novae/src/gui/NovaeDialog.cpp:218
msgid "Novae is updated"
msgstr ""

#: plugins/Novae/src/ui_novaeDialog.h:232
msgid "Bright Novae Configuration"
msgstr ""

#: plugins/Novae/src/ui_novaeDialog.h:233
msgid "Bright Novae Plug-in Configuration"
msgstr ""

#: plugins/Quasars/src/Quasars.cpp:75
msgid ""
"A plugin that shows some quasars brighter than 16 visual magnitude. A "
"catalogue of quasars compiled from 'Quasars and Active Galactic Nuclei' "
"(13th Ed.) (Veron+ 2010) =2010A&A...518A..10V"
msgstr ""

#: plugins/Quasars/src/Quasars.cpp:170
msgid "Show quasars"
msgstr ""

#: plugins/Quasars/src/Quasars.cpp:171
msgid "Quasars configuration window"
msgstr ""

#: plugins/Quasars/src/gui/QuasarsDialog.cpp:118
msgid "Quasars Plug-in"
msgstr ""

#: plugins/Quasars/src/gui/QuasarsDialog.cpp:125
msgid ""
"The Quasars plugin provides visualization of some quasars brighter than "
"visual magnitude 16. The catalogue of quasars was compiled from \"Quasars "
"and Active Galactic Nuclei\" (13th Ed.)"
msgstr ""

#: plugins/Quasars/src/gui/QuasarsDialog.cpp:127
msgid "Veron+ 2010"
msgstr ""

#: plugins/Quasars/src/gui/QuasarsDialog.cpp:129
#, qt-format
msgid "The current catalog contains info about %1 quasars."
msgstr ""

#: plugins/Quasars/src/gui/QuasarsDialog.cpp:233
msgid "Quasars is updated"
msgstr ""

#: plugins/Quasars/src/ui_quasarsDialog.h:257
msgid "Quasars Configuration"
msgstr ""

#: plugins/Quasars/src/ui_quasarsDialog.h:258
msgid "Quasars Plug-in Configuration"
msgstr ""

#: plugins/Quasars/src/ui_quasarsDialog.h:266
msgid "Settings for quasars"
msgstr ""

#: plugins/Quasars/src/ui_quasarsDialog.h:268
msgid "Plot all quasars without labels"
msgstr ""

#: plugins/Quasars/src/ui_quasarsDialog.h:270
msgid "Enable display of distribution for quasars"
msgstr ""

#: plugins/Quasars/src/ui_quasarsDialog.h:271
#: plugins/Pulsars/src/ui_pulsarsDialog.h:277
#: plugins/Exoplanets/src/ui_exoplanetsDialog.h:489
#: plugins/EquationOfTime/src/ui_equationOfTimeWindow.h:239
msgid "Enable display at startup"
msgstr ""

#: plugins/Quasars/src/ui_quasarsDialog.h:272
msgid "Show quasars button on toolbar"
msgstr ""

#: plugins/Pulsars/src/Pulsars.cpp:71 plugins/Pulsars/src/Pulsars.cpp:168
#: plugins/Pulsars/src/Pulsars.cpp:169
msgid "Pulsars"
msgstr ""

#: plugins/Pulsars/src/Pulsars.cpp:74
#: plugins/Pulsars/src/gui/PulsarsDialog.cpp:133
msgid ""
"This plugin plots the position of various pulsars, with object information "
"about each one."
msgstr ""

#: plugins/Pulsars/src/Pulsars.cpp:168
msgid "Show pulsars"
msgstr ""

#: plugins/Pulsars/src/Pulsars.cpp:169
msgid "Pulsars configuration window"
msgstr ""

#: plugins/Pulsars/src/Pulsar.cpp:159
msgid "pulsar"
msgstr ""

#: plugins/Pulsars/src/Pulsar.cpp:164
msgid "has one registered glitch"
msgstr ""

#. TRANSLATORS: Full phrase is "Has X registered glitches", where X is number
#: plugins/Pulsars/src/Pulsar.cpp:168
#, qt-format
msgid "has %1 registered glitches"
msgstr ""

#: plugins/Pulsars/src/Pulsar.cpp:170
msgid "pulsar with glitches"
msgstr ""

#: plugins/Pulsars/src/Pulsar.cpp:182
msgid "Barycentric period"
msgstr ""

#. TRANSLATORS: Unit of measure for period - seconds
#: plugins/Pulsars/src/Pulsar.cpp:185
msgctxt "period"
msgid "s"
msgstr ""

#: plugins/Pulsars/src/Pulsar.cpp:189
msgid "Time derivative of barycentric period"
msgstr ""

#: plugins/Pulsars/src/Pulsar.cpp:194
msgid "Dispersion measure"
msgstr ""

#. TRANSLATORS: Unit of measure for distance - parsecs
#: plugins/Pulsars/src/Pulsar.cpp:197
msgctxt "distance"
msgid "pc"
msgstr ""

#. TRANSLATORS: Unit of measure for distance - centimeters
#: plugins/Pulsars/src/Pulsar.cpp:199
msgctxt "distance"
msgid "cm"
msgstr ""

#: plugins/Pulsars/src/Pulsar.cpp:206
msgid "Spin down energy loss rate"
msgstr ""

#. TRANSLATORS: Unit of measure for power - erg per second
#: plugins/Pulsars/src/Pulsar.cpp:209
msgctxt "power"
msgid "ergs/s"
msgstr ""

#: plugins/Pulsars/src/Pulsar.cpp:215
msgid "Binary period of pulsar"
msgstr ""

#. TRANSLATORS: Unit of measure for period - days
#: plugins/Pulsars/src/Pulsar.cpp:218
msgctxt "period"
msgid "days"
msgstr ""

#: plugins/Pulsars/src/Pulsar.cpp:222 plugins/Exoplanets/src/Exoplanet.cpp:347
msgid "Eccentricity"
msgstr ""

#: plugins/Pulsars/src/Pulsar.cpp:227
msgid "Annual parallax"
msgstr ""

#. TRANSLATORS: Unit of measure for annual parallax - milliarcseconds
#: plugins/Pulsars/src/Pulsar.cpp:230
msgctxt "parallax"
msgid "mas"
msgstr ""

#: plugins/Pulsars/src/Pulsar.cpp:236
msgid "Distance based on electron density model"
msgstr ""

#: plugins/Pulsars/src/Pulsar.cpp:249
#, no-c-format
msgid "Profile width at 50% of peak"
msgstr ""

#. TRANSLATORS: Unit of measure for time - milliseconds
#: plugins/Pulsars/src/Pulsar.cpp:252
msgctxt "time"
msgid "ms"
msgstr ""

#. TRANSLATORS: Full phrase is "Time averaged flux density at XXXMHz"
#: plugins/Pulsars/src/Pulsar.cpp:257
msgid "Time averaged flux density at"
msgstr ""

#. TRANSLATORS: mJy is milliJansky(10-26W/m2/Hz)
#: plugins/Pulsars/src/Pulsar.cpp:261
msgctxt "spectral flux density"
msgid "mJy"
msgstr ""

#: plugins/Pulsars/src/Pulsar.cpp:273
#: plugins/Exoplanets/src/gui/ExoplanetsDialog.cpp:233
#: plugins/MeteorShowers/src/gui/MSConfigDialog.cpp:303
msgid "Notes"
msgstr ""

#: plugins/Pulsars/src/Pulsar.cpp:362
msgid ""
"anomalous X-ray pulsar or soft gamma-ray repeater with detected pulsations"
msgstr ""

#: plugins/Pulsars/src/Pulsar.cpp:367
msgid "has one or more binary companions"
msgstr ""

#: plugins/Pulsars/src/Pulsar.cpp:372
msgid "with pulsed emission from radio to infrared or higher frequencies"
msgstr ""

#: plugins/Pulsars/src/Pulsar.cpp:377
msgid "with pulsed emission only at infrared or higher frequencies"
msgstr ""

#: plugins/Pulsars/src/Pulsar.cpp:382
msgid "with pulsed emission in the radio band"
msgstr ""

#: plugins/Pulsars/src/Pulsar.cpp:387
msgid "with intermittently pulsed radio emission"
msgstr ""

#: plugins/Pulsars/src/Pulsar.cpp:392
msgid ""
"isolated neutron star with pulsed thermal X-ray emission but no detectable "
"radio emission"
msgstr ""

#: plugins/Pulsars/src/gui/PulsarsDialog.cpp:127
msgid "Pulsars Plug-in"
msgstr ""

#: plugins/Pulsars/src/gui/PulsarsDialog.cpp:134
#, qt-format
msgid ""
"Pulsar data is derived from 'The ATNF Pulsar Catalogue'  (Manchester, R. N., "
"Hobbs, G. B., Teoh, A. & Hobbs, M., Astron. J., 129, 1993-2006 (2005) "
"(%1astro-ph/0412641%2))."
msgstr ""

#: plugins/Pulsars/src/gui/PulsarsDialog.cpp:137
#, qt-format
msgid "Current catalog contains info about %1 pulsars."
msgstr ""

#: plugins/Pulsars/src/gui/PulsarsDialog.cpp:140
msgid "pulsar identifiers have the prefix 'PSR'"
msgstr ""

#: plugins/Pulsars/src/gui/PulsarsDialog.cpp:141
msgid "Acknowledgment"
msgstr ""

#: plugins/Pulsars/src/gui/PulsarsDialog.cpp:144
msgid "Vladimir Samodourov"
msgstr ""

#: plugins/Pulsars/src/gui/PulsarsDialog.cpp:146
msgid "Pushchino Radio Astronomy Observatory"
msgstr ""

#: plugins/Pulsars/src/gui/PulsarsDialog.cpp:149
msgid "Maciej Serylak"
msgstr ""

#: plugins/Pulsars/src/gui/PulsarsDialog.cpp:151
msgid "Nancay Radioastronomical Observatory"
msgstr ""

#: plugins/Pulsars/src/gui/PulsarsDialog.cpp:152
msgid "in France"
msgstr ""

#: plugins/Pulsars/src/gui/PulsarsDialog.cpp:262
msgid "Pulsars is updated"
msgstr ""

#: plugins/Pulsars/src/ui_pulsarsDialog.h:264
msgid "Pulsars Plug-in Configuration"
msgstr ""

#: plugins/Pulsars/src/ui_pulsarsDialog.h:272
msgid "Settings for pulsars"
msgstr ""

#: plugins/Pulsars/src/ui_pulsarsDialog.h:274
msgid "Plot all pulsars without labels"
msgstr ""

#: plugins/Pulsars/src/ui_pulsarsDialog.h:276
msgid "Enable display of distribution for pulsars"
msgstr ""

#: plugins/Pulsars/src/ui_pulsarsDialog.h:278
msgid "Show pulsars button on toolbar"
msgstr ""

#: plugins/Pulsars/src/ui_pulsarsDialog.h:279
msgid "Use separate color for pulsars with glitches"
msgstr ""

#: plugins/RemoteControl/src/RemoteControl.cpp:58
#: plugins/RemoteControl/src/RemoteControl.cpp:149
#: plugins/RemoteControl/src/ui_remoteControlDialog.h:260
msgid "Remote Control"
msgstr ""

#: plugins/RemoteControl/src/RemoteControl.cpp:61
msgid ""
"Provides remote control functionality using a webserver interface. See "
"manual for detailed description."
msgstr ""

#: plugins/RemoteControl/src/RemoteControl.cpp:149
msgid "Remote control"
msgstr ""

#: plugins/RemoteControl/src/gui/RemoteControlDialog.cpp:106
msgid "Remote Control Plug-in"
msgstr ""

#: plugins/RemoteControl/src/gui/RemoteControlDialog.cpp:114
msgid ""
"The Remote Control plugin provides a web interface to allow state changes "
"and triggering scripts using a connected webbrowser."
msgstr ""

#: plugins/RemoteControl/src/gui/RemoteControlDialog.cpp:117
msgid "It is also possible to send commands via command line, e.g.."
msgstr ""

#: plugins/RemoteControl/src/gui/RemoteControlDialog.cpp:123
msgid "This allows triggering automatic show setups for museums etc."
msgstr ""

#: plugins/RemoteControl/src/gui/RemoteControlDialog.cpp:124
msgid "This plugin was developed during ESA SoCiS 2015."
msgstr ""

#: plugins/RemoteControl/src/gui/RemoteControlDialog.cpp:125
#, qt-format
msgid "This plugin uses the %1QtWebApp HTTP server%2 by Stefan Frings."
msgstr ""

#: plugins/RemoteControl/src/gui/RemoteControlDialog.cpp:128
#, qt-format
msgid "Further information can be found in the %1developer documentation%2."
msgstr ""

#: plugins/RemoteControl/src/gui/RemoteControlDialog.cpp:177
#, qt-format
msgid "Listening on %1, IP: "
msgstr ""

#: plugins/RemoteControl/src/gui/RemoteControlDialog.cpp:182
msgid "Not active."
msgstr ""

#: plugins/RemoteControl/src/ui_remoteControlDialog.h:246
#: plugins/RemoteSync/src/ui_remoteSyncDialog.h:459
msgid "Remote Control Configuration"
msgstr ""

#: plugins/RemoteControl/src/ui_remoteControlDialog.h:247
msgid "Remote Control Plug-in Configuration"
msgstr ""

#: plugins/RemoteControl/src/ui_remoteControlDialog.h:249
msgid "Port Number:"
msgstr ""

#: plugins/RemoteControl/src/ui_remoteControlDialog.h:252
msgid "Access requires authentication"
msgstr ""

#: plugins/RemoteControl/src/ui_remoteControlDialog.h:253
msgid "Password"
msgstr ""

#: plugins/RemoteControl/src/ui_remoteControlDialog.h:254
msgid ""
"<html><head/><body><p>Note: The user name field in the browser must be left "
"empty. </p><p>The password is transmitted over an insecure "
"channel.</p></body></html>"
msgstr ""

#: plugins/RemoteControl/src/ui_remoteControlDialog.h:255
msgid "Your changes require a restart of the server."
msgstr ""

#: plugins/RemoteControl/src/ui_remoteControlDialog.h:256
msgid "Restart server"
msgstr ""

#: plugins/RemoteControl/src/ui_remoteControlDialog.h:257
msgid "Server enabled"
msgstr ""

#: plugins/RemoteControl/src/ui_remoteControlDialog.h:258
msgid "Enable automatically on startup"
msgstr ""

#: plugins/RemoteControl/src/ui_remoteControlDialog.h:259
msgid "Server disabled - or Server listening on IP: aaa.bbb.ccc.ddd"
msgstr ""

#: plugins/RemoteSync/src/RemoteSync.cpp:51
#: plugins/RemoteSync/src/ui_remoteSyncDialog.h:480
msgid "Remote Sync"
msgstr ""

#: plugins/RemoteSync/src/RemoteSync.cpp:54
msgid ""
"Provides state synchronization for multiple Stellarium instances running in "
"a network. See manual for detailed description."
msgstr ""

#: plugins/RemoteSync/src/gui/RemoteSyncDialog.cpp:115
#, qt-format
msgid "ERROR: %1"
msgstr ""

#: plugins/RemoteSync/src/gui/RemoteSyncDialog.cpp:132
#: plugins/RemoteSync/src/ui_remoteSyncDialog.h:465
msgid "Start server"
msgstr ""

#: plugins/RemoteSync/src/gui/RemoteSyncDialog.cpp:137
#: plugins/RemoteSync/src/ui_remoteSyncDialog.h:468
msgid "Connect to server"
msgstr ""

#: plugins/RemoteSync/src/gui/RemoteSyncDialog.cpp:140
msgid "Not running"
msgstr ""

#: plugins/RemoteSync/src/gui/RemoteSyncDialog.cpp:150
#, qt-format
msgid "Running as server on port %1"
msgstr ""

#: plugins/RemoteSync/src/gui/RemoteSyncDialog.cpp:164
#: plugins/RemoteSync/src/gui/RemoteSyncDialog.cpp:169
msgid "Cancel connecting"
msgstr ""

#: plugins/RemoteSync/src/gui/RemoteSyncDialog.cpp:165
#, qt-format
msgid "Connecting to %1: %2..."
msgstr ""

#: plugins/RemoteSync/src/gui/RemoteSyncDialog.cpp:170
#, qt-format
msgid "Retrying connection to %1: %2..."
msgstr ""

#: plugins/RemoteSync/src/gui/RemoteSyncDialog.cpp:176
#: plugins/RemoteSync/src/gui/RemoteSyncDialog.cpp:177
msgid "Disconnecting..."
msgstr ""

#: plugins/RemoteSync/src/gui/RemoteSyncDialog.cpp:181
msgid "Disconnect from server"
msgstr ""

#: plugins/RemoteSync/src/gui/RemoteSyncDialog.cpp:182
#, qt-format
msgid "Connected to %1: %2"
msgstr ""

#: plugins/RemoteSync/src/gui/RemoteSyncDialog.cpp:190
msgid "Remote Sync Plug-in"
msgstr ""

#: plugins/RemoteSync/src/gui/RemoteSyncDialog.cpp:198
msgid ""
"The Remote Sync plugin provides state synchronization for multiple "
"Stellarium instances running in a network."
msgstr ""

#: plugins/RemoteSync/src/gui/RemoteSyncDialog.cpp:199
msgid ""
"This can be used, for example, to create multi-screen setups using multiple "
"physical PCs."
msgstr ""

#: plugins/RemoteSync/src/gui/RemoteSyncDialog.cpp:200
msgid ""
"Partial synchronization allows parallel setups of e.g. overview and detail "
"views."
msgstr ""

#: plugins/RemoteSync/src/gui/RemoteSyncDialog.cpp:201
msgid "See manual for detailed description."
msgstr ""

#: plugins/RemoteSync/src/gui/RemoteSyncDialog.cpp:202
msgid "This plugin was developed during ESA SoCiS 2015&amp;2016."
msgstr ""

#: plugins/RemoteSync/src/gui/RemoteSyncDialog.cpp:241
msgid "Server Name"
msgstr ""

#: plugins/RemoteSync/src/gui/RemoteSyncDialog.cpp:249
msgid "Server not active."
msgstr ""

#: plugins/RemoteSync/src/ui_remoteSyncDialog.h:460
msgid "Remote Sync Plug-in Configuration"
msgstr ""

#: plugins/RemoteSync/src/ui_remoteSyncDialog.h:462
#: plugins/MeteorShowers/src/ui_MSConfigDialog.h:458
msgid "Status:"
msgstr ""

#: plugins/RemoteSync/src/ui_remoteSyncDialog.h:464
msgid "Server mode"
msgstr ""

#: plugins/RemoteSync/src/ui_remoteSyncDialog.h:466
#: plugins/RemoteSync/src/ui_remoteSyncDialog.h:471
msgid "Server port"
msgstr ""

#: plugins/RemoteSync/src/ui_remoteSyncDialog.h:467
msgid "Client mode"
msgstr ""

#: plugins/RemoteSync/src/ui_remoteSyncDialog.h:469
msgid "Server host address/name"
msgstr ""

#: plugins/RemoteSync/src/ui_remoteSyncDialog.h:470
msgid "127.0.0.1"
msgstr ""

#: plugins/RemoteSync/src/ui_remoteSyncDialog.h:472
msgid "When connection is lost"
msgstr ""

#: plugins/RemoteSync/src/ui_remoteSyncDialog.h:475
msgid "Do nothing"
msgstr ""

#: plugins/RemoteSync/src/ui_remoteSyncDialog.h:476
msgid "Try reconnecting"
msgstr ""

#: plugins/RemoteSync/src/ui_remoteSyncDialog.h:479
msgid "When server quits"
msgstr ""

#: plugins/RemoteSync/src/ui_remoteSyncDialog.h:481
msgid "Changes on this page require a re-connection to the server"
msgstr ""

#: plugins/RemoteSync/src/ui_remoteSyncDialog.h:482
msgid "Settings applied on this client"
msgstr ""

#: plugins/RemoteSync/src/ui_remoteSyncDialog.h:483
msgid "Selection"
msgstr ""

#: plugins/RemoteSync/src/ui_remoteSyncDialog.h:486
msgid "View direction"
msgstr ""

#: plugins/RemoteSync/src/ui_remoteSyncDialog.h:488
msgid "Property filters"
msgstr ""

#: plugins/RemoteSync/src/ui_remoteSyncDialog.h:489
msgid "Exclude GUI-related properties"
msgstr ""

#: plugins/RemoteSync/src/ui_remoteSyncDialog.h:491
msgid "These are all available properties."
msgstr ""

#: plugins/RemoteSync/src/ui_remoteSyncDialog.h:494
msgid "These are the properties currently excluded from synchronisation."
msgstr ""

#: plugins/RemoteSync/src/ui_remoteSyncDialog.h:496
msgid "Excluded Properties"
msgstr ""

#: plugins/RemoteSync/src/ui_remoteSyncDialog.h:497
msgid "Synchronized Properties"
msgstr ""

#: plugins/RemoteSync/src/ui_remoteSyncDialog.h:498
msgid "Additional excluded properties:"
msgstr ""

#: plugins/RemoteSync/src/ui_remoteSyncDialog.h:499
msgid "Client settings"
msgstr ""

#: plugins/Exoplanets/src/Exoplanets.cpp:75
#: plugins/Exoplanets/src/Exoplanets.cpp:171
#: plugins/Exoplanets/src/Exoplanets.cpp:172
msgid "Exoplanets"
msgstr ""

#: plugins/Exoplanets/src/Exoplanets.cpp:78
msgid ""
"This plugin plots the position of stars with exoplanets. Exoplanets data is "
"derived from the 'Extrasolar Planets Encyclopaedia' at exoplanet.eu"
msgstr ""

#: plugins/Exoplanets/src/Exoplanets.cpp:171
msgid "Show exoplanets"
msgstr ""

#: plugins/Exoplanets/src/Exoplanets.cpp:172
msgid "Exoplanets configuration window"
msgstr ""

#. TRANSLATORS: Habitable zone
#: plugins/Exoplanets/src/Exoplanets.cpp:929
msgid "Hot"
msgstr ""

#. TRANSLATORS: Habitable zone
#: plugins/Exoplanets/src/Exoplanets.cpp:931
msgid "Warm"
msgstr ""

#. TRANSLATORS: Habitable zone
#: plugins/Exoplanets/src/Exoplanets.cpp:933
msgid "Cold"
msgstr ""

#. TRANSLATORS: Planet size
#: plugins/Exoplanets/src/Exoplanets.cpp:936
msgid "Miniterran"
msgstr ""

#. TRANSLATORS: Planet size
#: plugins/Exoplanets/src/Exoplanets.cpp:938
msgid "Subterran"
msgstr ""

#. TRANSLATORS: Planet size
#: plugins/Exoplanets/src/Exoplanets.cpp:940
msgid "Terran"
msgstr ""

#. TRANSLATORS: Planet size
#: plugins/Exoplanets/src/Exoplanets.cpp:942
msgid "Superterran"
msgstr ""

#. TRANSLATORS: Planet size
#: plugins/Exoplanets/src/Exoplanets.cpp:944
msgid "Jovian"
msgstr ""

#. TRANSLATORS: Planet size
#: plugins/Exoplanets/src/Exoplanets.cpp:946
msgid "Neptunian"
msgstr ""

#: plugins/Exoplanets/src/Exoplanet.cpp:293
msgid "planetary system"
msgstr ""

#: plugins/Exoplanets/src/Exoplanet.cpp:325
msgid "Metallicity"
msgstr ""

#: plugins/Exoplanets/src/Exoplanet.cpp:329
#: plugins/Exoplanets/src/Exoplanet.cpp:344
msgid "Mass"
msgstr ""

#: plugins/Exoplanets/src/Exoplanet.cpp:333
#: plugins/Exoplanets/src/Exoplanet.cpp:345
msgid "Radius"
msgstr ""

#: plugins/Exoplanets/src/Exoplanet.cpp:337
msgid "Effective temperature"
msgstr ""

#: plugins/Exoplanets/src/Exoplanet.cpp:337
msgctxt "temperature"
msgid "K"
msgstr ""

#: plugins/Exoplanets/src/Exoplanet.cpp:341
msgid "Exoplanet"
msgstr ""

#: plugins/Exoplanets/src/Exoplanet.cpp:343
msgid "days"
msgstr ""

#: plugins/Exoplanets/src/Exoplanet.cpp:344
#: plugins/Exoplanets/src/Exoplanet.cpp:345
msgid "Jup"
msgstr ""

#: plugins/Exoplanets/src/Exoplanet.cpp:346
msgid "Semi-Major Axis"
msgstr ""

#: plugins/Exoplanets/src/Exoplanet.cpp:348
msgid "Inclination"
msgstr ""

#: plugins/Exoplanets/src/Exoplanet.cpp:349
msgid "Angle Distance"
msgstr ""

#: plugins/Exoplanets/src/Exoplanet.cpp:350
msgid "Discovered year"
msgstr ""

#: plugins/Exoplanets/src/Exoplanet.cpp:351
msgid "Planetary class"
msgstr ""

#. TRANSLATORS: Full phrase is "Equilibrium Temperature"
#: plugins/Exoplanets/src/Exoplanet.cpp:353
msgid "Equilibrium temp."
msgstr ""

#. TRANSLATORS: ESI = Earth Similarity Index
#: plugins/Exoplanets/src/Exoplanet.cpp:355
msgid "ESI"
msgstr ""

#: plugins/Exoplanets/src/gui/ExoplanetsDialog.cpp:145
msgid "Exoplanets Plug-in"
msgstr ""

#: plugins/Exoplanets/src/gui/ExoplanetsDialog.cpp:150
#, qt-format
msgid ""
"This plugin plots the position of stars with exoplanets. Exoplanets data is "
"derived from \"%1The Extrasolar Planets Encyclopaedia%2\""
msgstr ""

#: plugins/Exoplanets/src/gui/ExoplanetsDialog.cpp:151
#, qt-format
msgid ""
"The list of potential habitable exoplanets and data about them were taken "
"from \"%1The Habitable Exoplanets Catalog%3\" by %2Planetary Habitability "
"Laboratory%3."
msgstr ""

#: plugins/Exoplanets/src/gui/ExoplanetsDialog.cpp:153
#, qt-format
msgid ""
"The current catalog contains info about %1 planetary systems, which "
"altogether have %2 exoplanets (including %3 potentially habitable "
"exoplanets)."
msgstr ""

#. TRANSLATORS: The numbers contain the opening and closing tag of an HTML link
#: plugins/Exoplanets/src/gui/ExoplanetsDialog.cpp:164
#: plugins/MeteorShowers/src/gui/MSConfigDialog.cpp:323
#, qt-format
msgid ""
"If you want to read full information about the plugin, its history and "
"format of the catalog you can %1get info here%2."
msgstr ""

#: plugins/Exoplanets/src/gui/ExoplanetsDialog.cpp:181
msgid "Potential habitable exoplanets"
msgstr ""

#: plugins/Exoplanets/src/gui/ExoplanetsDialog.cpp:182
msgid ""
"This plugin can display potential habitable exoplanets (orange marker) and "
"some information about those planets."
msgstr ""

#: plugins/Exoplanets/src/gui/ExoplanetsDialog.cpp:183
msgid "Planetary Class"
msgstr ""

#: plugins/Exoplanets/src/gui/ExoplanetsDialog.cpp:183
msgid ""
"Planet classification from host star spectral type (F, G, K, M), habitable "
"zone (hot, warm, cold) and size (miniterran, subterran, terran, superterran, "
"jovian, neptunian) (Earth = G-Warm Terran)."
msgstr ""

#: plugins/Exoplanets/src/gui/ExoplanetsDialog.cpp:184
msgid "Equilibrium Temperature"
msgstr ""

#: plugins/Exoplanets/src/gui/ExoplanetsDialog.cpp:184
msgid ""
"The planetary equilibrium temperature is a theoretical temperature in (°C) "
"that the planet would be at when considered simply as if it were a black "
"body being heated only by its parent star (assuming a 0.3 bond albedo). As "
"example the planetary equilibrium temperature of Earth is -18.15°C (255 K)."
msgstr ""

#: plugins/Exoplanets/src/gui/ExoplanetsDialog.cpp:185
msgid "Earth Similarity Index (ESI)"
msgstr ""

#: plugins/Exoplanets/src/gui/ExoplanetsDialog.cpp:185
msgid ""
"Similarity to Earth on a scale from 0 to 1, with 1 being the most Earth-"
"like. ESI depends on the planet's radius, density, escape velocity, and "
"surface temperature."
msgstr ""

#: plugins/Exoplanets/src/gui/ExoplanetsDialog.cpp:186
msgid "Proper names"
msgstr ""

#: plugins/Exoplanets/src/gui/ExoplanetsDialog.cpp:187
msgid ""
"In December 2015, the International Astronomical Union (IAU) has officially "
"approved names for several exoplanets after a public vote."
msgstr ""

#: plugins/Exoplanets/src/gui/ExoplanetsDialog.cpp:188
msgid ""
"From the latin <em>Veritas</em>, truth. The ablative form means <em>where "
"there is truth</em>."
msgstr ""

#: plugins/Exoplanets/src/gui/ExoplanetsDialog.cpp:189
msgid ""
"From the latin <em>Spes</em>, hope. The ablative form means <em>where there "
"is hope</em>."
msgstr ""

#: plugins/Exoplanets/src/gui/ExoplanetsDialog.cpp:190
msgid "Musica is Latin for <em>music</em>."
msgstr ""

#: plugins/Exoplanets/src/gui/ExoplanetsDialog.cpp:191
msgid ""
"Arion was a genius of poetry and music in ancient Greece. According to "
"legend, his life was saved at sea by dolphins after attracting their "
"attention by the playing of his kithara."
msgstr ""

#: plugins/Exoplanets/src/gui/ExoplanetsDialog.cpp:192
msgid "Fafnir was a Norse mythological dwarf who turned into a dragon."
msgstr ""

#: plugins/Exoplanets/src/gui/ExoplanetsDialog.cpp:193
msgid ""
"Orbitar is a contrived word paying homage to the space launch and orbital "
"operations of NASA."
msgstr ""

#: plugins/Exoplanets/src/gui/ExoplanetsDialog.cpp:194
msgid "Chalawan is a mythological crocodile king from a Thai folktale."
msgstr ""

#: plugins/Exoplanets/src/gui/ExoplanetsDialog.cpp:195
msgid ""
"Taphao Thong is one of two sisters associated with the Thai folk tale of "
"Chalawan."
msgstr ""

#: plugins/Exoplanets/src/gui/ExoplanetsDialog.cpp:196
msgid ""
"Taphao Kae is one of two sisters associated with the Thai folk tale of "
"Chalawan."
msgstr ""

#: plugins/Exoplanets/src/gui/ExoplanetsDialog.cpp:197
msgid ""
"Helvetios is Celtic for <em>the Helvetian</em> and refers to the Celtic "
"tribe that lived in Switzerland during antiquity."
msgstr ""

#: plugins/Exoplanets/src/gui/ExoplanetsDialog.cpp:198
msgid ""
"Dimidium is Latin for <em>half</em>, referring to the planet's mass of at "
"least half the mass of Jupiter."
msgstr ""

#: plugins/Exoplanets/src/gui/ExoplanetsDialog.cpp:199
msgid ""
"Nicolaus Copernicus or Mikolaj Kopernik (1473-1543) was a Polish astronomer "
"who proposed the heliocentric model of the solar system in his book <em>De "
"revolutionibus orbium coelestium</em>."
msgstr ""

#: plugins/Exoplanets/src/gui/ExoplanetsDialog.cpp:200
msgid ""
"Galileo Galilei (1564-1642) was an Italian astronomer and physicist often "
"called the <em>father of observational astronomy</em> and the <em>father of "
"modern physics</em>. Using a telescope, he discovered the four largest "
"satellites of Jupiter, and the reported the first telescopic observations of "
"the phases of Venus, among other discoveries."
msgstr ""

#: plugins/Exoplanets/src/gui/ExoplanetsDialog.cpp:201
msgid ""
"Tycho Brahe (1546-1601) was a Danish astronomer and nobleman who recorded "
"accurate astronomical observations of the stars and planets. These "
"observations were critical to Kepler's formulation of his three laws of "
"planetary motion."
msgstr ""

#: plugins/Exoplanets/src/gui/ExoplanetsDialog.cpp:202
msgid ""
"Hans Lipperhey (1570-1619) was a German-Dutch lens grinder and spectacle "
"maker who is often attributed with the invention of the refracting telescope "
"in 1608."
msgstr ""

#: plugins/Exoplanets/src/gui/ExoplanetsDialog.cpp:203
msgid ""
"Jacharias Janssen (1580s-1630s) was a Dutch spectacle maker who is often "
"attributed with invention of the microscope, and more controversially with "
"the invention of the telescope."
msgstr ""

#: plugins/Exoplanets/src/gui/ExoplanetsDialog.cpp:204
msgid ""
"Thomas Harriot (ca. 1560-1621) was an English astronomer, mathematician, "
"ethnographer, and translator, who is attributed with the first drawing of "
"the Moon through telescopic observations."
msgstr ""

#: plugins/Exoplanets/src/gui/ExoplanetsDialog.cpp:205
msgid ""
"<em>Amateru</em> is a common Japanese appellation for shrines when they "
"enshrine Amaterasu, the Shinto goddess of the Sun, born from the left eye of "
"the god Izanagi."
msgstr ""

#: plugins/Exoplanets/src/gui/ExoplanetsDialog.cpp:206
msgid ""
"Hypatia was a famous Greek astronomer, mathematician, and philosopher. She "
"was head of the Neo-Platonic school at Alexandria in the early 5th century, "
"until murdered by a Christian mob in 415."
msgstr ""

#: plugins/Exoplanets/src/gui/ExoplanetsDialog.cpp:207
msgid ""
"Ran is the Norse goddess of the sea, who stirs up the waves and captures "
"sailors with her net."
msgstr ""

#: plugins/Exoplanets/src/gui/ExoplanetsDialog.cpp:208
msgid ""
"AEgir is Ran's husband, the personified god of the ocean. <em>AEgir</em> and "
"<em>Ran</em> both represent the <em>Jotuns</em> who reign in the outer "
"Universe; together they had nine daughters."
msgstr ""

#: plugins/Exoplanets/src/gui/ExoplanetsDialog.cpp:209
msgid ""
"Ancient Semitic name and modern Arabic name for the city of Palmyra, a "
"UNESCO World Heritage Site."
msgstr ""

#: plugins/Exoplanets/src/gui/ExoplanetsDialog.cpp:210
msgid "Dagon was a Semitic deity, often represented as half-man, half-fish."
msgstr ""

#: plugins/Exoplanets/src/gui/ExoplanetsDialog.cpp:211
msgid "Tonatiuh was the Aztec god of the Sun."
msgstr ""

#: plugins/Exoplanets/src/gui/ExoplanetsDialog.cpp:212
msgid "Meztli was the Aztec goddess of the Moon."
msgstr ""

#: plugins/Exoplanets/src/gui/ExoplanetsDialog.cpp:213
msgid ""
"Ogma was a deity of eloquence, writing, and great physical strength in the "
"Celtic mythologies of Ireland and Scotland, and may be related to the Gallo-"
"Roman deity <em>Ogmios</em>."
msgstr ""

#: plugins/Exoplanets/src/gui/ExoplanetsDialog.cpp:214
msgid "Smertrios was a Gallic deity of war."
msgstr ""

#: plugins/Exoplanets/src/gui/ExoplanetsDialog.cpp:215
msgid ""
"Intercrus means <em>between the legs</em> in Latin style, referring to the "
"star's position in the constellation Ursa Major."
msgstr ""

#: plugins/Exoplanets/src/gui/ExoplanetsDialog.cpp:216
msgid "Arkas was the son of Callisto (Ursa Major) in Greek mythology."
msgstr ""

#: plugins/Exoplanets/src/gui/ExoplanetsDialog.cpp:217
msgid ""
"Miguel de Cervantes Saavedra (1547-1616) was a famous Spanish writer and "
"author of <em>El Ingenioso Hidalgo Don Quixote de la Mancha</em>."
msgstr ""

#: plugins/Exoplanets/src/gui/ExoplanetsDialog.cpp:218
msgid ""
"Lead fictional character from Cervantes's <em>El Ingenioso Hidalgo Don "
"Quixote de la Mancha</em>."
msgstr ""

#: plugins/Exoplanets/src/gui/ExoplanetsDialog.cpp:219
msgid ""
"Fictional character and love interest of Don Quijote (or Quixote) in "
"Cervantes's <em>El Ingenioso Hidalgo Don Quixote de la Mancha</em>."
msgstr ""

#: plugins/Exoplanets/src/gui/ExoplanetsDialog.cpp:220
msgid ""
"Fictional horse of Don Quijote in Cervantes's <em>El Ingenioso Hidalgo Don "
"Quixote de la Mancha</em>."
msgstr ""

#: plugins/Exoplanets/src/gui/ExoplanetsDialog.cpp:221
msgid ""
"Fictional squire of Don Quijote in Cervantes's <em>El Ingenioso Hidalgo Don "
"Quixote de la Mancha</em>."
msgstr ""

#: plugins/Exoplanets/src/gui/ExoplanetsDialog.cpp:222
msgid ""
"Thestias is the patronym of Leda and her sister Althaea, the daughters of "
"Thestius. Leda was a Greek queen, mother of Pollux and of his twin Castor, "
"and of Helen and Clytemnestra."
msgstr ""

#: plugins/Exoplanets/src/gui/ExoplanetsDialog.cpp:223
msgid ""
"Lich is a fictional undead creature known for controlling other undead "
"creatures with magic."
msgstr ""

#: plugins/Exoplanets/src/gui/ExoplanetsDialog.cpp:224
msgid "Draugr refers to undead creatures in Norse mythology."
msgstr ""

#: plugins/Exoplanets/src/gui/ExoplanetsDialog.cpp:225
msgid ""
"Poltergeist is a name for supernatural beings that create physical "
"disturbances, from German for <em>noisy ghost</em>."
msgstr ""

#: plugins/Exoplanets/src/gui/ExoplanetsDialog.cpp:226
msgid ""
"Phobetor is a Greek mythological deity of nightmares, the son of Nyx, the "
"primordial deity of night."
msgstr ""

#: plugins/Exoplanets/src/gui/ExoplanetsDialog.cpp:227
msgid ""
"Titawin (also known as Medina of Tetouan) is a settlement in northern "
"Morocco and UNESCO World Heritage Site. Historically it was an important "
"point of contact between two civilizations (Spanish and Arab) and two "
"continents (Europe and Africa) after the 8th century."
msgstr ""

#: plugins/Exoplanets/src/gui/ExoplanetsDialog.cpp:228
msgid ""
"Saffar is named for Abu al-Qasim Ahmed Ibn-Abd Allah Ibn-Omar al Ghafiqi Ibn-"
"al-Saffar, who taught arithmetic, geometry, and astronomy in 11th century "
"Cordova in Andalusia (modern Spain), and wrote an influential treatise on "
"the uses of the astrolabe."
msgstr ""

#: plugins/Exoplanets/src/gui/ExoplanetsDialog.cpp:229
msgid ""
"Samh is named for Abu al-Qasim 'Asbagh ibn Muhammad ibn al-Samh al-Mahri (or "
"<em>Ibn al-Samh</em>), a noted 11th century astronomer and mathematician in "
"the school of al Majriti in Cordova (Andalusia, now modern Spain)."
msgstr ""

#: plugins/Exoplanets/src/gui/ExoplanetsDialog.cpp:230
msgid ""
"Majriti is named for Abu al-Qasim al-Qurtubi al-Majriti, a notable "
"mathematician, astronomer, scholar, and teacher in 10th century and early "
"11th century Andalusia (modern Spain)."
msgstr ""

#: plugins/Exoplanets/src/gui/ExoplanetsDialog.cpp:231
msgid ""
"Libertas is Latin for <em>liberty</em>. Liberty refers to social and "
"political freedoms, and a reminder that there are people deprived of liberty "
"in the world even today. The constellation Aquila represents an eagle - a "
"popular symbol of liberty."
msgstr ""

#: plugins/Exoplanets/src/gui/ExoplanetsDialog.cpp:232
msgid ""
"Fortitudo is Latin for <em>fortitude</em>. Fortitude means emotional and "
"mental strength in the face of adversity, as embodied by the eagle "
"(represented by the constellation Aquila)."
msgstr ""

#: plugins/Exoplanets/src/gui/ExoplanetsDialog.cpp:234
msgid ""
"These names are modified based on the original proposals, to be consistent "
"with the IAU rules."
msgstr ""

#: plugins/Exoplanets/src/gui/ExoplanetsDialog.cpp:235
msgid ""
"The original name proposed, <em>Veritas</em>, is that of an asteroid "
"important for the study of the solar system."
msgstr ""

#: plugins/Exoplanets/src/gui/ExoplanetsDialog.cpp:236
msgid ""
"The name originally proposed, <em>Amaterasu</em>, is already used for an "
"asteroid."
msgstr ""

#: plugins/Exoplanets/src/gui/ExoplanetsDialog.cpp:237
msgid ""
"Note the typographical difference between <em>AEgir</em> and <em>Aegir</em>, "
"the Norwegian transliteration. The same name, with the spelling "
"<em>Aegir</em>, has been attributed to one of Saturn's satellites, "
"discovered in 2004."
msgstr ""

#: plugins/Exoplanets/src/gui/ExoplanetsDialog.cpp:238
msgid "<em>Ogmios</em> is a name already attributed to an asteroid."
msgstr ""

#: plugins/Exoplanets/src/gui/ExoplanetsDialog.cpp:239
msgid ""
"The original proposed name <em>Leda</em> is already attributed to an "
"asteroid and to one of Jupiter's satellites. The name <em>Althaea</em> is "
"also attributed to an asteroid."
msgstr ""

#: plugins/Exoplanets/src/gui/ExoplanetsDialog.cpp:240
msgid ""
"The original spelling of <em>Lippershey</em> was corrected to "
"<em>Lipperhey</em> on 15.01.2016. The commonly seen spelling "
"<em>Lippershey</em> (with an <em>s</em>) results in fact from a "
"typographical error dating back from 1831, thus should be avoided."
msgstr ""

#: plugins/Exoplanets/src/gui/ExoplanetsDialog.cpp:241
msgid "Additional info"
msgstr ""

#: plugins/Exoplanets/src/gui/ExoplanetsDialog.cpp:242
msgid "Circumstellar habitable zone"
msgstr ""

#: plugins/Exoplanets/src/gui/ExoplanetsDialog.cpp:243
msgid "Planetary equilibrium temperature"
msgstr ""

#: plugins/Exoplanets/src/gui/ExoplanetsDialog.cpp:244
msgid "Planetary habitability"
msgstr ""

#: plugins/Exoplanets/src/gui/ExoplanetsDialog.cpp:245
msgid "Earth Similarity Index"
msgstr ""

#: plugins/Exoplanets/src/gui/ExoplanetsDialog.cpp:246
msgid "Final Results of NameExoWorlds Public Vote Released"
msgstr ""

#: plugins/Exoplanets/src/gui/ExoplanetsDialog.cpp:247
msgid "NameExoWorlds website"
msgstr ""

#: plugins/Exoplanets/src/gui/ExoplanetsDialog.cpp:262
msgid "General professional Web sites relevant to extrasolar planets"
msgstr ""

#: plugins/Exoplanets/src/gui/ExoplanetsDialog.cpp:263
msgid "Exoplanets: an interactive version of XKCD 1071"
msgstr ""

#: plugins/Exoplanets/src/gui/ExoplanetsDialog.cpp:264
msgid "HEK (The Hunt for Exomoons with Kepler)"
msgstr ""

#: plugins/Exoplanets/src/gui/ExoplanetsDialog.cpp:265
msgid "Exoplanets in binaries and multiple systems (Richard Schwarz)"
msgstr ""

#: plugins/Exoplanets/src/gui/ExoplanetsDialog.cpp:266
msgid "Naming exoplanets (IAU)"
msgstr ""

#: plugins/Exoplanets/src/gui/ExoplanetsDialog.cpp:267
msgid "Some Astronomers and Groups active in extrasolar planets studies"
msgstr ""

#: plugins/Exoplanets/src/gui/ExoplanetsDialog.cpp:267
msgid "update: 16 April 2012"
msgstr ""

#: plugins/Exoplanets/src/gui/ExoplanetsDialog.cpp:268
msgid "The Exoplanet Data Explorer"
msgstr ""

#: plugins/Exoplanets/src/gui/ExoplanetsDialog.cpp:269
msgid "The Anglo-Australian Planet Search"
msgstr ""

#: plugins/Exoplanets/src/gui/ExoplanetsDialog.cpp:270
msgid "Geneva Extrasolar Planet Search Programmes"
msgstr ""

#: plugins/Exoplanets/src/gui/ExoplanetsDialog.cpp:271
msgid "OLBIN (Optical Long-Baseline Interferometry News)"
msgstr ""

#: plugins/Exoplanets/src/gui/ExoplanetsDialog.cpp:272
msgid "NASA's Exoplanet Exploration Program"
msgstr ""

#: plugins/Exoplanets/src/gui/ExoplanetsDialog.cpp:273
msgid "Pulsar planets"
msgstr ""

#: plugins/Exoplanets/src/gui/ExoplanetsDialog.cpp:274
msgid "The NASA Exoplanet Archive"
msgstr ""

#: plugins/Exoplanets/src/gui/ExoplanetsDialog.cpp:275
msgid "IAU Commission 53: Extrasolar Planets"
msgstr ""

#: plugins/Exoplanets/src/gui/ExoplanetsDialog.cpp:276
msgid "ExoMol"
msgstr ""

#: plugins/Exoplanets/src/gui/ExoplanetsDialog.cpp:277
msgid "The Habitable Zone Gallery"
msgstr ""

#: plugins/Exoplanets/src/gui/ExoplanetsDialog.cpp:278
msgid "PlanetQuest - The Search for Another Earth"
msgstr ""

#: plugins/Exoplanets/src/gui/ExoplanetsDialog.cpp:279
msgid "Open Exoplanet Catalogue"
msgstr ""

#: plugins/Exoplanets/src/gui/ExoplanetsDialog.cpp:280
msgid "The Habitable Exoplanets Catalog"
msgstr ""

#: plugins/Exoplanets/src/gui/ExoplanetsDialog.cpp:387
msgid "Exoplanets is updated"
msgstr ""

#: plugins/Exoplanets/src/gui/ExoplanetsDialog.cpp:508
msgid "Orbital Eccentricity"
msgstr ""

#: plugins/Exoplanets/src/gui/ExoplanetsDialog.cpp:509
msgid "Orbit Semi-Major Axis, AU"
msgstr ""

#: plugins/Exoplanets/src/gui/ExoplanetsDialog.cpp:510
msgid "Planetary Mass, Mjup"
msgstr ""

#: plugins/Exoplanets/src/gui/ExoplanetsDialog.cpp:511
msgid "Planetary Radius, Rjup"
msgstr ""

#: plugins/Exoplanets/src/gui/ExoplanetsDialog.cpp:512
msgid "Orbital Period, days"
msgstr ""

#: plugins/Exoplanets/src/gui/ExoplanetsDialog.cpp:513
msgid "Angular Distance, arcsec"
msgstr ""

#: plugins/Exoplanets/src/gui/ExoplanetsDialog.cpp:514
msgid "Effective temperature of host star, K"
msgstr ""

#: plugins/Exoplanets/src/gui/ExoplanetsDialog.cpp:515
msgid "Year of Discovery"
msgstr ""

#: plugins/Exoplanets/src/gui/ExoplanetsDialog.cpp:516
msgid "Metallicity of host star"
msgstr ""

#: plugins/Exoplanets/src/gui/ExoplanetsDialog.cpp:517
msgid "V magnitude of host star, mag"
msgstr ""

#: plugins/Exoplanets/src/gui/ExoplanetsDialog.cpp:518
msgid "RA (J2000) of star, deg"
msgstr ""

#: plugins/Exoplanets/src/gui/ExoplanetsDialog.cpp:519
msgid "Dec (J2000) of star, deg"
msgstr ""

#: plugins/Exoplanets/src/gui/ExoplanetsDialog.cpp:520
msgid "Distance to star, pc"
msgstr ""

#: plugins/Exoplanets/src/gui/ExoplanetsDialog.cpp:521
msgid "Mass of host star, Msol"
msgstr ""

#: plugins/Exoplanets/src/gui/ExoplanetsDialog.cpp:522
msgid "Radius of host star, Rsol"
msgstr ""

#: plugins/Exoplanets/src/ui_exoplanetsDialog.h:466
msgid "Exoplanets Configuration"
msgstr ""

#: plugins/Exoplanets/src/ui_exoplanetsDialog.h:467
msgid "Exoplanets Plug-in Configuration"
msgstr ""

#: plugins/Exoplanets/src/ui_exoplanetsDialog.h:469
msgid "Update exoplanets data from Internet"
msgstr ""

#: plugins/Exoplanets/src/ui_exoplanetsDialog.h:475
msgid "Settings for exoplanets"
msgstr ""

#: plugins/Exoplanets/src/ui_exoplanetsDialog.h:477
msgid "Plot all systems with exoplanets without labels"
msgstr ""

#: plugins/Exoplanets/src/ui_exoplanetsDialog.h:479
msgid "Enable display of distribution for exoplanets"
msgstr ""

#: plugins/Exoplanets/src/ui_exoplanetsDialog.h:481
msgid "Display exoplanets since their discovery"
msgstr ""

#: plugins/Exoplanets/src/ui_exoplanetsDialog.h:483
msgid "Enable timeline discovery of exoplanets"
msgstr ""

#: plugins/Exoplanets/src/ui_exoplanetsDialog.h:485
msgid ""
"Display of the planetary systems, which contains the potential habitable "
"exoplanets"
msgstr ""

#: plugins/Exoplanets/src/ui_exoplanetsDialog.h:487
msgid "Enable display of the potential habitable exoplanets only"
msgstr ""

#: plugins/Exoplanets/src/ui_exoplanetsDialog.h:488
msgid "Enable display of designations for exoplanets"
msgstr ""

#: plugins/Exoplanets/src/ui_exoplanetsDialog.h:490
msgid "Show exoplanets button on toolbar"
msgstr ""

#: plugins/Exoplanets/src/ui_exoplanetsDialog.h:494
msgid "Diagrams: scatter plot"
msgstr ""

#: plugins/Exoplanets/src/ui_exoplanetsDialog.h:495
msgid "Plot"
msgstr ""

#: plugins/Exoplanets/src/ui_exoplanetsDialog.h:496
msgid "Y axis"
msgstr ""

#: plugins/Exoplanets/src/ui_exoplanetsDialog.h:498
#: plugins/Exoplanets/src/ui_exoplanetsDialog.h:505
msgid "Logarithmic scale"
msgstr ""

#: plugins/Exoplanets/src/ui_exoplanetsDialog.h:500
#: plugins/Exoplanets/src/ui_exoplanetsDialog.h:507
msgid "log scale"
msgstr ""

#: plugins/Exoplanets/src/ui_exoplanetsDialog.h:501
#: plugins/Exoplanets/src/ui_exoplanetsDialog.h:509
msgid "min"
msgstr ""

#: plugins/Exoplanets/src/ui_exoplanetsDialog.h:502
#: plugins/Exoplanets/src/ui_exoplanetsDialog.h:510
msgid "max"
msgstr ""

#: plugins/Exoplanets/src/ui_exoplanetsDialog.h:503
msgid "X axis"
msgstr ""

#: plugins/Exoplanets/src/ui_exoplanetsDialog.h:511
msgctxt "tab in plugin windows"
msgid "Diagram"
msgstr ""

#: plugins/Exoplanets/src/ui_exoplanetsDialog.h:512
msgctxt "tab in plugin windows"
msgid "Info"
msgstr ""

#: plugins/Exoplanets/src/ui_exoplanetsDialog.h:513
msgctxt "tab in plugin windows"
msgid "Websites"
msgstr ""

#: plugins/Observability/src/Observability.cpp:65
msgid "Observability Analysis"
msgstr ""

#: plugins/Observability/src/Observability.cpp:68
msgid ""
"Displays an analysis of a selected object's observability (rise, set, and "
"transit times) for the current date, as well as when it is observable "
"through the year. An object is assumed to be observable if it is above the "
"horizon during a fraction of the night. Also included are the dates of the "
"largest separation from the Sun and acronychal and cosmical rising and "
"setting. (Explanations are provided in the 'About' tab of the plugin's "
"configuration window.)"
msgstr ""

#: plugins/Observability/src/Observability.cpp:175
msgctxt "short month name"
msgid "Jan"
msgstr ""

#: plugins/Observability/src/Observability.cpp:176
msgctxt "short month name"
msgid "Feb"
msgstr ""

#: plugins/Observability/src/Observability.cpp:177
msgctxt "short month name"
msgid "Mar"
msgstr ""

#: plugins/Observability/src/Observability.cpp:178
msgctxt "short month name"
msgid "Apr"
msgstr ""

#: plugins/Observability/src/Observability.cpp:179
msgctxt "short month name"
msgid "May"
msgstr ""

#: plugins/Observability/src/Observability.cpp:180
msgctxt "short month name"
msgid "Jun"
msgstr ""

#: plugins/Observability/src/Observability.cpp:181
msgctxt "short month name"
msgid "Jul"
msgstr ""

#: plugins/Observability/src/Observability.cpp:182
msgctxt "short month name"
msgid "Aug"
msgstr ""

#: plugins/Observability/src/Observability.cpp:183
msgctxt "short month name"
msgid "Sep"
msgstr ""

#: plugins/Observability/src/Observability.cpp:184
msgctxt "short month name"
msgid "Oct"
msgstr ""

#: plugins/Observability/src/Observability.cpp:185
msgctxt "short month name"
msgid "Nov"
msgstr ""

#: plugins/Observability/src/Observability.cpp:186
msgctxt "short month name"
msgid "Dec"
msgstr ""

#. TRANSLATORS: Short for "hours".
#: plugins/Observability/src/Observability.cpp:189
msgid "h"
msgstr ""

#. TRANSLATORS: Short for "minutes".
#: plugins/Observability/src/Observability.cpp:191
msgid "m"
msgstr ""

#. TRANSLATORS: Short for "seconds".
#: plugins/Observability/src/Observability.cpp:193
msgid "s"
msgstr ""

#: plugins/Observability/src/Observability.cpp:194
#, qt-format
msgid "Sets at %1 (in %2)"
msgstr ""

#: plugins/Observability/src/Observability.cpp:195
#, qt-format
msgid "Rose at %1 (%2 ago)"
msgstr ""

#: plugins/Observability/src/Observability.cpp:196
#, qt-format
msgid "Set at %1 (%2 ago)"
msgstr ""

#: plugins/Observability/src/Observability.cpp:197
#, qt-format
msgid "Rises at %1 (in %2)"
msgstr ""

#: plugins/Observability/src/Observability.cpp:198
msgid "Circumpolar."
msgstr ""

#: plugins/Observability/src/Observability.cpp:199
msgid "No rise."
msgstr ""

#: plugins/Observability/src/Observability.cpp:200
#, qt-format
msgid "Culminates at %1 (in %2) at %3 deg."
msgstr ""

#: plugins/Observability/src/Observability.cpp:201
#, qt-format
msgid "Culminated at %1 (%2 ago) at %3 deg."
msgstr ""

#: plugins/Observability/src/Observability.cpp:202
msgid "Source is not observable."
msgstr ""

#: plugins/Observability/src/Observability.cpp:203
msgid "No Acronychal nor Cosmical rise/set."
msgstr ""

#: plugins/Observability/src/Observability.cpp:204
#, qt-format
msgid "Greatest elongation: %1 (at %2 deg.)"
msgstr ""

#: plugins/Observability/src/Observability.cpp:205
#, qt-format
msgid "Largest Sun separation: %1 (at %2 deg.)"
msgstr ""

#. TRANSLATORS: The space at the end is significant - another sentence may follow.
#: plugins/Observability/src/Observability.cpp:208
#, qt-format
msgid "Acronycal rise/set: %1/%2. "
msgstr ""

#: plugins/Observability/src/Observability.cpp:209
#, qt-format
msgid "Heliacal rise/set: %1/%2. "
msgstr ""

#: plugins/Observability/src/Observability.cpp:210
msgid "No Heliacal rise/set. "
msgstr ""

#. TRANSLATORS: The space at the end is significant - another sentence may follow.
#: plugins/Observability/src/Observability.cpp:212
msgid "No Acronycal rise/set. "
msgstr ""

#: plugins/Observability/src/Observability.cpp:213
#, qt-format
msgid "Cosmical rise/set: %1/%2."
msgstr ""

#: plugins/Observability/src/Observability.cpp:214
msgid "No Cosmical rise/set."
msgstr ""

#: plugins/Observability/src/Observability.cpp:215
msgid "Observable during the whole year."
msgstr ""

#: plugins/Observability/src/Observability.cpp:216
msgid "Not observable at dark night."
msgstr ""

#: plugins/Observability/src/Observability.cpp:217
#, qt-format
msgid "Nights above horizon: %1"
msgstr ""

#: plugins/Observability/src/Observability.cpp:218
msgid "TODAY:"
msgstr ""

#: plugins/Observability/src/Observability.cpp:219
msgid "THIS YEAR:"
msgstr ""

#. TRANSLATORS: The space at the end is significant - another sentence may follow.
#: plugins/Observability/src/Observability.cpp:221
#, qt-format
msgid "Previous Full Moon: %1 %2 at %3:%4. "
msgstr ""

#: plugins/Observability/src/Observability.cpp:222
#, qt-format
msgid "Next Full Moon: %1 %2 at %3:%4. "
msgstr ""

#: plugins/Observability/src/Observability.cpp:237
#: plugins/Observability/src/Observability.cpp:238
#: plugins/Observability/src/Observability.cpp:242
msgid "Observability"
msgstr ""

#: plugins/Observability/src/Observability.cpp:243
msgid "Observability configuration window"
msgstr ""

#: plugins/Observability/src/gui/ObservabilityDialog.cpp:133
msgid "Observability Plug-in"
msgstr ""

#: plugins/Observability/src/gui/ObservabilityDialog.cpp:138
msgid ""
"Plugin that analyzes the observability of the selected source (or the screen "
"center, if no source is selected). The plugin can show rise, transit, and "
"set times, as well as the best epoch of the year (i.e., largest angular "
"separation from the Sun), the date range when the source is above the "
"horizon at dark night, and the dates of Acronychal and Cosmical "
"rise/set.<br>Ephemeris of the Solar-System objects and parallax effects are "
"taken into account.<br><br> The author thanks Alexander Wolf and Georg Zotti "
"for their advice.<br><br>Ivan Marti-Vidal (Onsala Space Observatory)"
msgstr ""

#: plugins/Observability/src/gui/ObservabilityDialog.cpp:140
msgid "Explanation of some parameters"
msgstr ""

#: plugins/Observability/src/gui/ObservabilityDialog.cpp:141
msgid "Sun altitude at twilight:"
msgstr ""

#: plugins/Observability/src/gui/ObservabilityDialog.cpp:141
msgid ""
"Any celestial object will be considered visible when the Sun is below this "
"altitude. The altitude at astronomical twilight ranges usually between -12 "
"and -18 degrees. This parameter is only used for the estimate of the range "
"of observable epochs (see below)."
msgstr ""

#: plugins/Observability/src/gui/ObservabilityDialog.cpp:143
msgid "Horizon altitude:"
msgstr ""

#: plugins/Observability/src/gui/ObservabilityDialog.cpp:143
msgid ""
"Minimum observable altitude (due to mountains, buildings, or just a limited "
"telescope mount)."
msgstr ""

#: plugins/Observability/src/gui/ObservabilityDialog.cpp:145
msgid "Today ephemeris:"
msgstr ""

#: plugins/Observability/src/gui/ObservabilityDialog.cpp:145
msgid ""
"Self-explanatory. The program will show the rise, set, and culmination "
"(transit) times. The exact times for these ephemeris are given in two ways: "
"as time spans (referred to the current time) and as clock hours (in local "
"time)."
msgstr ""

#: plugins/Observability/src/gui/ObservabilityDialog.cpp:146
msgid "Acronychal/Cosmical/Heliacal rise/set:"
msgstr ""

#: plugins/Observability/src/gui/ObservabilityDialog.cpp:146
msgid ""
"The days of Cosmical rise/set of an object are estimated as the days when "
"the object rises (or sets) together with the rise/set of the Sun. The exact "
"dates of these ephemeris depend on the Observer's location.  On the "
"contrary, the Acronycal rise (or set) happens when the star rises/sets with "
"the setting/rising of the Sun (i.e., opposite to the Sun). On the one hand, "
"it is obvious that the source is hardly observable (or not observable at "
"all) in the dates between Cosmical set and Cosmical rise. On the other hand, "
"the dates around the Acronychal set and rise are those when the altitude of "
"the celestial object uses to be high when the Sun is well below the horizon "
"(hence the object can be well observed). The date of Heliacal rise is the "
"first day of the year when a star becomes visible. It happens when the star "
"is close to the eastern horizon roughly before the end of the astronomical "
"night (i.e., at the astronomical twilight). In the following nights, the "
"star will be visibile during longer periods of time, until it reaches its "
"Heliacal set (i.e., the last night of the year when the star is still "
"visible). At the Heliacal set, the star sets roughly after the beginning of "
"the astronomical night."
msgstr ""

#: plugins/Observability/src/gui/ObservabilityDialog.cpp:147
msgid "Largest Sun separation:"
msgstr ""

#: plugins/Observability/src/gui/ObservabilityDialog.cpp:147
msgid ""
"Happens when the angular separation between the Sun and the celestial object "
"are maximum. In most cases, this is equivalent to say that the Equatorial "
"longitudes of the Sun and the object differ by 180 degrees, so the Sun is in "
"opposition to the object. When an object is at its maximum possible angular "
"separation from the Sun (no matter if it is a planet or a star), it "
"culminates roughly at midnight, and on the darkest possible area of the Sky "
"at that declination. Hence, that is the 'best' night to observe a particular "
"object."
msgstr ""

#: plugins/Observability/src/gui/ObservabilityDialog.cpp:148
msgid "Nights with source above horizon:"
msgstr ""

#: plugins/Observability/src/gui/ObservabilityDialog.cpp:148
msgid ""
"The program computes the range of dates when the celestial object is above "
"the horizon at least during one moment of the night. By 'night', the program "
"considers the time span when the Sun altitude is below that of the twilight "
"(which can be set by the user; see above). When the objects are fixed on the "
"sky (or are exterior planets), the range of observable epochs for the "
"current year can have two possible forms: either a range from one date to "
"another (e.g., 20 Jan to 15 Sep) or in two steps (from 1 Jan to a given date "
"and from another date to 31 Dec). In the first case, the first date (20 Jan "
"in our example) shall be close to the so-called 'Heliacal rise of a star' "
"and the second date (15 Sep in our example) shall be close to the 'Heliacal "
"set'. In the second case (e.g., a range in the form 1 Jan to 20 May and 21 "
"Sep to 31 Dec), the first date (20 May in our example) would be close to the "
"Heliacal set and the second one (21 Sep in our example) to the Heliacal "
"rise. More exact equations to estimate the Heliacal rise/set of stars and "
"planets (which will not depend on the mere input of a twilight Sun elevation "
"by the user) will be implemented in future versions of this plugin."
msgstr ""

#: plugins/Observability/src/gui/ObservabilityDialog.cpp:149
msgid "Full Moon:"
msgstr ""

#: plugins/Observability/src/gui/ObservabilityDialog.cpp:149
msgid ""
"When the Moon is selected, the program can compute the exact closest dates "
"of the Moon's opposition to the Sun."
msgstr ""

#: plugins/Observability/src/gui/ObservabilityDialog.cpp:202
#, qt-format
msgid "Sun altitude at twilight: %1 deg."
msgstr ""

#: plugins/Observability/src/gui/ObservabilityDialog.cpp:208
#, qt-format
msgid "Horizon altitude: %1 deg."
msgstr ""

#: plugins/Observability/src/ui_ObservabilityDialog.h:342
msgid "Observability Configuration"
msgstr ""

#: plugins/Observability/src/ui_ObservabilityDialog.h:343
msgid "Observability Plug-in Configuration"
msgstr ""

#: plugins/Observability/src/ui_ObservabilityDialog.h:345
msgid "Font color and size"
msgstr ""

#: plugins/Observability/src/ui_ObservabilityDialog.h:346
msgid "Red"
msgstr ""

#: plugins/Observability/src/ui_ObservabilityDialog.h:347
msgid "Green"
msgstr ""

#: plugins/Observability/src/ui_ObservabilityDialog.h:348
msgid "Blue"
msgstr ""

#: plugins/Observability/src/ui_ObservabilityDialog.h:349
msgid "Font Size"
msgstr ""

#: plugins/Observability/src/ui_ObservabilityDialog.h:350
msgid "Observing conditions"
msgstr ""

#: plugins/Observability/src/ui_ObservabilityDialog.h:351
msgid "Showing options"
msgstr ""

#: plugins/Observability/src/ui_ObservabilityDialog.h:352
msgid "Today's ephemeris (rise, set, and transit times)"
msgstr ""

#: plugins/Observability/src/ui_ObservabilityDialog.h:353
msgid "Dates of Acronychal/Cosmical/Heliacal rise/set"
msgstr ""

#: plugins/Observability/src/ui_ObservabilityDialog.h:354
msgid "Date of largest separation to the Sun"
msgstr ""

#: plugins/Observability/src/ui_ObservabilityDialog.h:355
msgid "Nights with the source above horizon"
msgstr ""

#: plugins/Observability/src/ui_ObservabilityDialog.h:356
msgid "Dates of previous and next Full Moon"
msgstr ""

#: plugins/FOV/src/FOV.cpp:42 plugins/FOV/src/FOV.cpp:82
#: plugins/FOV/src/ui_fovWindow.h:351 plugins/FOV/src/ui_fovWindow.h:353
#: plugins/FOV/src/ui_fovWindow.h:372
msgid "Field of View"
msgstr ""

#: plugins/FOV/src/FOV.cpp:45 plugins/FOV/src/gui/FOVWindow.cpp:87
msgid ""
"This plugin allows stepwise zooming via keyboard shortcuts like in the "
"<em>Cartes du Ciel</em> planetarium program."
msgstr ""

#: plugins/FOV/src/FOV.cpp:87
msgid "Set FOV to"
msgstr ""

#: plugins/FOV/src/gui/FOVWindow.cpp:81
msgid "Field of View plug-in"
msgstr ""

#: plugins/FOV/src/ui_fovWindow.h:355
msgid ""
"By default Stellarium uses smooth zooming via mouse wheel or keyboard "
"shortcuts. Some users want stepwise zooming to fixed values for field of "
"view like in Cartes du Ciel planetarium, and this plugin provides this "
"feature. You can edit values and use the keyboard for quick-setting of FOV. "
"All values in degrees."
msgstr ""

#: plugins/EquationOfTime/src/EquationOfTime.cpp:53
#: plugins/EquationOfTime/src/EquationOfTime.cpp:95
#: plugins/EquationOfTime/src/EquationOfTime.cpp:218
#: plugins/EquationOfTime/src/ui_equationOfTimeWindow.h:235
#: plugins/EquationOfTime/src/ui_equationOfTimeWindow.h:237
#: plugins/EquationOfTime/src/ui_equationOfTimeWindow.h:246
msgid "Equation of Time"
msgstr ""

#: plugins/EquationOfTime/src/EquationOfTime.cpp:56
#: plugins/EquationOfTime/src/gui/EquationOfTimeWindow.cpp:89
msgid "This plugin shows the solution of the equation of time."
msgstr ""

#: plugins/EquationOfTime/src/EquationOfTime.cpp:95
msgid "Show solution for Equation of Time"
msgstr ""

#. TRANSLATORS: minutes.
#: plugins/EquationOfTime/src/EquationOfTime.cpp:220
msgctxt "time"
msgid "m"
msgstr ""

#. TRANSLATORS: seconds.
#: plugins/EquationOfTime/src/EquationOfTime.cpp:222
msgctxt "time"
msgid "s"
msgstr ""

#: plugins/EquationOfTime/src/gui/EquationOfTimeWindow.cpp:83
msgid "Equation of Time plug-in"
msgstr ""

#: plugins/EquationOfTime/src/ui_equationOfTimeWindow.h:238
msgid ""
"The equation of time describes the discrepancy between two kinds of solar "
"time. These are apparent solar time, which directly tracks the motion of the "
"sun, and mean solar time, which tracks a fictitious \"mean\" sun with noons "
"24 hours apart. There is no universally accepted definition of the sign of "
"the equation of time. Some publications show it as positive when a sundial "
"is ahead of a clock; others when the clock is ahead of the sundial. In the "
"English-speaking world, the former usage is the more common, but is not "
"always followed. Anyone who makes use of a published table or graph should "
"first check its sign usage."
msgstr ""

#: plugins/EquationOfTime/src/ui_equationOfTimeWindow.h:240
msgid "Show plug-ins button on toolbar"
msgstr ""

#: plugins/EquationOfTime/src/ui_equationOfTimeWindow.h:241
msgid "Use minutes and seconds"
msgstr ""

#: plugins/EquationOfTime/src/ui_equationOfTimeWindow.h:242
msgid "Change sign of equation"
msgstr ""

#: plugins/EquationOfTime/src/ui_equationOfTimeWindow.h:243
#: plugins/PointerCoordinates/src/ui_pointerCoordinatesWindow.h:303
msgid "Font size:"
msgstr ""

#: plugins/MeteorShowers/src/MeteorShowersMgr.cpp:96
msgid "The current catalog of Meteor Showers is invalid!"
msgstr ""

#: plugins/MeteorShowers/src/MeteorShowersMgr.cpp:154
#: plugins/MeteorShowers/src/MeteorShowersMgr.cpp:568
msgid "Meteor Showers"
msgstr ""

#: plugins/MeteorShowers/src/MeteorShowersMgr.cpp:155
msgid "Toggle meteor showers"
msgstr ""

#: plugins/MeteorShowers/src/MeteorShowersMgr.cpp:156
msgid "Toggle radiant labels"
msgstr ""

#: plugins/MeteorShowers/src/MeteorShowersMgr.cpp:157
#: plugins/Scenery3d/src/Scenery3d.cpp:325
#: plugins/ArchaeoLines/src/ArchaeoLines.cpp:225
msgid "Show settings dialog"
msgstr ""

#: plugins/MeteorShowers/src/MeteorShowersMgr.cpp:158
msgid "Show search dialog"
msgstr ""

#: plugins/MeteorShowers/src/MeteorShowersMgr.cpp:264
msgid "Using the default Meteor Showers catalog."
msgstr ""

#: plugins/MeteorShowers/src/MeteorShowersMgr.cpp:572
msgid ""
"<p>This plugin enables you to simulate periodic meteor showers and to "
"display a marker for each active and inactive radiant.</p><p>By a single "
"click on the radiant's marker, you can see all the details about its "
"position and activity. Most data used on this plugin comes from the official "
"<a href=\"http://imo.net\">International Meteor Organization</a> "
"catalog.</p><p>It has three types of markers:<ul><li><b>Confirmed:</b> the "
"radiant is active and its data was confirmed. Thus, this is a historical "
"(really occurred in the past) or predicted meteor "
"shower.</li><li><b>Generic:</b> the radiant is active, but its data was not "
"confirmed. It means that this can occur in real life, but that we do not "
"have proper data about its activity for the current "
"year.</li><li><b>Inactive:</b> the radiant is inactive for the current sky "
"date.</li></ul></p>"
msgstr ""

#: plugins/MeteorShowers/src/MeteorShowers.cpp:127
#: plugins/MeteorShowers/src/ui_MSConfigDialog.h:451
msgid "Confirmed"
msgstr ""

#: plugins/MeteorShowers/src/MeteorShowers.cpp:131
#: plugins/MeteorShowers/src/ui_MSConfigDialog.h:443
msgid "Generic"
msgstr ""

#: plugins/MeteorShowers/src/MeteorShower.cpp:526
msgid "generic data"
msgstr ""

#: plugins/MeteorShowers/src/MeteorShower.cpp:530
msgid "confirmed data"
msgstr ""

#: plugins/MeteorShowers/src/MeteorShower.cpp:534
msgid "inactive"
msgstr ""

#: plugins/MeteorShowers/src/MeteorShower.cpp:552
msgid "meteor shower"
msgstr ""

#: plugins/MeteorShowers/src/MeteorShower.cpp:569
msgid "Radiant drift (per day)"
msgstr ""

#: plugins/MeteorShowers/src/MeteorShower.cpp:577
msgid "Geocentric meteoric velocity"
msgstr ""

#: plugins/MeteorShowers/src/MeteorShower.cpp:585
msgid "The population index"
msgstr ""

#: plugins/MeteorShowers/src/MeteorShower.cpp:588
msgid "Parent body"
msgstr ""

#: plugins/MeteorShowers/src/MeteorShower.cpp:593
msgid "Activity"
msgstr ""

#: plugins/MeteorShowers/src/MeteorShower.cpp:610
#, qt-format
msgid "Maximum: %1"
msgstr ""

#: plugins/MeteorShowers/src/MeteorShower.cpp:613
msgid "Solar longitude"
msgstr ""

#: plugins/MeteorShowers/src/MeteorShower.cpp:623
msgid "variable"
msgstr ""

#. TRANSLATORS: Name of meteor shower
#: plugins/MeteorShowers/src/translations.h:33
msgid "Quadrantids"
msgstr ""

#. TRANSLATORS: Name of meteor shower
#: plugins/MeteorShowers/src/translations.h:35
msgid "Lyrids"
msgstr ""

#. TRANSLATORS: Name of meteor shower
#: plugins/MeteorShowers/src/translations.h:37
msgid "α-Centaurids"
msgstr ""

#. TRANSLATORS: Name of meteor shower
#: plugins/MeteorShowers/src/translations.h:39
msgid "γ-Normids"
msgstr ""

#. TRANSLATORS: Name of meteor shower
#: plugins/MeteorShowers/src/translations.h:41
msgid "η-Aquariids"
msgstr ""

#. TRANSLATORS: Name of meteor shower
#: plugins/MeteorShowers/src/translations.h:43
msgid "June Bootids"
msgstr ""

#. TRANSLATORS: Name of meteor shower
#: plugins/MeteorShowers/src/translations.h:45
msgid "Piscis Austrinids"
msgstr ""

#. TRANSLATORS: Name of meteor shower
#: plugins/MeteorShowers/src/translations.h:47
msgid "Southern δ-Aquariids"
msgstr ""

#. TRANSLATORS: Name of meteor shower
#: plugins/MeteorShowers/src/translations.h:49
msgid "α-Capricornids"
msgstr ""

#. TRANSLATORS: Name of meteor shower
#: plugins/MeteorShowers/src/translations.h:51
msgid "α-Aurigids"
msgstr ""

#. TRANSLATORS: Name of meteor shower
#: plugins/MeteorShowers/src/translations.h:53
msgid "September ε-Perseids"
msgstr ""

#. TRANSLATORS: Name of meteor shower
#: plugins/MeteorShowers/src/translations.h:55
msgid "Draconids"
msgstr ""

#. TRANSLATORS: Name of meteor shower
#: plugins/MeteorShowers/src/translations.h:57
msgid "Leonids"
msgstr ""

#. TRANSLATORS: Name of meteor shower
#: plugins/MeteorShowers/src/translations.h:59
msgid "Phoenicids"
msgstr ""

#. TRANSLATORS: Name of meteor shower
#: plugins/MeteorShowers/src/translations.h:61
msgid "Puppid-Velids"
msgstr ""

#. TRANSLATORS: Name of meteor shower
#: plugins/MeteorShowers/src/translations.h:63
msgid "Ursids"
msgstr ""

#. TRANSLATORS: Name of meteor shower
#: plugins/MeteorShowers/src/translations.h:65
msgid "Perseids"
msgstr ""

#. TRANSLATORS: Name of meteor shower
#: plugins/MeteorShowers/src/translations.h:67
msgid "δ-Leonids"
msgstr ""

#. TRANSLATORS: Name of meteor shower
#: plugins/MeteorShowers/src/translations.h:69
msgid "π-Puppids"
msgstr ""

#. TRANSLATORS: Name of meteor shower
#: plugins/MeteorShowers/src/translations.h:71
msgid "June Lyrids"
msgstr ""

#. TRANSLATORS: Name of meteor shower
#: plugins/MeteorShowers/src/translations.h:73
msgid "κ-Cygnids"
msgstr ""

#. TRANSLATORS: Name of meteor shower
#: plugins/MeteorShowers/src/translations.h:75
msgid "ε-Lyrids"
msgstr ""

#. TRANSLATORS: Name of meteor shower
#: plugins/MeteorShowers/src/translations.h:77
msgid "δ-Aurigids"
msgstr ""

#. TRANSLATORS: Name of meteor shower
#: plugins/MeteorShowers/src/translations.h:79
msgid "ε-Geminids"
msgstr ""

#. TRANSLATORS: Name of meteor shower
#: plugins/MeteorShowers/src/translations.h:81
msgid "Southern Taurids"
msgstr ""

#. TRANSLATORS: Name of meteor shower
#: plugins/MeteorShowers/src/translations.h:83
msgid "Northern Taurids"
msgstr ""

#. TRANSLATORS: Name of meteor shower
#: plugins/MeteorShowers/src/translations.h:85
msgid "Monocerotids"
msgstr ""

#. TRANSLATORS: Name of meteor shower
#: plugins/MeteorShowers/src/translations.h:87
msgid "α-Monocerotids"
msgstr ""

#. TRANSLATORS: Name of meteor shower
#: plugins/MeteorShowers/src/translations.h:89
msgid "σ-Hydrids"
msgstr ""

#. TRANSLATORS: Name of meteor shower
#: plugins/MeteorShowers/src/translations.h:91
msgid "Geminids"
msgstr ""

#. TRANSLATORS: Name of meteor shower
#: plugins/MeteorShowers/src/translations.h:93
msgid "Leonis Minorids"
msgstr ""

#. TRANSLATORS: Name of meteor shower
#: plugins/MeteorShowers/src/translations.h:95
msgid "December Leonis Minorids"
msgstr ""

#. TRANSLATORS: Name of meteor shower
#: plugins/MeteorShowers/src/translations.h:97
msgid "Comae Berenicids"
msgstr ""

#. TRANSLATORS: Name of meteor shower
#: plugins/MeteorShowers/src/translations.h:99
msgid "Orionids"
msgstr ""

#. TRANSLATORS: Name of meteor shower
#: plugins/MeteorShowers/src/translations.h:101
msgid "Andromedids"
msgstr ""

#. TRANSLATORS: Name of meteor shower
#: plugins/MeteorShowers/src/translations.h:103
msgid "η-Lyrids"
msgstr ""

#. TRANSLATORS: Name of meteor shower
#: plugins/MeteorShowers/src/translations.h:105
msgid "α-Scorpiids"
msgstr ""

#. TRANSLATORS: Name of meteor shower
#: plugins/MeteorShowers/src/translations.h:107
msgid "Ophiuchids"
msgstr ""

#. TRANSLATORS: Name of meteor shower
#: plugins/MeteorShowers/src/translations.h:109
msgid "θ-Ophiuchids"
msgstr ""

#. TRANSLATORS: Name of meteor shower
#: plugins/MeteorShowers/src/translations.h:111
msgid "κ-Serpentids"
msgstr ""

#. TRANSLATORS: Name of meteor shower
#: plugins/MeteorShowers/src/translations.h:113
msgid "θ-Centaurids"
msgstr ""

#. TRANSLATORS: Name of meteor shower
#: plugins/MeteorShowers/src/translations.h:115
msgid "ω-Cetids"
msgstr ""

#. TRANSLATORS: Name of meteor shower
#: plugins/MeteorShowers/src/translations.h:117
msgid "Southern ω-Scorpiids"
msgstr ""

#. TRANSLATORS: Name of meteor shower
#: plugins/MeteorShowers/src/translations.h:119
msgid "Northern ω-Scorpiids"
msgstr ""

#. TRANSLATORS: Name of meteor shower
#: plugins/MeteorShowers/src/translations.h:121
msgid "Arietids"
msgstr ""

#. TRANSLATORS: Name of meteor shower
#: plugins/MeteorShowers/src/translations.h:123
msgid "π-Cetids"
msgstr ""

#. TRANSLATORS: Name of meteor shower
#: plugins/MeteorShowers/src/translations.h:125
msgid "δ-Cancrids"
msgstr ""

#. TRANSLATORS: Name of meteor shower
#: plugins/MeteorShowers/src/translations.h:127
msgid "τ-Herculids"
msgstr ""

#. TRANSLATORS: Name of meteor shower
#: plugins/MeteorShowers/src/translations.h:129
msgid "ρ-Geminids"
msgstr ""

#. TRANSLATORS: Name of meteor shower
#: plugins/MeteorShowers/src/translations.h:131
msgid "η-Carinids"
msgstr ""

#. TRANSLATORS: Name of meteor shower
#: plugins/MeteorShowers/src/translations.h:133
msgid "η-Craterids"
msgstr ""

#. TRANSLATORS: Name of meteor shower
#: plugins/MeteorShowers/src/translations.h:135
msgid "π-Virginids"
msgstr ""

#. TRANSLATORS: Name of meteor shower
#: plugins/MeteorShowers/src/translations.h:137
msgid "θ-Virginids"
msgstr ""

#. TRANSLATORS: Name of meteor shower
#: plugins/MeteorShowers/src/translations.h:139
msgid "May Librids"
msgstr ""

#. TRANSLATORS: Name of meteor shower
#: plugins/MeteorShowers/src/translations.h:141
msgid "June Scutids"
msgstr ""

#. TRANSLATORS: Name of meteor shower
#: plugins/MeteorShowers/src/translations.h:143
msgid "α-Pisces Australids"
msgstr ""

#. TRANSLATORS: Name of meteor shower
#: plugins/MeteorShowers/src/translations.h:145
msgid "Southern ι-Aquariids"
msgstr ""

#. TRANSLATORS: Name of meteor shower
#: plugins/MeteorShowers/src/translations.h:147
msgid "Northern ι-Aquariids"
msgstr ""

#. TRANSLATORS: Name of meteor shower
#: plugins/MeteorShowers/src/translations.h:149
msgid "γ-Aquariids"
msgstr ""

#. TRANSLATORS: Name of meteor shower
#: plugins/MeteorShowers/src/translations.h:151
msgid "Autumn Arietids"
msgstr ""

#. TRANSLATORS: Name of meteor shower
#: plugins/MeteorShowers/src/translations.h:153
msgid "χ-Orionids"
msgstr ""

#. TRANSLATORS: Name of meteor shower
#: plugins/MeteorShowers/src/translations.h:155
msgid "Sextantids"
msgstr ""

#. TRANSLATORS: Name of meteor shower
#: plugins/MeteorShowers/src/translations.h:157
msgid "November Orionids"
msgstr ""

#. TRANSLATORS: Name of meteor shower
#: plugins/MeteorShowers/src/translations.h:159
msgid "August Caelids"
msgstr ""

#. TRANSLATORS: Name of meteor shower
#: plugins/MeteorShowers/src/translations.h:161
msgid "ε-Gruids"
msgstr ""

#. TRANSLATORS: Name of parent object for meteor shower
#: plugins/MeteorShowers/src/translations.h:165
msgid "Comet 1P/Halley"
msgstr ""

#. TRANSLATORS: Name of parent object for meteor shower
#: plugins/MeteorShowers/src/translations.h:167
msgid "Comet 7P/Pons-Winnecke"
msgstr ""

#. TRANSLATORS: Name of parent object for meteor shower
#: plugins/MeteorShowers/src/translations.h:169
msgid "Comet 55P/Tempel-Tuttle"
msgstr ""

#. TRANSLATORS: Name of parent object for meteor shower
#: plugins/MeteorShowers/src/translations.h:171
msgid "Comet 96P/Machholz"
msgstr ""

#. TRANSLATORS: Name of parent object for meteor shower
#: plugins/MeteorShowers/src/translations.h:173
msgid "Comet 109P/Swift-Tuttle"
msgstr ""

#. TRANSLATORS: Name of parent object for meteor shower
#: plugins/MeteorShowers/src/translations.h:175
msgid "Comet Thatcher (1861 I)"
msgstr ""

#. TRANSLATORS: Name of parent object for meteor shower
#: plugins/MeteorShowers/src/translations.h:177
msgid "Comet 26P/Grigg-Skjellerup"
msgstr ""

#. TRANSLATORS: Name of parent object for meteor shower
#: plugins/MeteorShowers/src/translations.h:179
msgid "Comet 21P/Giacobini-Zinner"
msgstr ""

#. TRANSLATORS: Name of parent object for meteor shower
#: plugins/MeteorShowers/src/translations.h:181
msgid "Comet 169P/NEAT"
msgstr ""

#. TRANSLATORS: Name of parent object for meteor shower
#: plugins/MeteorShowers/src/translations.h:183
msgid "Comet 289P/Blanpain"
msgstr ""

#. TRANSLATORS: Name of parent object for meteor shower
#: plugins/MeteorShowers/src/translations.h:185
msgid "Comet 8P/Tuttle"
msgstr ""

#. TRANSLATORS: Name of parent object for meteor shower
#: plugins/MeteorShowers/src/translations.h:187
msgid "Comet 3D/Biela"
msgstr ""

#. TRANSLATORS: Name of parent object for meteor shower
#: plugins/MeteorShowers/src/translations.h:189
msgid "Comet C/1917 F1 (Mellish)"
msgstr ""

#. TRANSLATORS: Name of parent object for meteor shower
#: plugins/MeteorShowers/src/translations.h:191
msgid "Comet C/1964 N1 (Ikeya)"
msgstr ""

#. TRANSLATORS: Name of parent object for meteor shower
#: plugins/MeteorShowers/src/translations.h:193
msgid "Comet Schwassmann-Wachmann 3"
msgstr ""

#. TRANSLATORS: Name of parent object for meteor shower
#: plugins/MeteorShowers/src/translations.h:195
msgid "Minor planet 2003 EH1 and Comet C/1490 Y1"
msgstr ""

#. TRANSLATORS: Name of parent object for meteor shower
#: plugins/MeteorShowers/src/translations.h:197
msgid "Minor planet (4450) Pan"
msgstr ""

#. TRANSLATORS: Name of parent object for meteor shower
#: plugins/MeteorShowers/src/translations.h:199
msgid "Minor planet 2008 ED69"
msgstr ""

#. TRANSLATORS: Name of parent object for meteor shower
#: plugins/MeteorShowers/src/translations.h:201
msgid "Comet 2P/Encke"
msgstr ""

#. TRANSLATORS: Name of parent object for meteor shower
#: plugins/MeteorShowers/src/translations.h:203
msgid "Minor planet 2004 TG10"
msgstr ""

#. TRANSLATORS: Name of parent object for meteor shower
#: plugins/MeteorShowers/src/translations.h:205
msgid "Minor planet (3200) Phaethon"
msgstr ""

#: plugins/MeteorShowers/src/gui/MSConfigDialog.cpp:132
msgid "Updating..."
msgstr ""

#: plugins/MeteorShowers/src/gui/MSConfigDialog.cpp:137
msgid "Successfully updated!"
msgstr ""

#: plugins/MeteorShowers/src/gui/MSConfigDialog.cpp:141
msgid "Failed!"
msgstr ""

#: plugins/MeteorShowers/src/gui/MSConfigDialog.cpp:145
msgid "Outdated!"
msgstr ""

#: plugins/MeteorShowers/src/gui/MSConfigDialog.cpp:204
msgid "Meteor Showers Plug-in"
msgstr ""

#: plugins/MeteorShowers/src/gui/MSConfigDialog.cpp:225
msgid ""
"This plugin enables you to simulate periodic meteor showers and to display a "
"marker for each active and inactive radiant."
msgstr ""

#: plugins/MeteorShowers/src/gui/MSConfigDialog.cpp:231
msgid ""
"By a single click on the radiant's marker, you can see all the details about "
"its position and activity. Most data used on this plugin comes from the "
"official <a href=\"http://imo.net\">International Meteor Organization</a> "
"catalog."
msgstr ""

#: plugins/MeteorShowers/src/gui/MSConfigDialog.cpp:238
msgid ""
"<p>It has three types of markers:<ul><li><b>Confirmed:</b> the radiant is "
"active and its data was confirmed. Thus, this is a historical (really "
"occurred in the past) or predicted meteor shower.</li><li><b>Generic:</b> "
"the radiant is active, but its data was not confirmed. It means that this "
"can occur in real life, but that we do not have proper data about its "
"activity for the current year.</li><li><b>Inactive:</b> the radiant is "
"inactive for the current sky date.</li></ul></p>"
msgstr ""

#: plugins/MeteorShowers/src/gui/MSConfigDialog.cpp:260
msgid "Terms"
msgstr ""

#: plugins/MeteorShowers/src/gui/MSConfigDialog.cpp:261
msgid "Meteor shower"
msgstr ""

#: plugins/MeteorShowers/src/gui/MSConfigDialog.cpp:263
msgid ""
"A meteor shower is a celestial event in which a number of meteors are "
"observed to radiate, or originate, from one point in the night sky. These "
"meteors are caused by streams of cosmic debris called meteoroids entering "
"Earth's atmosphere at extremely high speeds on parallel trajectories. Most "
"meteors are smaller than a grain of sand, so almost all of them disintegrate "
"and never hit the Earth's surface. Intense or unusual meteor showers are "
"known as meteor outbursts and meteor storms, which may produce greater than "
"1,000 meteors an hour."
msgstr ""

#: plugins/MeteorShowers/src/gui/MSConfigDialog.cpp:271
#: plugins/MeteorShowers/src/ui_MSConfigDialog.h:452
msgid "Radiant"
msgstr ""

#: plugins/MeteorShowers/src/gui/MSConfigDialog.cpp:273
msgid ""
"The radiant or apparent radiant of a meteor shower is the point in the sky, "
"from which (to a planetary observer) meteors appear to originate. The "
"Perseids, for example, are meteors which appear to come from a point within "
"the constellation of Perseus."
msgstr ""

#: plugins/MeteorShowers/src/gui/MSConfigDialog.cpp:279
msgid ""
"An observer might see such a meteor anywhere in the sky but the direction of "
"motion, when traced back, will point to the radiant. A meteor that does not "
"point back to the known radiant for a given shower is known as a sporadic "
"and is not considered part of that shower."
msgstr ""

#: plugins/MeteorShowers/src/gui/MSConfigDialog.cpp:284
msgid ""
"Many showers have a radiant point that changes position during the interval "
"when it appears. For example, the radiant point for the Delta Aurigids "
"drifts by more than a degree per night."
msgstr ""

#: plugins/MeteorShowers/src/gui/MSConfigDialog.cpp:288
msgid "Zenithal Hourly Rate (ZHR)"
msgstr ""

#: plugins/MeteorShowers/src/gui/MSConfigDialog.cpp:290
msgid ""
"In astronomy, the Zenithal Hourly Rate (ZHR) of a meteor shower is the "
"number of meteors a single observer would see in one hour under a clear, "
"dark sky (limiting apparent magnitude of 6.5) if the radiant of the shower "
"were at the zenith. The rate that can effectively be seen is nearly always "
"lower and decreases the closer the radiant is to the horizon."
msgstr ""

#: plugins/MeteorShowers/src/gui/MSConfigDialog.cpp:296
msgid "Population index"
msgstr ""

#: plugins/MeteorShowers/src/gui/MSConfigDialog.cpp:298
msgid ""
"The population index indicates the magnitude distribution of the meteor "
"showers. The values below 2.5 correspond to distributions where bright "
"meteors are more frequent than average, while values above 3.0 mean that the "
"share of faint meteors is larger than usual."
msgstr ""

#: plugins/MeteorShowers/src/gui/MSConfigDialog.cpp:304
msgid ""
"This plugin was initially created as a project of the ESA Summer of Code in "
"Space 2013."
msgstr ""

#: plugins/MeteorShowers/src/gui/MSConfigDialog.cpp:305
msgid "Info"
msgstr ""

#: plugins/MeteorShowers/src/gui/MSConfigDialog.cpp:306
msgid "Info about meteor showers you can get here:"
msgstr ""

#. TRANSLATORS: The numbers contain the opening and closing tag of an HTML link
#: plugins/MeteorShowers/src/gui/MSConfigDialog.cpp:309
#, qt-format
msgid "%1Meteor shower%2 - article in Wikipedia"
msgstr ""

#. TRANSLATORS: The numbers contain the opening and closing tag of an HTML link
#: plugins/MeteorShowers/src/gui/MSConfigDialog.cpp:311
#, qt-format
msgid "%1International Meteor Organization%2"
msgstr ""

#: plugins/MeteorShowers/src/gui/MSConfigDialog.cpp:314
#, qt-format
msgid ""
"Support is provided via the Launchpad website. Be sure to put \"%1\" in the "
"subject when posting."
msgstr ""

#: plugins/MeteorShowers/src/gui/MSSearchDialog.cpp:103
msgid "Start date greater than end date!"
msgstr ""

#: plugins/MeteorShowers/src/gui/MSSearchDialog.cpp:107
msgid "Time interval must be less than one year!"
msgstr ""

#: plugins/MeteorShowers/src/gui/MSSearchDialog.cpp:192
msgid "ZHR"
msgstr ""

#: plugins/MeteorShowers/src/gui/MSSearchDialog.cpp:193
msgid "Data Type"
msgstr ""

#: plugins/MeteorShowers/src/gui/MSSearchDialog.cpp:194
msgid "Peak"
msgstr ""

#: plugins/MeteorShowers/src/ui_MSConfigDialog.h:421
#: plugins/MeteorShowers/src/ui_MSSearchDialog.h:190
msgid "Meteor Showers Configuration"
msgstr ""

#: plugins/MeteorShowers/src/ui_MSConfigDialog.h:422
msgid "Meteor Showers: Settings"
msgstr ""

#: plugins/MeteorShowers/src/ui_MSConfigDialog.h:427
msgid "General settings"
msgstr ""

#: plugins/MeteorShowers/src/ui_MSConfigDialog.h:428
msgid "Enable plugin at startup"
msgstr ""

#: plugins/MeteorShowers/src/ui_MSConfigDialog.h:429
msgid "Show a button to enable/disable the plugin"
msgstr ""

#: plugins/MeteorShowers/src/ui_MSConfigDialog.h:430
msgid "Show a button to open the search panel"
msgstr ""

#: plugins/MeteorShowers/src/ui_MSConfigDialog.h:433
msgid "Show radiant marker"
msgstr ""

#: plugins/MeteorShowers/src/ui_MSConfigDialog.h:434
msgid "Show radiant labels"
msgstr ""

#: plugins/MeteorShowers/src/ui_MSConfigDialog.h:435
msgid "Show active radiants only"
msgstr ""

#: plugins/MeteorShowers/src/ui_MSConfigDialog.h:437
msgid "Label font size (pixels)"
msgstr ""

#: plugins/MeteorShowers/src/ui_MSConfigDialog.h:439
msgid "Set radiant color"
msgstr ""

#: plugins/MeteorShowers/src/ui_MSConfigDialog.h:441
msgid "Active Radiant - Generic Data"
msgstr ""

#: plugins/MeteorShowers/src/ui_MSConfigDialog.h:445
msgid "Inactive Radiant"
msgstr ""

#: plugins/MeteorShowers/src/ui_MSConfigDialog.h:447
msgid "Inactive"
msgstr ""

#: plugins/MeteorShowers/src/ui_MSConfigDialog.h:449
msgid "Active Radiant - Confirmed Data"
msgstr ""

#: plugins/MeteorShowers/src/ui_MSConfigDialog.h:453
msgid "Enable automatic updates"
msgstr ""

#: plugins/MeteorShowers/src/ui_MSConfigDialog.h:455
msgid "Next update:"
msgstr ""

#: plugins/MeteorShowers/src/ui_MSConfigDialog.h:456
msgid "Last attempt to update"
msgstr ""

#: plugins/MeteorShowers/src/ui_MSConfigDialog.h:461
msgid "Update"
msgstr ""

#: plugins/MeteorShowers/src/ui_MSSearchDialog.h:191
msgid "Meteor Showers: Search"
msgstr ""

#: plugins/MeteorShowers/src/ui_MSSearchDialog.h:193
#: plugins/MeteorShowers/src/ui_MSSearchDialog.h:198
msgid "Search"
msgstr ""

#: plugins/MeteorShowers/src/ui_MSSearchDialog.h:195
#: plugins/MeteorShowers/src/ui_MSSearchDialog.h:197
msgid "dd/MM/yyyy"
msgstr ""

#: plugins/MeteorShowers/src/ui_MSSearchDialog.h:199
msgid "Results"
msgstr ""

#: plugins/PointerCoordinates/src/PointerCoordinates.cpp:57
#: plugins/PointerCoordinates/src/PointerCoordinates.cpp:102
#: plugins/PointerCoordinates/src/ui_pointerCoordinatesWindow.h:289
#: plugins/PointerCoordinates/src/ui_pointerCoordinatesWindow.h:291
#: plugins/PointerCoordinates/src/ui_pointerCoordinatesWindow.h:318
msgid "Pointer Coordinates"
msgstr ""

#: plugins/PointerCoordinates/src/PointerCoordinates.cpp:60
msgid "This plugin shows the coordinates of the mouse pointer."
msgstr ""

#: plugins/PointerCoordinates/src/PointerCoordinates.cpp:102
msgid "Show coordinates of the mouse pointer"
msgstr ""

#: plugins/PointerCoordinates/src/PointerCoordinates.cpp:138
msgctxt "abbreviated in the plugin"
msgid "RA/Dec (J2000.0)"
msgstr ""

#: plugins/PointerCoordinates/src/PointerCoordinates.cpp:154
msgctxt "abbreviated in the plugin"
msgid "RA/Dec"
msgstr ""

#: plugins/PointerCoordinates/src/PointerCoordinates.cpp:177
msgctxt "abbreviated in the plugin"
msgid "Az/Alt"
msgstr ""

#: plugins/PointerCoordinates/src/PointerCoordinates.cpp:193
msgctxt "abbreviated in the plugin"
msgid "Gal. Long/Lat"
msgstr ""

#: plugins/PointerCoordinates/src/PointerCoordinates.cpp:209
msgctxt "abbreviated in the plugin"
msgid "Supergal. Long/Lat"
msgstr ""

#: plugins/PointerCoordinates/src/PointerCoordinates.cpp:228
msgctxt "abbreviated in the plugin"
msgid "Ecl. Long/Lat"
msgstr ""

#: plugins/PointerCoordinates/src/PointerCoordinates.cpp:247
msgctxt "abbreviated in the plugin"
msgid "Ecl. Long/Lat (J2000.0)"
msgstr ""

#: plugins/PointerCoordinates/src/PointerCoordinates.cpp:265
msgctxt "abbreviated in the plugin"
msgid "HA/Dec"
msgstr ""

#: plugins/PointerCoordinates/src/gui/PointerCoordinatesWindow.cpp:123
msgid "Pointer Coordinates plug-in"
msgstr ""

#: plugins/PointerCoordinates/src/gui/PointerCoordinatesWindow.cpp:130
msgid "Show coordinates of the mouse cursor on the screen."
msgstr ""

#: plugins/PointerCoordinates/src/gui/PointerCoordinatesWindow.cpp:180
msgid "The top center of the screen"
msgstr ""

#: plugins/PointerCoordinates/src/gui/PointerCoordinatesWindow.cpp:181
msgid "In center of the top right half of the screen"
msgstr ""

#: plugins/PointerCoordinates/src/gui/PointerCoordinatesWindow.cpp:182
msgid "The right bottom corner of the screen"
msgstr ""

#: plugins/PointerCoordinates/src/gui/PointerCoordinatesWindow.cpp:183
msgid "Near mouse cursor"
msgstr ""

#: plugins/PointerCoordinates/src/gui/PointerCoordinatesWindow.cpp:184
msgid "Custom position"
msgstr ""

#: plugins/PointerCoordinates/src/gui/PointerCoordinatesWindow.cpp:205
msgid "Right ascension/Declination (J2000.0)"
msgstr ""

#: plugins/PointerCoordinates/src/gui/PointerCoordinatesWindow.cpp:206
msgid "Right ascension/Declination"
msgstr ""

#: plugins/PointerCoordinates/src/gui/PointerCoordinatesWindow.cpp:208
msgid "Ecliptic Longitude/Latitude"
msgstr ""

#: plugins/PointerCoordinates/src/gui/PointerCoordinatesWindow.cpp:209
msgid "Ecliptic Longitude/Latitude (J2000.0)"
msgstr ""

#: plugins/PointerCoordinates/src/gui/PointerCoordinatesWindow.cpp:210
msgid "Altitude/Azimuth"
msgstr ""

#: plugins/PointerCoordinates/src/gui/PointerCoordinatesWindow.cpp:211
msgid "Galactic Longitude/Latitude"
msgstr ""

#: plugins/PointerCoordinates/src/gui/PointerCoordinatesWindow.cpp:212
msgid "Supergalactic Longitude/Latitude"
msgstr ""

#: plugins/PointerCoordinates/src/gui/PointerCoordinatesWindow.cpp:242
msgid "Coordinates of custom position:"
msgstr ""

#: plugins/PointerCoordinates/src/ui_pointerCoordinatesWindow.h:292
msgid "Enable display of coordinates at startup"
msgstr ""

#: plugins/PointerCoordinates/src/ui_pointerCoordinatesWindow.h:293
msgid "Show plug-in button on toolbar"
msgstr ""

#: plugins/PointerCoordinates/src/ui_pointerCoordinatesWindow.h:297
msgid "Show IAU constellation code"
msgstr ""

#: plugins/PointerCoordinates/src/ui_pointerCoordinatesWindow.h:298
msgid "Show crossed lines under mouse cursor"
msgstr ""

#: plugins/PointerCoordinates/src/ui_pointerCoordinatesWindow.h:300
msgid "Which coordinate system will be used for displaying"
msgstr ""

#: plugins/PointerCoordinates/src/ui_pointerCoordinatesWindow.h:302
msgid "Coordinates:"
msgstr ""

#: plugins/PointerCoordinates/src/ui_pointerCoordinatesWindow.h:307
msgid "Place of the string:"
msgstr ""

#: plugins/PointerCoordinates/src/ui_pointerCoordinatesWindow.h:309
msgid "Coordinate X"
msgstr ""

#: plugins/PointerCoordinates/src/ui_pointerCoordinatesWindow.h:313
msgid "Coordinate Y"
msgstr ""

#: plugins/Scenery3d/src/Scenery3d.cpp:267
msgid "Scenery3d plugin loaded!"
msgstr ""

#: plugins/Scenery3d/src/Scenery3d.cpp:321
msgid "Scenery3d: 3D landscapes"
msgstr ""

#: plugins/Scenery3d/src/Scenery3d.cpp:324
msgid "Toggle 3D landscape"
msgstr ""

#: plugins/Scenery3d/src/Scenery3d.cpp:326
msgid "Show viewpoint dialog"
msgstr ""

#: plugins/Scenery3d/src/Scenery3d.cpp:327
msgid "Toggle shadows"
msgstr ""

#: plugins/Scenery3d/src/Scenery3d.cpp:328
msgid "Toggle debug information"
msgstr ""

#: plugins/Scenery3d/src/Scenery3d.cpp:329
msgid "Toggle location text"
msgstr ""

#: plugins/Scenery3d/src/Scenery3d.cpp:330
msgid "Toggle torchlight"
msgstr ""

#: plugins/Scenery3d/src/Scenery3d.cpp:379
msgid "Scenery3d shaders reloaded"
msgstr ""

#: plugins/Scenery3d/src/Scenery3d.cpp:432
msgid "Loading scene. Please be patient!"
msgstr ""

#: plugins/Scenery3d/src/Scenery3d.cpp:434
#, qt-format
msgid "Loading scene '%1'"
msgstr ""

#: plugins/Scenery3d/src/Scenery3d.cpp:452
msgid "Loading model..."
msgstr ""

#: plugins/Scenery3d/src/Scenery3d.cpp:467
msgid "Transforming model..."
msgstr ""

#: plugins/Scenery3d/src/Scenery3d.cpp:475
#: plugins/Scenery3d/src/Scenery3d.cpp:495
msgid "Calculating collision map..."
msgstr ""

#: plugins/Scenery3d/src/Scenery3d.cpp:480
msgid "Loading ground..."
msgstr ""

#: plugins/Scenery3d/src/Scenery3d.cpp:491
msgid "Transforming ground..."
msgstr ""

#: plugins/Scenery3d/src/Scenery3d.cpp:502
msgid "Finalizing load..."
msgstr ""

#: plugins/Scenery3d/src/Scenery3d.cpp:517
msgid "Could not load scene, please check log for error messages!"
msgstr ""

#: plugins/Scenery3d/src/Scenery3d.cpp:521
msgid "Scene successfully loaded."
msgstr ""

#: plugins/Scenery3d/src/Scenery3d.cpp:581
msgid "Could not load scene info, please check log for error messages!"
msgstr ""

#: plugins/Scenery3d/src/Scenery3d.cpp:605
#, qt-format
msgid "Could not find scene ID for %1"
msgstr ""

#: plugins/Scenery3d/src/Scenery3d.cpp:650
msgid "Please load a scene first!"
msgstr ""

#: plugins/Scenery3d/src/Scenery3d.cpp:687
#, qt-format
msgid "Per-Pixel shading %1."
msgstr ""

#: plugins/Scenery3d/src/Scenery3d.cpp:687
#: plugins/Scenery3d/src/Scenery3d.cpp:706
#: plugins/Scenery3d/src/Scenery3d.cpp:742
msgctxt "enable"
msgid "on"
msgstr ""

#: plugins/Scenery3d/src/Scenery3d.cpp:687
#: plugins/Scenery3d/src/Scenery3d.cpp:706
#: plugins/Scenery3d/src/Scenery3d.cpp:742
msgctxt "disable"
msgid "off"
msgstr ""

#: plugins/Scenery3d/src/Scenery3d.cpp:706
#, qt-format
msgid "Shadows %1."
msgstr ""

#: plugins/Scenery3d/src/Scenery3d.cpp:711
msgid "Shadows deactivated or not possible."
msgstr ""

#: plugins/Scenery3d/src/Scenery3d.cpp:742
#, qt-format
msgid "Surface bumps %1."
msgstr ""

#: plugins/Scenery3d/src/Scenery3d.cpp:790
msgid "Selected cubemap mode not supported, falling back to '6 Textures'"
msgstr ""

#: plugins/Scenery3d/src/Scenery3d.cpp:892
#, qt-format
msgid "Lazy cubemapping: %1"
msgstr ""

#: plugins/Scenery3d/src/Scenery3d.cpp:892
msgid "enabled"
msgstr ""

#: plugins/Scenery3d/src/Scenery3d.cpp:892
msgid "disabled"
msgstr ""

#: plugins/Scenery3d/src/Scenery3d.cpp:965
msgid "Cubemap size changed"
msgstr ""

#: plugins/Scenery3d/src/Scenery3d.cpp:967
#, qt-format
msgid "Cubemap size not supported, set to %1"
msgstr ""

#: plugins/Scenery3d/src/Scenery3d.cpp:988
msgid "Shadowmap size changed"
msgstr ""

#: plugins/Scenery3d/src/Scenery3d.cpp:990
#, qt-format
msgid "Shadowmap size not supported, set to %1"
msgstr ""

#: plugins/Scenery3d/src/Scenery3d.cpp:1114
msgid "3D Sceneries"
msgstr ""

#: plugins/Scenery3d/src/Scenery3d.cpp:1117
msgid ""
"<p>3D foreground renderer. Walk around, find and avoid obstructions in your "
"garden, find and demonstrate possible astronomical alignments in temples, "
"see shadows on sundials etc.</p><p>To move around, press Ctrl+cursor keys. "
"To lift eye height, use Ctrl+PgUp/PgDn. Movement speed is linked to field of "
"view (i.e. zoom in for fine adjustments). You can even keep moving by "
"releasing Ctrl before cursor key.</p><p>Development of this plugin was in "
"parts supported by the Austrian Science Fund (FWF) project ASTROSIM (P 21208-"
"G19). More: http://astrosim.univie.ac.at/</p>"
msgstr ""

#: plugins/Scenery3d/src/S3DRenderer.cpp:399
msgid "Scenery3d shader error, can't draw. Check debug output for details."
msgstr ""

#: plugins/Scenery3d/src/S3DRenderer.cpp:1809
msgid ""
"Your hardware does not support cubemapping, please switch to 'Perspective' "
"projection!"
msgstr ""

#: plugins/Scenery3d/src/S3DRenderer.cpp:1818
msgid "Geometry shader is not supported. Falling back to '6 Textures' mode."
msgstr ""

#: plugins/Scenery3d/src/S3DRenderer.cpp:1828
msgid "Falling back to '6 Textures' because of ANGLE bug"
msgstr ""

#: plugins/Scenery3d/src/S3DRenderer.cpp:2353
msgid ""
"Shadow mapping can not be used on your hardware, check logs for details"
msgstr ""

#: plugins/Scenery3d/src/gui/Scenery3dDialog.cpp:245
msgid ""
"Provides more accurate lighting by calculating it per-pixel instead of per-"
"vertex."
msgstr ""

#: plugins/Scenery3d/src/gui/Scenery3dDialog.cpp:246
msgid "Required for bump mapping and shadows!"
msgstr ""

#: plugins/Scenery3d/src/gui/Scenery3dDialog.cpp:248
msgid "Uses only a single shadow cascade instead of up to four."
msgstr ""

#: plugins/Scenery3d/src/gui/Scenery3dDialog.cpp:249
msgid ""
"Provides a speedup in exchange for shadow quality, especially in large "
"scenes."
msgstr ""

#: plugins/Scenery3d/src/gui/Scenery3dDialog.cpp:251
msgid ""
"Determines how the shadows are filtered, in increasing quality from top to "
"bottom."
msgstr ""

#: plugins/Scenery3d/src/gui/Scenery3dDialog.cpp:252
msgid "PCSS requires the quality set to LOW or HIGH."
msgstr ""

#: plugins/Scenery3d/src/gui/Scenery3dDialog.cpp:254
msgid ""
"Approximate calculation of shadow penumbras (sharper shadows near contact "
"points, blurred shadows further away)."
msgstr ""

#: plugins/Scenery3d/src/gui/Scenery3dDialog.cpp:255
msgid ""
"Requires <b>LOW</b> or <b>HIGH</b> shadow filtering (without "
"<b>Hardware</b>)."
msgstr ""

#: plugins/Scenery3d/src/gui/Scenery3dDialog.cpp:256
msgid "Causes a performance hit."
msgstr ""

#: plugins/Scenery3d/src/gui/Scenery3dDialog.cpp:258
msgid ""
"This determines the way the scene is rendered when Stellarium uses a "
"projection other than &quot;Perspective&quot;. The scene is always rendered "
"onto a cube, and this cube is then warped according to the real projection. "
"The cube is described using an image called &quot;cubemap&quot;."
msgstr ""

#: plugins/Scenery3d/src/gui/Scenery3dDialog.cpp:259
msgid ""
"<b>6 Textures</b> uses 6 single textures, one for each cube side. This is "
"the most compatible method, but may be slower than the others."
msgstr ""

#: plugins/Scenery3d/src/gui/Scenery3dDialog.cpp:260
msgid ""
"<b>Cubemap</b> uses a single GL_TEXTURE_CUBEMAP. Recommended for most users."
msgstr ""

#: plugins/Scenery3d/src/gui/Scenery3dDialog.cpp:261
msgid ""
"<b>Geometry shader</b> uses a modern GPU feature to render all 6 sides of "
"the cube at once. It may be the fastest method depending on the scene and "
"your GPU hardware. If not supported, this cannot be selected."
msgstr ""

#: plugins/Scenery3d/src/gui/Scenery3dDialog.cpp:263
msgid "Calculates shadows for each cubemap face separately."
msgstr ""

#: plugins/Scenery3d/src/gui/Scenery3dDialog.cpp:264
msgid ""
"If disabled, the shadowed area is calculated using a perspective projection, "
"which may cause missing shadows with high FOV values, but is quite a bit "
"faster!"
msgstr ""

#: plugins/Scenery3d/src/gui/Scenery3dDialog.cpp:265
msgid ""
"This does not work when using the <b>Geometry shader</b> cubemapping mode!"
msgstr ""

#: plugins/Scenery3d/src/gui/Scenery3dDialog.cpp:267
msgid ""
"When checked, the cubemap is only recreated in specific time intervals, "
"instead of each frame."
msgstr ""

#: plugins/Scenery3d/src/gui/Scenery3dDialog.cpp:268
msgid "Saves energy and may increase subjective application performance."
msgstr ""

#: plugins/Scenery3d/src/gui/Scenery3dDialog.cpp:269
msgid ""
"Note that the cubemap is always re-rendered when the view position changes."
msgstr ""

#: plugins/Scenery3d/src/gui/Scenery3dDialog.cpp:271
msgid ""
"When checked, only the face that corresponds to your viewing direction is "
"updated on movement."
msgstr ""

#: plugins/Scenery3d/src/gui/Scenery3dDialog.cpp:272
msgid ""
"This will speed up rendering, but the appearance will look "
"&quot;broken&quot; until you stop moving."
msgstr ""

#: plugins/Scenery3d/src/gui/Scenery3dDialog.cpp:273
msgid ""
"This does NOT work with the &quot;Geometry-Shader&quot; cubemapping mode!"
msgstr ""

#: plugins/Scenery3d/src/gui/Scenery3dDialog.cpp:275
msgid ""
"This updates a second face, so that the visual appearance seems less "
"&quot;broken&quot;."
msgstr ""

#: plugins/Scenery3d/src/gui/Scenery3dDialog.cpp:284
msgid "The interval (in timeline seconds) in which no redraw is performed"
msgstr ""

#: plugins/Scenery3d/src/gui/Scenery3dDialog_p.hpp:68
msgid "6 Textures"
msgstr ""

#: plugins/Scenery3d/src/gui/Scenery3dDialog_p.hpp:70
msgid "Cubemap"
msgstr ""

#: plugins/Scenery3d/src/gui/Scenery3dDialog_p.hpp:72
msgid "Geometry shader"
msgstr ""

#: plugins/Scenery3d/src/gui/StoredViewDialog.cpp:164
#, qt-format
msgid "Grid coordinates (%1): %2m, %3m, %4m"
msgstr ""

#: plugins/Scenery3d/src/ui_scenery3dDialog.h:471
msgid "3D Scenery"
msgstr ""

#: plugins/Scenery3d/src/ui_scenery3dDialog.h:473
msgid "Set as default scene"
msgstr ""

#: plugins/Scenery3d/src/ui_scenery3dDialog.h:474
msgid "Load/save viewpoints"
msgstr ""

#: plugins/Scenery3d/src/ui_scenery3dDialog.h:475
msgid "Torch strength:"
msgstr ""

#: plugins/Scenery3d/src/ui_scenery3dDialog.h:476
msgid "Torch range:"
msgstr ""

#: plugins/Scenery3d/src/ui_scenery3dDialog.h:477
#, qt-format
msgid "Torchlight (%1)"
msgstr ""

#: plugins/Scenery3d/src/ui_scenery3dDialog.h:478
#, qt-format
msgid "Show grid coordinates (%1)"
msgstr ""

#: plugins/Scenery3d/src/ui_scenery3dDialog.h:479
msgid "Visual options"
msgstr ""

#: plugins/Scenery3d/src/ui_scenery3dDialog.h:480
msgid "Per-Pixel lighting"
msgstr ""

#: plugins/Scenery3d/src/ui_scenery3dDialog.h:481
msgid "Shadows"
msgstr ""

#: plugins/Scenery3d/src/ui_scenery3dDialog.h:482
msgid "Simple shadows"
msgstr ""

#: plugins/Scenery3d/src/ui_scenery3dDialog.h:483
msgid "Bump mapping"
msgstr ""

#: plugins/Scenery3d/src/ui_scenery3dDialog.h:484
msgid "Cubemap size:"
msgstr ""

#: plugins/Scenery3d/src/ui_scenery3dDialog.h:485
msgid "Shadowmap size:"
msgstr ""

#: plugins/Scenery3d/src/ui_scenery3dDialog.h:486
msgid "Filtering Quality:"
msgstr ""

#: plugins/Scenery3d/src/ui_scenery3dDialog.h:490
msgid "Hardware"
msgstr ""

#: plugins/Scenery3d/src/ui_scenery3dDialog.h:491
msgid "Low"
msgstr ""

#: plugins/Scenery3d/src/ui_scenery3dDialog.h:492
msgid "Low + Hardware"
msgstr ""

#: plugins/Scenery3d/src/ui_scenery3dDialog.h:493
msgid "High (slow)"
msgstr ""

#: plugins/Scenery3d/src/ui_scenery3dDialog.h:494
msgid "High + Hardware (slow)"
msgstr ""

#: plugins/Scenery3d/src/ui_scenery3dDialog.h:496
msgid "PCSS"
msgstr ""

#: plugins/Scenery3d/src/ui_scenery3dDialog.h:497
msgid "Cubemapping mode:"
msgstr ""

#: plugins/Scenery3d/src/ui_scenery3dDialog.h:498
msgid "Full cubemap shadows"
msgstr ""

#: plugins/Scenery3d/src/ui_scenery3dDialog.h:499
msgid "Lazy cubemap re-rendering"
msgstr ""

#: plugins/Scenery3d/src/ui_scenery3dDialog.h:500
msgid "Interval:"
msgstr ""

#: plugins/Scenery3d/src/ui_scenery3dDialog.h:501
msgid "Only update dominant face when moving"
msgstr ""

#: plugins/Scenery3d/src/ui_scenery3dDialog.h:502
msgid "Also update second-most dominant face"
msgstr ""

#: plugins/Scenery3d/src/ui_scenery3dDialog.h:503
msgid "Quality/Performance settings"
msgstr ""

#: plugins/Scenery3d/src/ui_storedViewDialog.h:212
msgid "Stored views"
msgstr ""

#: plugins/Scenery3d/src/ui_storedViewDialog.h:214
msgid "Load view"
msgstr ""

#: plugins/Scenery3d/src/ui_storedViewDialog.h:215
msgid "Delete view"
msgstr ""

#: plugins/Scenery3d/src/ui_storedViewDialog.h:216
msgid "Add current view"
msgstr ""

#: plugins/Scenery3d/src/ui_storedViewDialog.h:217
msgid "Load/store with date"
msgstr ""

#: plugins/Scenery3d/src/ui_storedViewDialog.h:218
msgid "Title:"
msgstr ""

#: plugins/ArchaeoLines/src/ArchaeoLines.cpp:58
#: plugins/ArchaeoLines/src/ArchaeoLines.cpp:223
#: plugins/ArchaeoLines/src/ArchaeoLines.cpp:224
#: plugins/ArchaeoLines/src/ui_archaeoLinesDialog.h:576
msgid "ArchaeoLines"
msgstr ""

#: plugins/ArchaeoLines/src/ArchaeoLines.cpp:61
msgid "A tool for archaeo-/ethnoastronomical alignment studies"
msgstr ""

#: plugins/ArchaeoLines/src/ArchaeoLines.cpp:245
msgid "Show Line for Equinox"
msgstr ""

#: plugins/ArchaeoLines/src/ArchaeoLines.cpp:246
msgid "Show Line for Solstices"
msgstr ""

#: plugins/ArchaeoLines/src/ArchaeoLines.cpp:247
msgid "Show Line for Crossquarter"
msgstr ""

#: plugins/ArchaeoLines/src/ArchaeoLines.cpp:248
msgid "Show Line for Major Standstill"
msgstr ""

#: plugins/ArchaeoLines/src/ArchaeoLines.cpp:249
msgid "Show Line for Minor Standstill"
msgstr ""

#: plugins/ArchaeoLines/src/ArchaeoLines.cpp:250
msgid "Show Line for Zenith Passage"
msgstr ""

#: plugins/ArchaeoLines/src/ArchaeoLines.cpp:251
msgid "Show Line for Nadir Passage"
msgstr ""

#: plugins/ArchaeoLines/src/ArchaeoLines.cpp:252
msgid "Show Line for Selected Object"
msgstr ""

#: plugins/ArchaeoLines/src/ArchaeoLines.cpp:253
msgid "Show Line for Current Sun"
msgstr ""

#: plugins/ArchaeoLines/src/ArchaeoLines.cpp:254
msgid "Show Line for Current Moon"
msgstr ""

#: plugins/ArchaeoLines/src/ArchaeoLines.cpp:255
msgid "Show Vertical for Geographic Location 1"
msgstr ""

#: plugins/ArchaeoLines/src/ArchaeoLines.cpp:256
msgid "Show Vertical for Geographic Location 2"
msgstr ""

#: plugins/ArchaeoLines/src/ArchaeoLines.cpp:257
msgid "Show Vertical for Custom Azimuth 1"
msgstr ""

#: plugins/ArchaeoLines/src/ArchaeoLines.cpp:258
msgid "Show Vertical for Custom Azimuth 2"
msgstr ""

#: plugins/ArchaeoLines/src/ArchaeoLines.cpp:259
msgid "Show Line for Custom Declination 1"
msgstr ""

#: plugins/ArchaeoLines/src/ArchaeoLines.cpp:260
msgid "Show Line for Custom Declination 2"
msgstr ""

#: plugins/ArchaeoLines/src/ArchaeoLines.cpp:1263
msgid "Equinox"
msgstr ""

#: plugins/ArchaeoLines/src/ArchaeoLines.cpp:1266
msgid "Solstice"
msgstr ""

#: plugins/ArchaeoLines/src/ArchaeoLines.cpp:1269
msgid "Crossquarter"
msgstr ""

#: plugins/ArchaeoLines/src/ArchaeoLines.cpp:1272
msgid "Major Lunar Standstill"
msgstr ""

#: plugins/ArchaeoLines/src/ArchaeoLines.cpp:1275
msgid "Minor Lunar Standstill"
msgstr ""

#: plugins/ArchaeoLines/src/ArchaeoLines.cpp:1278
msgid "Zenith Passage"
msgstr ""

#: plugins/ArchaeoLines/src/ArchaeoLines.cpp:1281
msgid "Nadir Passage"
msgstr ""

#: plugins/ArchaeoLines/src/ArchaeoLines.cpp:1284
#: plugins/ArchaeoLines/src/ui_archaeoLinesDialog.h:548
msgid "Selected Object"
msgstr ""

#: plugins/ArchaeoLines/src/ArchaeoLines.cpp:1293
msgid "error if you can read this"
msgstr ""

#: plugins/ArchaeoLines/src/ArchaeoLines.cpp:1296
msgid "Mercury"
msgstr "Merkurju"

#: plugins/ArchaeoLines/src/ArchaeoLines.cpp:1299
msgid "Venus"
msgstr "Venere"

#: plugins/ArchaeoLines/src/gui/ArchaeoLinesDialog.cpp:248
msgid "ArchaeoLines Plug-in"
msgstr ""

#: plugins/ArchaeoLines/src/gui/ArchaeoLinesDialog.cpp:255
msgid ""
"The ArchaeoLines plugin displays any combination of declination arcs most "
"relevant to archaeo- or ethnoastronomical studies."
msgstr ""

#: plugins/ArchaeoLines/src/gui/ArchaeoLinesDialog.cpp:256
msgid "Declinations of equinoxes (i.e. equator) and the solstices"
msgstr ""

#: plugins/ArchaeoLines/src/gui/ArchaeoLinesDialog.cpp:257
msgid ""
"Declinations of the crossquarter days (days right between solstices and "
"equinoxes)"
msgstr ""

#: plugins/ArchaeoLines/src/gui/ArchaeoLinesDialog.cpp:258
msgid "Declinations of the Major Lunar Standstills"
msgstr ""

#: plugins/ArchaeoLines/src/gui/ArchaeoLinesDialog.cpp:259
msgid "Declinations of the Minor Lunar Standstills"
msgstr ""

#: plugins/ArchaeoLines/src/gui/ArchaeoLinesDialog.cpp:260
msgid "Declination of the Zenith passage"
msgstr ""

#: plugins/ArchaeoLines/src/gui/ArchaeoLinesDialog.cpp:261
msgid "Declination of the Nadir passage"
msgstr ""

#: plugins/ArchaeoLines/src/gui/ArchaeoLinesDialog.cpp:262
msgid "Declination of the currently selected object"
msgstr ""

#: plugins/ArchaeoLines/src/gui/ArchaeoLinesDialog.cpp:263
msgid "Current declination of the sun"
msgstr ""

#: plugins/ArchaeoLines/src/gui/ArchaeoLinesDialog.cpp:264
msgid "Current declination of the moon"
msgstr ""

#: plugins/ArchaeoLines/src/gui/ArchaeoLinesDialog.cpp:265
msgid "Current declination of a naked-eye planet"
msgstr ""

#: plugins/ArchaeoLines/src/gui/ArchaeoLinesDialog.cpp:266
msgid ""
"The lunar lines include horizon parallax effects. There are two lines each "
"drawn, for maximum and minimum distance of the moon. Note that declination "
"of the moon at the major standstill can exceed the indicated limits if it is "
"high in the sky due to parallax effects."
msgstr ""

#: plugins/ArchaeoLines/src/gui/ArchaeoLinesDialog.cpp:270
msgid ""
"Some religions, most notably Islam, adhere to a practice of observing a "
"prayer direction towards a particular location. Azimuth lines for two "
"locations can be shown. Default locations are Mecca (Kaaba) and Jerusalem. "
"The directions are computed based on spherical trigonometry on a spherical "
"Earth."
msgstr ""

#: plugins/ArchaeoLines/src/gui/ArchaeoLinesDialog.cpp:273
msgid ""
"In addition, up to two vertical lines with arbitrary azimuth and declination "
"lines with custom label can be shown."
msgstr ""

#: plugins/ArchaeoLines/src/gui/ArchaeoLinesDialog.cpp:365
msgid "Select color for equinox line"
msgstr ""

#: plugins/ArchaeoLines/src/gui/ArchaeoLinesDialog.cpp:376
msgid "Select color for solstice lines"
msgstr ""

#: plugins/ArchaeoLines/src/gui/ArchaeoLinesDialog.cpp:387
msgid "Select color for crossquarter lines"
msgstr ""

#: plugins/ArchaeoLines/src/gui/ArchaeoLinesDialog.cpp:398
msgid "Select color for major standstill lines"
msgstr ""

#: plugins/ArchaeoLines/src/gui/ArchaeoLinesDialog.cpp:409
msgid "Select color for minor standstill lines"
msgstr ""

#: plugins/ArchaeoLines/src/gui/ArchaeoLinesDialog.cpp:420
msgid "Select color for zenith passage line"
msgstr ""

#: plugins/ArchaeoLines/src/gui/ArchaeoLinesDialog.cpp:431
msgid "Select color for nadir passage line"
msgstr ""

#: plugins/ArchaeoLines/src/gui/ArchaeoLinesDialog.cpp:442
msgid "Select color for selected object line"
msgstr ""

#: plugins/ArchaeoLines/src/gui/ArchaeoLinesDialog.cpp:453
msgid "Select color for current sun line"
msgstr ""

#: plugins/ArchaeoLines/src/gui/ArchaeoLinesDialog.cpp:464
msgid "Select color for current moon line"
msgstr ""

#: plugins/ArchaeoLines/src/gui/ArchaeoLinesDialog.cpp:475
msgid "Select color for current planet line"
msgstr ""

#: plugins/ArchaeoLines/src/gui/ArchaeoLinesDialog.cpp:486
msgid "Select color for Geographic Location 1 line"
msgstr ""

#: plugins/ArchaeoLines/src/gui/ArchaeoLinesDialog.cpp:497
msgid "Select color for Geographic Location 2 line"
msgstr ""

#: plugins/ArchaeoLines/src/gui/ArchaeoLinesDialog.cpp:508
msgid "Select color for Custom Azimuth 1 line"
msgstr ""

#: plugins/ArchaeoLines/src/gui/ArchaeoLinesDialog.cpp:519
msgid "Select color for Custom Azimuth 2 line"
msgstr ""

#: plugins/ArchaeoLines/src/gui/ArchaeoLinesDialog.cpp:530
msgid "Select color for Custom Declination 1 line"
msgstr ""

#: plugins/ArchaeoLines/src/gui/ArchaeoLinesDialog.cpp:541
msgid "Select color for Custom Declination 2 line"
msgstr ""

#: plugins/ArchaeoLines/src/ui_archaeoLinesDialog.h:527
msgid "ArchaeoLines Configuration"
msgstr ""

#: plugins/ArchaeoLines/src/ui_archaeoLinesDialog.h:528
msgid "ArchaeoLines Plug-in Configuration"
msgstr ""

#: plugins/ArchaeoLines/src/ui_archaeoLinesDialog.h:530
msgid "To change colors you may have to leave fullscreen mode!"
msgstr ""

#: plugins/ArchaeoLines/src/ui_archaeoLinesDialog.h:533
msgid "Custom Declination 1"
msgstr ""

#: plugins/ArchaeoLines/src/ui_archaeoLinesDialog.h:534
msgid "Current Sun"
msgstr ""

#: plugins/ArchaeoLines/src/ui_archaeoLinesDialog.h:536
#: plugins/ArchaeoLines/src/ui_archaeoLinesDialog.h:542
msgid "Enter a label (location name) for this line"
msgstr ""

#: plugins/ArchaeoLines/src/ui_archaeoLinesDialog.h:538
msgid "Geographic Location 1"
msgstr ""

#: plugins/ArchaeoLines/src/ui_archaeoLinesDialog.h:544
msgid "Geographic Location 2"
msgstr ""

#: plugins/ArchaeoLines/src/ui_archaeoLinesDialog.h:546
msgid "Change color"
msgstr ""

#: plugins/ArchaeoLines/src/ui_archaeoLinesDialog.h:549
msgid "Minor Lunar Standstill lines"
msgstr ""

#: plugins/ArchaeoLines/src/ui_archaeoLinesDialog.h:552
msgid "Current Planet: None"
msgstr ""

#: plugins/ArchaeoLines/src/ui_archaeoLinesDialog.h:553
msgid "Current Planet: Mercury"
msgstr ""

#: plugins/ArchaeoLines/src/ui_archaeoLinesDialog.h:554
msgid "Current Planet: Venus"
msgstr ""

#: plugins/ArchaeoLines/src/ui_archaeoLinesDialog.h:555
msgid "Current Planet: Mars"
msgstr ""

#: plugins/ArchaeoLines/src/ui_archaeoLinesDialog.h:556
msgid "Current Planet: Jupiter"
msgstr ""

#: plugins/ArchaeoLines/src/ui_archaeoLinesDialog.h:557
msgid "Current Planet: Saturn"
msgstr ""

#: plugins/ArchaeoLines/src/ui_archaeoLinesDialog.h:559
msgid "Declination of Nadir passage"
msgstr ""

#: plugins/ArchaeoLines/src/ui_archaeoLinesDialog.h:560
msgid "Custom Azimuth 1"
msgstr ""

#: plugins/ArchaeoLines/src/ui_archaeoLinesDialog.h:561
msgid "Custom Azimuth 2"
msgstr ""

#: plugins/ArchaeoLines/src/ui_archaeoLinesDialog.h:563
#: plugins/ArchaeoLines/src/ui_archaeoLinesDialog.h:566
msgid "Enter a label for this line"
msgstr ""

#: plugins/ArchaeoLines/src/ui_archaeoLinesDialog.h:568
msgid "Solstice Lines"
msgstr ""

#: plugins/ArchaeoLines/src/ui_archaeoLinesDialog.h:569
msgid "Current Moon"
msgstr ""

#: plugins/ArchaeoLines/src/ui_archaeoLinesDialog.h:570
msgid "Declination of Zenith passage"
msgstr ""

#: plugins/ArchaeoLines/src/ui_archaeoLinesDialog.h:571
msgid "Crossquarter Lines"
msgstr ""

#: plugins/ArchaeoLines/src/ui_archaeoLinesDialog.h:572
msgid "Equinox line (Equator)"
msgstr ""

#: plugins/ArchaeoLines/src/ui_archaeoLinesDialog.h:573
msgid "Major Lunar Standstill lines"
msgstr ""

#: plugins/ArchaeoLines/src/ui_archaeoLinesDialog.h:574
msgid "Custom Declination 2"
msgstr ""

#~ msgid "AU"
#~ msgstr "UA"

#~ msgid "Equatorial Grid"
#~ msgstr "Grid Ekwatorjali"

#~ msgid "Azimuthal Grid"
#~ msgstr "Grid Ażimutali"

#~ msgid "Equator Line"
#~ msgstr "Linja ta' l-Ekwatur"

#~ msgid "Ecliptic Line"
#~ msgstr "Linja ta' l-Ellittiku"

#~ msgid "Cardinal Points"
#~ msgstr "Punti tal-Kumpass"

#~ msgid "Author: "
#~ msgstr "Awtur: "

#~ msgid "Sky Language: "
#~ msgstr "Lingwa tas-Sema: "

#~ msgid "Sky Culture: "
#~ msgstr "Kultura tas-sema: "

#~ msgid "Language"
#~ msgstr "Lingwa"

#~ msgid "Date & Time"
#~ msgstr "Data u Ħin"

#~ msgid "Set Location "
#~ msgstr "Post "

#~ msgid "Set Time "
#~ msgstr "Ħin "

#~ msgid "General "
#~ msgstr "Ġenerali "

#~ msgid "Stars "
#~ msgstr "Stilel "

#~ msgid "Colors "
#~ msgstr "Kuluri "

#~ msgid "Effects "
#~ msgstr "Effetti "

#~ msgid "Scripts "
#~ msgstr "Skripts "

#~ msgid "Administration "
#~ msgstr "Amministrazzjoni "

#~ msgid "Latitude: "
#~ msgstr "Latitudni: "

#~ msgid "Longitude: "
#~ msgstr "Lonġitudni: "

#~ msgid "Altitude (m): "
#~ msgstr "Altitudni (m): "

#~ msgid "Solar System Body: "
#~ msgstr "Oġġett fis-Sistema Solari: "

#~ msgid "Sky Time: "
#~ msgstr "Ħin: "

#~ msgid "Set Time Zone: "
#~ msgstr "Zona tal-Ħin: "

#~ msgid "Preset Sky Time: "
#~ msgstr "Ħin Pre-settjat: "

#~ msgid "Sky Time At Start-up: "
#~ msgstr "Ħin fil-Bidu: "

#~ msgid "Actual Time"
#~ msgstr "Ħin Bħalissa"

#~ msgid "Preset Time"
#~ msgstr "Ħin Pre-settjat"

#~ msgid "Time Display Format: "
#~ msgstr "Format tal-Ħin: "

#~ msgid "Date Display Format: "
#~ msgstr "Format tad-Data: "

#~ msgid "Show: "
#~ msgstr "Uri: "

#~ msgid "Maximum Magnitude to Label: "
#~ msgstr "L-Ogħa Manjitudni x'timmarka: "

#~ msgid "Twinkling: "
#~ msgstr "Teptip: "

#~ msgid "Constellation Lines"
#~ msgstr "Linji tal-Kostellazzjonijiet"

#~ msgid "Constellation Names"
#~ msgstr "Ismijiet tal-Kostellazzjonijiet"

#~ msgid "Constellation Art Intensity"
#~ msgstr "Qawwa ta' l-istampi tal-Kostellazzjonijiet"

#~ msgid "Constellation Boundaries"
#~ msgstr "Borduri tal-Kostellazzjonijiet"

#~ msgid "Planet Names"
#~ msgstr "Ismijiet tal-Pjaneti"

#~ msgid "Planet Orbits"
#~ msgstr "Orbiti tal-Pjaneti"

#~ msgid "Planet Trails"
#~ msgstr "Mixjiet tal-Pjaneti"

#~ msgid "Meridian Line"
#~ msgstr "Linja tal-Meridjan"

#~ msgid "Nebula Names"
#~ msgstr "Ismijiet tan-Nebuli"

#~ msgid "Nebula Circles"
#~ msgstr "Ċrieki tan-Nebuli"

#~ msgid "Landscape: "
#~ msgstr "Pajsaġġ: "

#~ msgid "Manual zoom: "
#~ msgstr "Żum Manwali: "

#~ msgid "Object Sizing Rule: "
#~ msgstr "Regola tat-tibdil tad-Daqs ta' l-Oġġett: "

#~ msgid "Milky Way intensity: "
#~ msgstr "Intensità tat-Triq ta' Sant'Anna: "

#~ msgid "Maximum Nebula Magnitude to Label: "
#~ msgstr "L-Ogħla Manjitudni tan-Nebula li tista' timmarka: "

#~ msgid "Zoom Duration: "
#~ msgstr "Tul ta' l-Iżżumjar: "

#~ msgid "Cursor Timeout: "
#~ msgstr "Cursor Timeout: "

#~ msgid "Local Script: "
#~ msgstr "Skript Lokali: "

#~ msgid "CD/DVD Script: "
#~ msgstr "Skript tas-CD/DVD: "

#~ msgid "Load Default Configuration: "
#~ msgstr "Konfigurazzjoni Fissa tat-Tniżżil: "

#~ msgid "Save Current Configuration as Default: "
#~ msgstr "Issejvja l-Konfigurazzjoni ta' Bħalissa bħala Fissa: "

#~ msgid "Shut Down: "
#~ msgstr "Itfi: "

#~ msgid "Update me via Internet: "
#~ msgstr "Aġġornani bl-Internet: "

#~ msgid "Set UI Locale: "
#~ msgstr "Il-Lokal UI: "

#~ msgid "Arrow down to load list."
#~ msgstr "Vlegga 'l isfel biex ittella' l-lista."

#~ msgid "Earth"
#~ msgstr "Id-Dinja"

#~ msgid "Deimos"
#~ msgstr "Dejmos"

#~ msgid "Phobos"
#~ msgstr "Fobos"

#~ msgid "Io"
#~ msgstr "Ijo"

#~ msgid "Europa"
#~ msgstr "Ewropa"

#~ msgid "Ganymede"
#~ msgstr "Ganimede"

#~ msgid "Callisto"
#~ msgstr "Kallisto"

#~ msgid "Mimas"
#~ msgstr "Mimas"

#~ msgid "Enceladus"
#~ msgstr "Enseladu"

#~ msgid "Tethys"
#~ msgstr "Tetis"

#~ msgid "Dione"
#~ msgstr "Djone"

#~ msgid "Rhea"
#~ msgstr "Rea"

#~ msgid "Titan"
#~ msgstr "Titan"

#~ msgid "Hyperion"
#~ msgstr "Iperjon"

#~ msgid "Iapetus"
#~ msgstr "Japetus"

#~ msgid "Phoebe"
#~ msgstr "Fibe"

#~ msgid "Pluto"
#~ msgstr "Plutone"

#~ msgid "Charon"
#~ msgstr "Karon"

#~ msgid "Solar System Observer"
#~ msgstr "Osservatur tas-Sistema Solari"

#~ msgid "Polynesian"
#~ msgstr "Tal-Polinesja"

#~ msgid "Hydra"
#~ msgstr "Hydra"

#~ msgid "Select and exit to run."
#~ msgstr "Aghzel u ohrog biex thaddimha."

#~ msgid "Magnitude Sizing Multiplier: "
#~ msgstr "Multiplikatur tal-manjitudni: "

#~ msgid "Unknown"
#~ msgstr "Mhux magħruf"

#~ msgid "No description"
#~ msgstr "Bla deskrizzjoni"<|MERGE_RESOLUTION|>--- conflicted
+++ resolved
@@ -16,17 +16,10 @@
 "Content-Transfer-Encoding: 8bit\n"
 "Plural-Forms: nplurals=4; plural=n == 1 ? 0 : (n == 0 || ((n % 100) >= 2 && "
 "(n % 100) <= 10) ) ? 1 : ((n % 100) >= 11 && (n % 100) <= 19 ) ? 2 : 3;\n"
-<<<<<<< HEAD
-"X-Launchpad-Export-Date: 2017-10-19 05:28+0000\n"
-"X-Generator: Launchpad (build 18476)\n"
-"X-Language: mt\n"
-"Language: mt\n"
-=======
 "X-Launchpad-Export-Date: 2017-10-21 05:25+0000\n"
 "X-Generator: Launchpad (build 18484)\n"
 "Language: mt\n"
 "X-Language: mt\n"
->>>>>>> f3fd39e2
 
 #: src/core/modules/CustomObject.cpp:81
 msgid "custom object"
