# Latvian translation for stellarium
# Copyright (c) (c) 2006 Canonical Ltd, and Rosetta Contributors 2006
# This file is distributed under the same license as the stellarium package.
# FIRST AUTHOR <EMAIL@ADDRESS>, 2006.
#
msgid ""
msgstr ""
"Project-Id-Version: stellarium\n"
"Report-Msgid-Bugs-To: \n"
"POT-Creation-Date: 2017-10-20 19:32+0700\n"
"PO-Revision-Date: 2017-07-27 10:04+0000\n"
"Last-Translator: Alexander Wolf <alex.v.wolf@gmail.com>\n"
"Language-Team: Latvian <lv@li.org>\n"
"MIME-Version: 1.0\n"
"Content-Type: text/plain; charset=UTF-8\n"
"Content-Transfer-Encoding: 8bit\n"
"Plural-Forms: nplurals=3; plural=n%10==1 && n%100!=11 ? 0 : n != 0 ? 1 : 2;\n"
<<<<<<< HEAD
"X-Launchpad-Export-Date: 2017-10-19 05:26+0000\n"
"X-Generator: Launchpad (build 18476)\n"
"X-Language: lv\n"
"Language: lv\n"
=======
"X-Launchpad-Export-Date: 2017-10-21 05:23+0000\n"
"X-Generator: Launchpad (build 18484)\n"
"Language: lv\n"
"X-Language: lv\n"
>>>>>>> f3fd39e2

#: src/core/modules/CustomObject.cpp:81
msgid "custom object"
msgstr ""

#: src/core/modules/CustomObject.cpp:83
msgid "custom marker"
msgstr ""

#. TRANSLATORS: type of object
#: src/core/modules/CustomObject.cpp:85 src/core/modules/Asterism.cpp:221
#: src/core/modules/Constellation.cpp:292
#: src/core/modules/NomenclatureItem.cpp:771 src/core/modules/Nebula.cpp:221
#: src/core/modules/Nebula.cpp:223 src/core/modules/Planet.cpp:376
#: src/core/modules/MinorPlanet.cpp:235 src/core/modules/Comet.cpp:169
#: src/core/modules/StarWrapper.cpp:53 src/core/modules/StarWrapper.cpp:195
#: src/core/modules/StarWrapper.cpp:198 src/gui/AstroCalcDialog.cpp:331
#: src/ui_configurationDialog.h:1347 plugins/Satellites/src/Satellite.cpp:281
#: plugins/TelescopeControl/src/gui/TelescopeDialog.cpp:456
#: plugins/Supernovae/src/Supernova.cpp:132 plugins/Novae/src/Nova.cpp:147
#: plugins/Quasars/src/Quasar.cpp:102 plugins/Pulsars/src/Pulsar.cpp:159
#: plugins/Pulsars/src/Pulsar.cpp:170 plugins/Exoplanets/src/Exoplanet.cpp:293
#: plugins/MeteorShowers/src/MeteorShower.cpp:552
msgid "Type"
msgstr "Tips"

#: src/core/modules/CustomObjectMgr.cpp:64
msgid "Marker"
msgstr ""

#: src/core/modules/Asterism.cpp:221
msgid "asterism"
msgstr ""

#: src/core/modules/AsterismMgr.cpp:98
#: src/core/modules/ConstellationMgr.cpp:143 src/core/modules/StarMgr.cpp:451
#: src/core/modules/GridLinesMgr.cpp:1230 src/core/modules/LandscapeMgr.cpp:422
#: src/core/modules/NomenclatureMgr.cpp:71 src/core/modules/NebulaMgr.cpp:403
#: src/core/modules/NebulaMgr.cpp:404 src/core/modules/SolarSystem.cpp:234
#: src/core/modules/MilkyWay.cpp:78 src/core/modules/ZodiacalLight.cpp:85
#: src/core/modules/ToastMgr.cpp:60 src/core/StelApp.cpp:554
#: src/core/StelCore.cpp:255 src/core/StelSkyLayerMgr.cpp:89
#: src/StelMainView.cpp:769
msgid "Display Options"
msgstr "Attēlojuma iestatījumi"

#: src/core/modules/AsterismMgr.cpp:99
msgid "Asterism lines"
msgstr ""

#: src/core/modules/AsterismMgr.cpp:100
msgid "Asterism labels"
msgstr ""

#: src/core/modules/AsterismMgr.cpp:101
msgid "Ray helpers"
msgstr ""

#: src/core/modules/Constellation.cpp:292
msgid "constellation"
msgstr "zvaigznājs"

#: src/core/modules/ConstellationMgr.cpp:144
#: plugins/TextUserInterface/src/TextUserInterface.cpp:291
msgid "Constellation lines"
msgstr "Zvaigznāju līnijas"

#: src/core/modules/ConstellationMgr.cpp:145
msgid "Constellation art"
msgstr "Zvaigznāju zīmējumi"

#: src/core/modules/ConstellationMgr.cpp:146
#: plugins/TextUserInterface/src/TextUserInterface.cpp:296
msgid "Constellation labels"
msgstr "Zvaigznāju nosaukumi"

#: src/core/modules/ConstellationMgr.cpp:147
#: plugins/TextUserInterface/src/TextUserInterface.cpp:309
msgid "Constellation boundaries"
msgstr "Zvaigznāju robežas"

#: src/core/modules/ConstellationMgr.cpp:148 src/ui_configurationDialog.h:1480
msgid "Select single constellation"
msgstr "Izvēlēties vienu zvaigznāju"

#: src/core/modules/ConstellationMgr.cpp:149
msgid "Remove selection of constellations"
msgstr ""

#: src/core/modules/StarMgr.cpp:452 src/ui_viewDialog.h:2382
#: src/ui_dsoColorsDialog.h:652
#: plugins/TextUserInterface/src/TextUserInterface.cpp:255
msgid "Stars"
msgstr "Zvaigznes"

#: src/core/modules/StarMgr.cpp:453
msgid "Stars labels"
msgstr "Zvaigžņu nosaukumi"

#: src/core/modules/GridLinesMgr.cpp:641 src/ui_viewDialog.h:2623
msgid "Meridian"
msgstr "Meridiāns"

#: src/core/modules/GridLinesMgr.cpp:645
msgid "Ecliptic of J2000.0"
msgstr ""

#: src/core/modules/GridLinesMgr.cpp:649
msgid "Ecliptic of Date"
msgstr ""

#: src/core/modules/GridLinesMgr.cpp:653
msgid "Equator of J2000.0"
msgstr ""

#: src/core/modules/GridLinesMgr.cpp:657
msgid "Equator"
msgstr "Ekvators"

#: src/core/modules/GridLinesMgr.cpp:662
msgid "Precession Circle"
msgstr ""

#: src/core/modules/GridLinesMgr.cpp:666 src/ui_viewDialog.h:2612
msgid "Horizon"
msgstr "Horizonts"

#: src/core/modules/GridLinesMgr.cpp:670
msgid "Galactic Equator"
msgstr "Galaktikas ekvators"

#: src/core/modules/GridLinesMgr.cpp:674
msgid "Supergalactic Equator"
msgstr ""

#. TRANSLATORS: Full term is "opposition/conjunction longitude"
#: src/core/modules/GridLinesMgr.cpp:679 src/ui_viewDialog.h:2627
msgid "O./C. longitude"
msgstr ""

#: src/core/modules/GridLinesMgr.cpp:683 src/core/modules/GridLinesMgr.cpp:1249
#: src/ui_viewDialog.h:2676
msgid "Prime Vertical"
msgstr ""

#: src/core/modules/GridLinesMgr.cpp:687
msgid "Equinoctial Colure"
msgstr ""

#: src/core/modules/GridLinesMgr.cpp:691
msgid "Solstitial Colure"
msgstr ""

#: src/core/modules/GridLinesMgr.cpp:696
msgid "Circumpolar Circle"
msgstr ""

#. TRANSLATORS: North Celestial Pole
#: src/core/modules/GridLinesMgr.cpp:892 src/core/modules/GridLinesMgr.cpp:901
msgid "NCP"
msgstr ""

#. TRANSLATORS: South Celestial Pole
#: src/core/modules/GridLinesMgr.cpp:894 src/core/modules/GridLinesMgr.cpp:903
msgid "SCP"
msgstr ""

#. TRANSLATORS: Zenith
#: src/core/modules/GridLinesMgr.cpp:910
msgctxt "zenith"
msgid "Z"
msgstr ""

#. TRANSLATORS: Nadir
#: src/core/modules/GridLinesMgr.cpp:912
msgctxt "nadir"
msgid "Z'"
msgstr ""

#. TRANSLATORS: North Ecliptic Pole
#: src/core/modules/GridLinesMgr.cpp:919 src/core/modules/GridLinesMgr.cpp:928
msgid "NEP"
msgstr ""

#. TRANSLATORS: South Ecliptic Pole
#: src/core/modules/GridLinesMgr.cpp:921 src/core/modules/GridLinesMgr.cpp:930
msgid "SEP"
msgstr ""

#. TRANSLATORS: North Galactic Pole
#: src/core/modules/GridLinesMgr.cpp:937
msgid "NGP"
msgstr ""

#. TRANSLATORS: South Galactic Pole
#: src/core/modules/GridLinesMgr.cpp:939
msgid "SGP"
msgstr ""

#. TRANSLATORS: North Supergalactic Pole
#: src/core/modules/GridLinesMgr.cpp:946
msgid "NSGP"
msgstr ""

#. TRANSLATORS: South Supergalactic Pole
#: src/core/modules/GridLinesMgr.cpp:948
msgid "SSGP"
msgstr ""

#: src/core/modules/GridLinesMgr.cpp:1231
msgid "Grids and lines"
msgstr ""

#: src/core/modules/GridLinesMgr.cpp:1232
#: plugins/TextUserInterface/src/TextUserInterface.cpp:343
msgid "Equatorial grid"
msgstr "Ekvatoriālais tīkls"

#: src/core/modules/GridLinesMgr.cpp:1233 src/ui_viewDialog.h:2706
#: plugins/TextUserInterface/src/TextUserInterface.cpp:338
msgid "Azimuthal grid"
msgstr "Azimutālais tīkls"

#: src/core/modules/GridLinesMgr.cpp:1234
#: plugins/TextUserInterface/src/TextUserInterface.cpp:358
msgid "Ecliptic line"
msgstr "Ekliptikas plakne"

#: src/core/modules/GridLinesMgr.cpp:1235
msgid "Ecliptic J2000 line"
msgstr ""

#: src/core/modules/GridLinesMgr.cpp:1236
#: plugins/TextUserInterface/src/TextUserInterface.cpp:353
msgid "Equator line"
msgstr "Ekvatoriālā plakne"

#: src/core/modules/GridLinesMgr.cpp:1237
msgid "Equator J2000 line"
msgstr ""

#: src/core/modules/GridLinesMgr.cpp:1238
#: plugins/TextUserInterface/src/TextUserInterface.cpp:333
msgid "Meridian line"
msgstr "Meridināna līnija"

#: src/core/modules/GridLinesMgr.cpp:1239
#: plugins/TextUserInterface/src/TextUserInterface.cpp:394
msgid "Horizon line"
msgstr "Horizonta līnija"

#: src/core/modules/GridLinesMgr.cpp:1240
#: plugins/TextUserInterface/src/TextUserInterface.cpp:348
msgid "Equatorial J2000 grid"
msgstr "Ekvatoriālais tīkls J2000"

#: src/core/modules/GridLinesMgr.cpp:1241
msgid "Ecliptic J2000 grid"
msgstr "Ekliptikas J2000 koordinātu tīkls"

#: src/core/modules/GridLinesMgr.cpp:1242
msgid "Ecliptic grid"
msgstr ""

#: src/core/modules/GridLinesMgr.cpp:1243 src/ui_viewDialog.h:2741
#: plugins/TextUserInterface/src/TextUserInterface.cpp:399
msgid "Galactic grid"
msgstr "Galaktiskais tīkls"

#: src/core/modules/GridLinesMgr.cpp:1244 src/ui_viewDialog.h:2596
msgid "Galactic equator"
msgstr "Galaktikas ekvators"

#: src/core/modules/GridLinesMgr.cpp:1245 src/ui_viewDialog.h:2730
msgid "Supergalactic grid"
msgstr ""

#: src/core/modules/GridLinesMgr.cpp:1246 src/ui_viewDialog.h:2619
msgid "Supergalactic equator"
msgstr ""

#: src/core/modules/GridLinesMgr.cpp:1247
#: plugins/TextUserInterface/src/TextUserInterface.cpp:409
msgid "Opposition/conjunction longitude line"
msgstr ""

#: src/core/modules/GridLinesMgr.cpp:1248
msgid "Precession Circles"
msgstr ""

#: src/core/modules/GridLinesMgr.cpp:1250
msgid "Colure Lines"
msgstr ""

#: src/core/modules/GridLinesMgr.cpp:1251
msgid "Circumpolar Circles"
msgstr ""

#: src/core/modules/GridLinesMgr.cpp:1252
msgid "Celestial J2000 poles"
msgstr ""

#: src/core/modules/GridLinesMgr.cpp:1253
msgid "Celestial poles"
msgstr ""

#: src/core/modules/GridLinesMgr.cpp:1254
msgid "Zenith and nadir"
msgstr ""

#: src/core/modules/GridLinesMgr.cpp:1255
msgid "Ecliptic J2000 poles"
msgstr ""

#: src/core/modules/GridLinesMgr.cpp:1256
msgid "Ecliptic poles"
msgstr ""

#: src/core/modules/GridLinesMgr.cpp:1257 src/ui_viewDialog.h:2684
msgid "Galactic poles"
msgstr ""

#: src/core/modules/GridLinesMgr.cpp:1258 src/ui_viewDialog.h:2642
msgid "Supergalactic poles"
msgstr ""

#: src/core/modules/GridLinesMgr.cpp:1259
msgid "Equinox J2000 points"
msgstr ""

#: src/core/modules/GridLinesMgr.cpp:1260
msgid "Equinox points"
msgstr ""

#: src/core/modules/GridLinesMgr.cpp:1261
msgid "Solstice J2000 points"
msgstr ""

#: src/core/modules/GridLinesMgr.cpp:1262
msgid "Solstice points"
msgstr ""

#: src/core/modules/LandscapeMgr.cpp:423
msgid "Atmosphere"
msgstr "Atmosfēra"

#: src/core/modules/LandscapeMgr.cpp:424
msgid "Fog"
msgstr "Dūmaka"

#: src/core/modules/LandscapeMgr.cpp:425 src/ui_viewDialog.h:2638
#: plugins/TextUserInterface/src/TextUserInterface.cpp:315
msgid "Cardinal points"
msgstr "Debespuses"

#: src/core/modules/LandscapeMgr.cpp:426
msgid "Ground"
msgstr "Apvārsnis"

#: src/core/modules/LandscapeMgr.cpp:427
msgid "Landscape illumination"
msgstr ""

#: src/core/modules/LandscapeMgr.cpp:428
msgid "Landscape labels"
msgstr ""

#: src/core/modules/LandscapeMgr.cpp:429 src/ui_viewDialog.h:2402
msgid "Light pollution data from locations database"
msgstr "Gaismas piesārņojuma dati no vietu datubāzes"

#: src/core/modules/LandscapeMgr.cpp:793 src/scripting/StelScriptMgr.cpp:233
#: plugins/AngleMeasure/src/gui/AngleMeasureDialog.cpp:92
#: plugins/Oculars/src/gui/OcularDialog.cpp:516
#: plugins/SolarSystemEditor/src/gui/SolarSystemManagerWindow.cpp:222
#: plugins/Supernovae/src/gui/SupernovaeDialog.cpp:122
#: plugins/NavStars/src/gui/NavStarsWindow.cpp:90
#: plugins/Novae/src/gui/NovaeDialog.cpp:117
#: plugins/Quasars/src/gui/QuasarsDialog.cpp:121
#: plugins/Pulsars/src/gui/PulsarsDialog.cpp:130
#: plugins/Exoplanets/src/gui/ExoplanetsDialog.cpp:148
#: plugins/Observability/src/gui/ObservabilityDialog.cpp:136
#: plugins/FOV/src/gui/FOVWindow.cpp:84
#: plugins/EquationOfTime/src/gui/EquationOfTimeWindow.cpp:86
#: plugins/MeteorShowers/src/gui/MSConfigDialog.cpp:215
#: plugins/PointerCoordinates/src/gui/PointerCoordinatesWindow.cpp:126
#: plugins/Scenery3d/src/gui/Scenery3dDialog.cpp:447
#: plugins/ArchaeoLines/src/gui/ArchaeoLinesDialog.cpp:251
msgid "Author"
msgstr "Autors"

#. TRANSLATORS: Unit of measure for distance - meter
#: src/core/modules/LandscapeMgr.cpp:799 src/gui/StelGuiItems.cpp:716
msgctxt "distance"
msgid "m"
msgstr "m"

#: src/core/modules/LandscapeMgr.cpp:802 src/ui_locationDialogGui.h:472
#: plugins/TextUserInterface/src/TextUserInterface.cpp:145
#: plugins/RemoteSync/src/ui_remoteSyncDialog.h:485
msgid "Location"
msgstr "Atrašanās vieta"

#. TRANSLATORS: Unit of measure for pressure - hectopascals
#: src/core/modules/LandscapeMgr.cpp:823
msgctxt "pressure"
msgid "hPa"
msgstr "hPa"

#: src/core/modules/LandscapeMgr.cpp:833
msgid "extinction coefficient"
msgstr "ekstinkcijas koeficients"

#: src/core/modules/LandscapeMgr.cpp:836
msgid "Atmospheric conditions"
msgstr ""

#: src/core/modules/LandscapeMgr.cpp:840
msgid "Light pollution"
msgstr "Gaismas piesārņojums"

#: src/core/modules/LandscapeMgr.cpp:840
msgid "by Bortle scale"
msgstr ""

#. TRANSLATORS: Geographic area distinguished by amount of reflected light
#: src/core/modules/NomenclatureItem.cpp:67
msgctxt "landform"
msgid "albedo feature"
msgstr ""

#. TRANSLATORS: Arc-shaped feature
#: src/core/modules/NomenclatureItem.cpp:71
msgctxt "landform"
msgid "arcus"
msgstr ""

#. TRANSLATORS: Radial-patterned features on Venus
#: src/core/modules/NomenclatureItem.cpp:75
msgctxt "landform"
msgid "astrum"
msgstr ""

#. TRANSLATORS: Chain of craters
#: src/core/modules/NomenclatureItem.cpp:79
msgctxt "landform"
msgid "catena"
msgstr ""

#. TRANSLATORS: Hollows, irregular steep-sided depressions usually in arrays or clusters
#: src/core/modules/NomenclatureItem.cpp:83
msgctxt "landform"
msgid "cavus"
msgstr ""

#. TRANSLATORS: Distinctive area of broken terrain
#: src/core/modules/NomenclatureItem.cpp:87
msgctxt "landform"
msgid "chaos"
msgstr ""

#. TRANSLATORS: A deep, elongated, steep-sided depression
#: src/core/modules/NomenclatureItem.cpp:91
msgctxt "landform"
msgid "chasma"
msgstr ""

#. TRANSLATORS: Small hills or knobs
#: src/core/modules/NomenclatureItem.cpp:95
msgctxt "landform"
msgid "collis"
msgstr ""

#. TRANSLATORS: Ovoid-shaped feature
#: src/core/modules/NomenclatureItem.cpp:99
msgctxt "landform"
msgid "corona"
msgstr ""

#. TRANSLATORS: A circular depression
#: src/core/modules/NomenclatureItem.cpp:103
msgctxt "landform"
msgid "crater"
msgstr ""

#. TRANSLATORS: Ridge
#: src/core/modules/NomenclatureItem.cpp:107
msgctxt "landform"
msgid "dorsum"
msgstr ""

#. TRANSLATORS: Active volcanic centers on Io
#: src/core/modules/NomenclatureItem.cpp:111
msgctxt "landform"
msgid "eruptive center"
msgstr ""

#. TRANSLATORS: Bright spot
#: src/core/modules/NomenclatureItem.cpp:115
msgctxt "landform"
msgid "facula"
msgstr ""

#. TRANSLATORS: Pancake-like structure, or a row of such structures
#: src/core/modules/NomenclatureItem.cpp:119
msgctxt "landform"
msgid "farrum"
msgstr ""

#. TRANSLATORS: A very low curvilinear ridge with a scalloped pattern
#: src/core/modules/NomenclatureItem.cpp:123
msgctxt "landform"
msgid "flexus"
msgstr ""

#. TRANSLATORS: Flow terrain
#: src/core/modules/NomenclatureItem.cpp:127
msgctxt "landform"
msgid "fluctus"
msgstr ""

#. TRANSLATORS: Channel on Titan that might carry liquid
#: src/core/modules/NomenclatureItem.cpp:131
msgctxt "landform"
msgid "flumen"
msgstr ""

#. TRANSLATORS: Strait, a narrow passage of liquid connecting two larger areas of liquid
#: src/core/modules/NomenclatureItem.cpp:135
msgctxt "landform"
msgid "fretum"
msgstr ""

#. TRANSLATORS: Long, narrow depression
#: src/core/modules/NomenclatureItem.cpp:139
msgctxt "landform"
msgid "fossa"
msgstr ""

#. TRANSLATORS: Island (islands), an isolated land area (or group of such areas) surrounded by, or nearly surrounded by, a liquid area (sea or lake)
#: src/core/modules/NomenclatureItem.cpp:143
msgctxt "landform"
msgid "insula"
msgstr ""

#. TRANSLATORS: Landslide
#: src/core/modules/NomenclatureItem.cpp:147
msgctxt "landform"
msgid "labes"
msgstr ""

#. TRANSLATORS: Complex of intersecting valleys or ridges
#: src/core/modules/NomenclatureItem.cpp:151
msgctxt "landform"
msgid "labyrinthus"
msgstr ""

#. TRANSLATORS: Irregularly shaped depression on Titan having the appearance of a dry lake bed
#: src/core/modules/NomenclatureItem.cpp:155
msgctxt "landform"
msgid "lacuna"
msgstr ""

#. TRANSLATORS: "Lake" or small plain; on Titan, a "lake" or small, dark plain with discrete, sharp boundaries
#: src/core/modules/NomenclatureItem.cpp:159
msgctxt "landform"
msgid "lacus"
msgstr ""

#. TRANSLATORS: Cryptic ringed feature
#: src/core/modules/NomenclatureItem.cpp:163
msgctxt "landform"
msgid "large ringed feature"
msgstr ""

#. TRANSLATORS: Small dark spots on Europa
#: src/core/modules/NomenclatureItem.cpp:167
msgctxt "landform"
msgid "lenticula"
msgstr ""

#. TRANSLATORS: A dark or bright elongate marking, may be curved or straight
#: src/core/modules/NomenclatureItem.cpp:171
msgctxt "landform"
msgid "linea"
msgstr ""

#. TRANSLATORS: Extension of plateau having rounded lobate or tongue-like boundaries
#: src/core/modules/NomenclatureItem.cpp:175
msgctxt "landform"
msgid "lingula"
msgstr ""

#. TRANSLATORS: Dark spot, may be irregular
#: src/core/modules/NomenclatureItem.cpp:179
msgctxt "landform"
msgid "macula"
msgstr ""

#. TRANSLATORS: “Sea”; on the Moon, low albedo, relatively smooth plain, generally of large extent; on Mars, dark albedo areas of no known geological significance; on Titan, large expanses of dark materials thought to be liquid hydrocarbons
#: src/core/modules/NomenclatureItem.cpp:183
msgctxt "landform"
msgid "mare"
msgstr ""

#. TRANSLATORS: A flat-topped prominence with cliff-like edges
#: src/core/modules/NomenclatureItem.cpp:187
msgctxt "landform"
msgid "mensa"
msgstr ""

#. TRANSLATORS: Mountain
#: src/core/modules/NomenclatureItem.cpp:191
msgctxt "landform"
msgid "mons"
msgstr ""

#. TRANSLATORS: A very large dark area on the Moon
#: src/core/modules/NomenclatureItem.cpp:195
msgctxt "landform"
msgid "oceanus"
msgstr ""

#. TRANSLATORS: "Swamp"; small plain
#: src/core/modules/NomenclatureItem.cpp:199
msgctxt "landform"
msgid "palus"
msgstr ""

#. TRANSLATORS: An irregular crater, or a complex one with scalloped edges
#: src/core/modules/NomenclatureItem.cpp:203
msgctxt "landform"
msgid "patera"
msgstr ""

#. TRANSLATORS: Low plain
#: src/core/modules/NomenclatureItem.cpp:207
msgctxt "landform"
msgid "planitia"
msgstr ""

#. TRANSLATORS: Plateau or high plain
#: src/core/modules/NomenclatureItem.cpp:211
msgctxt "landform"
msgid "planum"
msgstr ""

#. TRANSLATORS: Cryo-volcanic features on Triton
#: src/core/modules/NomenclatureItem.cpp:215
msgctxt "landform"
msgid "plume"
msgstr ""

#. TRANSLATORS: "Cape"; headland promontoria
#: src/core/modules/NomenclatureItem.cpp:219
msgctxt "landform"
msgid "promontorium"
msgstr ""

#. TRANSLATORS: A large area marked by reflectivity or color distinctions from adjacent areas, or a broad geographic region
#: src/core/modules/NomenclatureItem.cpp:223
msgctxt "landform"
msgid "regio"
msgstr ""

#. TRANSLATORS: Reticular (netlike) pattern on Venus
#: src/core/modules/NomenclatureItem.cpp:227
msgctxt "landform"
msgid "reticulum"
msgstr ""

#. TRANSLATORS: Fissure
#: src/core/modules/NomenclatureItem.cpp:231
msgctxt "landform"
msgid "rima"
msgstr ""

#. TRANSLATORS: Scarp
#: src/core/modules/NomenclatureItem.cpp:235
msgctxt "landform"
msgid "rupes"
msgstr ""

#. TRANSLATORS: A feature that shares the name of an associated feature.
#: src/core/modules/NomenclatureItem.cpp:239
msgctxt "landform"
msgid "satellite feature"
msgstr ""

#. TRANSLATORS: Lobate or irregular scarp
#: src/core/modules/NomenclatureItem.cpp:243
msgctxt "landform"
msgid "scopulus"
msgstr ""

#. TRANSLATORS: Sinuous feature with segments of positive and negative relief along its length
#: src/core/modules/NomenclatureItem.cpp:247
msgctxt "landform"
msgid "serpens"
msgstr ""

#. TRANSLATORS: Subparallel furrows and ridges
#: src/core/modules/NomenclatureItem.cpp:251
msgctxt "landform"
msgid "sulcus"
msgstr ""

#. TRANSLATORS: "Bay"; small plain; on Titan, bays within seas or lakes of liquid hydrocarbons
#: src/core/modules/NomenclatureItem.cpp:255
msgctxt "landform"
msgid "sinus"
msgstr ""

#. TRANSLATORS: Extensive land mass
#: src/core/modules/NomenclatureItem.cpp:259
msgctxt "landform"
msgid "terra"
msgstr ""

#. TRANSLATORS: Tile-like, polygonal terrain
#: src/core/modules/NomenclatureItem.cpp:263
msgctxt "landform"
msgid "tessera"
msgstr ""

#. TRANSLATORS: Small domical mountain or hill
#: src/core/modules/NomenclatureItem.cpp:267
msgctxt "landform"
msgid "tholus"
msgstr ""

#. TRANSLATORS: Dunes
#: src/core/modules/NomenclatureItem.cpp:271
msgctxt "landform"
msgid "unda"
msgstr ""

#. TRANSLATORS: Valley
#: src/core/modules/NomenclatureItem.cpp:275
msgctxt "landform"
msgid "vallis"
msgstr ""

#. TRANSLATORS: Extensive plain
#: src/core/modules/NomenclatureItem.cpp:279
msgctxt "landform"
msgid "vastitas"
msgstr ""

#. TRANSLATORS: A streak or stripe of color
#: src/core/modules/NomenclatureItem.cpp:283
msgctxt "landform"
msgid "virga"
msgstr ""

#. TRANSLATORS: Lunar features at or near Apollo landing sites
#: src/core/modules/NomenclatureItem.cpp:287
msgctxt "landform"
msgid "landing site name"
msgstr ""

#: src/core/modules/NomenclatureItem.cpp:291
msgctxt "landform"
msgid "undocumented landform type"
msgstr ""

#. TRANSLATORS: Description for landform 'albedo feature'
#: src/core/modules/NomenclatureItem.cpp:469
msgid "Geographic area distinguished by amount of reflected light."
msgstr ""

#. TRANSLATORS: Description for landform 'arcus'
#: src/core/modules/NomenclatureItem.cpp:473
msgid "Arc-shaped feature."
msgstr ""

#. TRANSLATORS: Description for landform 'astrum'
#: src/core/modules/NomenclatureItem.cpp:477
msgid "Radial-patterned feature."
msgstr ""

#. TRANSLATORS: Description for landform 'catena'
#: src/core/modules/NomenclatureItem.cpp:481
msgid "Chain of craters."
msgstr ""

#. TRANSLATORS: Description for landform 'cavus'
#: src/core/modules/NomenclatureItem.cpp:485
msgid ""
"Hollows, irregular steep-sided depressions usually in arrays or clusters."
msgstr ""

#. TRANSLATORS: Description for landform 'chaos'
#: src/core/modules/NomenclatureItem.cpp:489
msgid "Distinctive area of broken terrain."
msgstr ""

#. TRANSLATORS: Description for landform 'chasma'
#: src/core/modules/NomenclatureItem.cpp:493
msgid "A deep, elongated, steep-sided depression."
msgstr ""

#. TRANSLATORS: Description for landform 'collis'
#: src/core/modules/NomenclatureItem.cpp:497
msgid "Small hills or knobs."
msgstr ""

#. TRANSLATORS: Description for landform 'corona'
#: src/core/modules/NomenclatureItem.cpp:501
msgid "Ovoid-shaped feature."
msgstr ""

#. TRANSLATORS: Description for landform 'crater'
#: src/core/modules/NomenclatureItem.cpp:505
msgid "A circular depression."
msgstr ""

#. TRANSLATORS: Description for landform 'dorsum'
#: src/core/modules/NomenclatureItem.cpp:509
msgid "Ridge."
msgstr ""

#. TRANSLATORS: Description for landform 'eruptive center'
#: src/core/modules/NomenclatureItem.cpp:513
msgid "Active volcanic center."
msgstr ""

#. TRANSLATORS: Description for landform 'facula'
#: src/core/modules/NomenclatureItem.cpp:517
msgid "Bright spot."
msgstr ""

#. TRANSLATORS: Description for landform 'farrum'
#: src/core/modules/NomenclatureItem.cpp:521
msgid "Pancake-like structure, or a row of such structures."
msgstr ""

#. TRANSLATORS: Description for landform 'flexus'
#: src/core/modules/NomenclatureItem.cpp:525
msgid "A very low curvilinear ridge with a scalloped pattern."
msgstr ""

#. TRANSLATORS: Description for landform 'fluctus'
#: src/core/modules/NomenclatureItem.cpp:529
msgid "Flow terrain."
msgstr ""

#. TRANSLATORS: Description for landform 'flumen'
#: src/core/modules/NomenclatureItem.cpp:533
msgid "Channel, that might carry liquid."
msgstr ""

#. TRANSLATORS: Description for landform 'fretum'
#: src/core/modules/NomenclatureItem.cpp:537
msgid ""
"Strait, a narrow passage of liquid connecting two larger areas of liquid."
msgstr ""

#. TRANSLATORS: Description for landform 'fossa'
#: src/core/modules/NomenclatureItem.cpp:541
msgid "Long, narrow depression."
msgstr ""

#. TRANSLATORS: Description for landform 'insula'
#: src/core/modules/NomenclatureItem.cpp:545
msgid ""
"Island, an isolated land area surrounded by, or nearly surrounded by, a "
"liquid area (sea or lake)."
msgstr ""

#. TRANSLATORS: Description for landform 'labes'
#: src/core/modules/NomenclatureItem.cpp:549
msgid "Landslide."
msgstr ""

#. TRANSLATORS: Description for landform 'labyrinthus'
#: src/core/modules/NomenclatureItem.cpp:553
msgid "Complex of intersecting valleys or ridges."
msgstr ""

#. TRANSLATORS: Description for landform 'lacuna'
#: src/core/modules/NomenclatureItem.cpp:557
msgid ""
"Irregularly shaped depression, having the appearance of a dry lake bed."
msgstr ""

#. TRANSLATORS: Description for landform 'lacus' on Titan
#: src/core/modules/NomenclatureItem.cpp:563
msgid "'Lake' or small, dark plain with discrete, sharp boundaries."
msgstr ""

#. TRANSLATORS: Description for landform 'lacus'
#: src/core/modules/NomenclatureItem.cpp:568
msgid "'Lake' or small plain."
msgstr ""

#. TRANSLATORS: Description for landform 'large ringed feature'
#: src/core/modules/NomenclatureItem.cpp:573
msgid "Cryptic ringed feature."
msgstr ""

#. TRANSLATORS: Description for landform 'lenticula'
#: src/core/modules/NomenclatureItem.cpp:577
msgid "Small dark spot."
msgstr ""

#. TRANSLATORS: Description for landform 'linea'
#: src/core/modules/NomenclatureItem.cpp:581
msgid "A dark or bright elongate marking, may be curved or straight."
msgstr ""

#. TRANSLATORS: Description for landform 'lingula'
#: src/core/modules/NomenclatureItem.cpp:585
msgid "Extension of plateau having rounded lobate or tongue-like boundaries."
msgstr ""

#. TRANSLATORS: Description for landform 'macula'
#: src/core/modules/NomenclatureItem.cpp:589
msgid "Dark spot, may be irregular"
msgstr ""

#. TRANSLATORS: Description for landform 'mare' on the Moon
#: src/core/modules/NomenclatureItem.cpp:597
msgid ""
"'Sea'; low albedo, relatively smooth plain, generally of large extent."
msgstr ""

#. TRANSLATORS: Description for landform 'mare' on Mars
#: src/core/modules/NomenclatureItem.cpp:602
msgid "'Sea'; dark albedo areas of no known geological significance."
msgstr ""

#. TRANSLATORS: Description for landform 'mare' on Titan
#: src/core/modules/NomenclatureItem.cpp:607
msgid ""
"'Sea'; large expanses of dark materials thought to be liquid hydrocarbons"
msgstr ""

#. TRANSLATORS: Description for landform 'mensa'
#: src/core/modules/NomenclatureItem.cpp:613
msgid "A flat-topped prominence with cliff-like edges."
msgstr ""

#. TRANSLATORS: Description for landform 'mons'
#: src/core/modules/NomenclatureItem.cpp:617
msgid "Mountain."
msgstr ""

#. TRANSLATORS: Description for landform 'oceanus'
#: src/core/modules/NomenclatureItem.cpp:621
msgid "A very large dark area."
msgstr ""

#. TRANSLATORS: Description for landform 'palus'
#: src/core/modules/NomenclatureItem.cpp:625
msgid "'Swamp'; small plain."
msgstr ""

#. TRANSLATORS: Description for landform 'patera'
#: src/core/modules/NomenclatureItem.cpp:629
msgid "An irregular crater, or a complex one with scalloped edges."
msgstr ""

#. TRANSLATORS: Description for landform 'planitia'
#: src/core/modules/NomenclatureItem.cpp:633
msgid "Low plain."
msgstr ""

#. TRANSLATORS: Description for landform 'planum'
#: src/core/modules/NomenclatureItem.cpp:637
msgid "Plateau or high plain."
msgstr ""

#. TRANSLATORS: Description for landform 'plume'
#: src/core/modules/NomenclatureItem.cpp:641
msgid "Cryo-volcanic feature."
msgstr ""

#. TRANSLATORS: Description for landform 'promontorium'
#: src/core/modules/NomenclatureItem.cpp:645
msgid "'Cape'; headland promontoria."
msgstr ""

#. TRANSLATORS: Description for landform 'regio'
#: src/core/modules/NomenclatureItem.cpp:649
msgid ""
"A large area marked by reflectivity or color distinctions from adjacent "
"areas, or a broad geographic region."
msgstr ""

#. TRANSLATORS: Description for landform 'reticulum'
#: src/core/modules/NomenclatureItem.cpp:653
msgid "Reticular (netlike) pattern."
msgstr ""

#. TRANSLATORS: Description for landform 'rima'
#: src/core/modules/NomenclatureItem.cpp:657
msgid "Fissure."
msgstr ""

#. TRANSLATORS: Description for landform 'rupes'
#: src/core/modules/NomenclatureItem.cpp:661
msgid "Scarp."
msgstr ""

#. TRANSLATORS: Description for landform 'satellite feature'
#: src/core/modules/NomenclatureItem.cpp:665
msgid "A feature that shares the name of an associated feature."
msgstr ""

#. TRANSLATORS: Description for landform 'scopulus'
#: src/core/modules/NomenclatureItem.cpp:669
msgid "Lobate or irregular scarp."
msgstr ""

#. TRANSLATORS: Description for landform 'serpens'
#: src/core/modules/NomenclatureItem.cpp:673
msgid ""
"Sinuous feature with segments of positive and negative relief along its "
"length."
msgstr ""

#. TRANSLATORS: Description for landform 'sulcus'
#: src/core/modules/NomenclatureItem.cpp:677
msgid "Subparallel furrows and ridges."
msgstr ""

#. TRANSLATORS: Description for landform 'sinus' on Titan
#: src/core/modules/NomenclatureItem.cpp:683
msgid "'Bay'; bays within seas or lakes of liquid hydrocarbons."
msgstr ""

#. TRANSLATORS: Description for landform 'sinus'
#: src/core/modules/NomenclatureItem.cpp:688
msgid "'Bay'; small plain."
msgstr ""

#. TRANSLATORS: Description for landform 'terra'
#: src/core/modules/NomenclatureItem.cpp:693
msgid "Extensive land mass."
msgstr ""

#. TRANSLATORS: Description for landform 'tessera'
#: src/core/modules/NomenclatureItem.cpp:697
msgid "Tile-like, polygonal terrain."
msgstr ""

#. TRANSLATORS: Description for landform 'tholus'
#: src/core/modules/NomenclatureItem.cpp:701
msgid "Small domical mountain or hill."
msgstr ""

#. TRANSLATORS: Description for landform 'unda'
#: src/core/modules/NomenclatureItem.cpp:705
msgid "Dunes."
msgstr ""

#. TRANSLATORS: Description for landform 'vallis'
#: src/core/modules/NomenclatureItem.cpp:709
msgid "Valley."
msgstr ""

#. TRANSLATORS: Description for landform 'vastitas'
#: src/core/modules/NomenclatureItem.cpp:713
msgid "Extensive plain."
msgstr ""

#. TRANSLATORS: Description for landform 'virga'
#: src/core/modules/NomenclatureItem.cpp:717
msgid "A streak or stripe of color."
msgstr ""

#: src/core/modules/NomenclatureItem.cpp:724
msgid "Undocumented landform type."
msgstr ""

#: src/core/modules/NomenclatureItem.cpp:773
msgid "geologic term"
msgstr ""

#: src/core/modules/NomenclatureItem.cpp:783
msgid "Linear size"
msgstr ""

#: src/core/modules/NomenclatureItem.cpp:785
msgid "Diameter"
msgstr ""

#. TRANSLATORS: Unit of measure for distance - kilometers
#: src/core/modules/NomenclatureItem.cpp:786 src/core/modules/Planet.cpp:417
#: src/core/modules/MinorPlanet.cpp:273 src/core/modules/Comet.cpp:193
#: src/gui/StelGuiItems.cpp:748 plugins/Satellites/src/Satellite.cpp:304
#: plugins/Satellites/src/Satellite.cpp:308
#: plugins/Satellites/src/Satellite.cpp:324
msgctxt "distance"
msgid "km"
msgstr ""

#: src/core/modules/NomenclatureItem.cpp:791
msgid "Planetographic long./lat."
msgstr ""

#: src/core/modules/NomenclatureItem.cpp:792
msgid "Celestial body"
msgstr ""

#: src/core/modules/NomenclatureItem.cpp:795
msgid "Landform description"
msgstr ""

#: src/core/modules/NomenclatureMgr.cpp:72
msgid "Nomenclature labels"
msgstr ""

#: src/core/modules/Nebula.cpp:229 src/core/modules/Nebula.cpp:239
#: src/core/modules/Planet.cpp:385 src/core/modules/MinorPlanet.cpp:244
#: src/core/modules/Comet.cpp:178 src/core/modules/StarWrapper.cpp:62
#: src/core/modules/StarWrapper.cpp:208 src/gui/AstroCalcDialog.cpp:1958
#: src/gui/AstroCalcDialog.cpp:1993 plugins/Supernovae/src/Supernova.cpp:140
#: plugins/Novae/src/Nova.cpp:155 plugins/Quasars/src/Quasar.cpp:110
#: plugins/Exoplanets/src/Exoplanet.cpp:304
msgid "Magnitude"
msgstr "Zvaigžņlieluma"

#: src/core/modules/Nebula.cpp:231
msgid "Opacity"
msgstr ""

#: src/core/modules/Nebula.cpp:234 src/core/modules/Planet.cpp:383
#: src/core/modules/MinorPlanet.cpp:242 src/core/modules/Comet.cpp:176
#: src/core/modules/StarWrapper.cpp:60 src/core/modules/StarWrapper.cpp:206
#: plugins/Satellites/src/Satellite.cpp:288
#: plugins/Supernovae/src/Supernova.cpp:138 plugins/Novae/src/Nova.cpp:153
#: plugins/Quasars/src/Quasar.cpp:108 plugins/Exoplanets/src/Exoplanet.cpp:302
msgid "extincted to"
msgstr ""

#: src/core/modules/Nebula.cpp:239 src/core/modules/StarWrapper.cpp:234
msgid "Photometric system"
msgstr ""

#: src/core/modules/Nebula.cpp:244 src/core/modules/MinorPlanet.cpp:262
#: src/core/modules/StarWrapper.cpp:66 src/core/modules/StarWrapper.cpp:216
#: plugins/Quasars/src/Quasar.cpp:117
msgid "Color Index (B-V)"
msgstr ""

#: src/core/modules/Nebula.cpp:249
msgid "Surface brightness"
msgstr ""

#: src/core/modules/Nebula.cpp:250
msgid "after extinction"
msgstr ""

#: src/core/modules/Nebula.cpp:260 src/core/modules/Nebula.cpp:262
#: src/gui/AstroCalcDialog.cpp:511 src/gui/AstroCalcDialog.cpp:513
msgctxt "magnitude"
msgid "mag"
msgstr ""

#: src/core/modules/Nebula.cpp:260 src/gui/AstroCalcDialog.cpp:511
#: src/gui/AstroCalcDialog.cpp:518 src/gui/AstroCalcDialog.cpp:594
#: src/gui/AstroCalcDialog.cpp:653 src/gui/AstroCalcDialog.cpp:707
#: src/gui/AstroCalcDialog.cpp:768
msgid "arcmin"
msgstr ""

#: src/core/modules/Nebula.cpp:262 src/gui/AstroCalcDialog.cpp:513
msgid "arcsec"
msgstr ""

#: src/core/modules/Nebula.cpp:276
msgid "Contrast index"
msgstr ""

#: src/core/modules/Nebula.cpp:285 src/core/modules/Nebula.cpp:288
#: src/ui_configurationDialog.h:1356
msgid "Size"
msgstr "Izmērs"

#: src/core/modules/Nebula.cpp:290
msgid "Orientation angle"
msgstr ""

#. TRANSLATORS: Unit of measure for distance - Light Years
#. TRANSLATORS: Unit of measure for distance - light years
#. TRANSLATORS: Unit of measure for distance - Light Years
#: src/core/modules/Nebula.cpp:314 src/core/modules/Nebula.cpp:327
#: src/core/modules/StarWrapper.cpp:245
#: plugins/Supernovae/src/Supernova.cpp:154 plugins/Novae/src/Nova.cpp:167
#: plugins/Pulsars/src/Pulsar.cpp:242 plugins/Exoplanets/src/Exoplanet.cpp:317
msgctxt "distance"
msgid "ly"
msgstr ""

#: src/core/modules/Nebula.cpp:315 src/core/modules/Nebula.cpp:350
#: src/core/modules/Planet.cpp:449 src/core/modules/MinorPlanet.cpp:302
#: src/core/modules/Comet.cpp:231 src/core/modules/StarWrapper.cpp:246
#: src/gui/AstroCalcDialog.cpp:1969 src/gui/AstroCalcDialog.cpp:2004
#: src/ui_configurationDialog.h:1362 plugins/Supernovae/src/Supernova.cpp:155
#: plugins/Novae/src/Nova.cpp:168 plugins/Exoplanets/src/Exoplanet.cpp:318
msgid "Distance"
msgstr "Attālums"

#. TRANSLATORS: Unit of measure for distance - kiloparsecs
#: src/core/modules/Nebula.cpp:325 plugins/Pulsars/src/Pulsar.cpp:239
msgctxt "distance"
msgid "kpc"
msgstr ""

#. TRANSLATORS: Unit of measure for distance - Megaparsecs
#: src/core/modules/Nebula.cpp:334
msgctxt "distance"
msgid "Mpc"
msgstr ""

#. TRANSLATORS: Unit of measure for distance - Millions of Light Years
#: src/core/modules/Nebula.cpp:336
msgctxt "distance"
msgid "Mio. ly"
msgstr ""

#: src/core/modules/Nebula.cpp:364 plugins/Quasars/src/Quasar.cpp:125
msgid "Redshift"
msgstr ""

#: src/core/modules/Nebula.cpp:375 src/core/modules/StarWrapper.cpp:255
msgid "Parallax"
msgstr ""

#: src/core/modules/Nebula.cpp:379
msgid "Morphological description"
msgstr ""

#: src/core/modules/Nebula.cpp:1149
msgctxt "Shapley–Sawyer Concentration Class"
msgid "high concentration of stars toward the center"
msgstr "augsta zvaigžņu koncentrācija tuvojoties centram"

#: src/core/modules/Nebula.cpp:1152
msgctxt "Shapley–Sawyer Concentration Class"
msgid "dense central concentration of stars"
msgstr "blīva zvaigšņu koncentrācija centrā"

#: src/core/modules/Nebula.cpp:1155
msgctxt "Shapley–Sawyer Concentration Class"
msgid "strong inner core of stars"
msgstr ""

#: src/core/modules/Nebula.cpp:1158
msgctxt "Shapley–Sawyer Concentration Class"
msgid "intermediate rich concentrations of stars"
msgstr "vidēji bagāta zvaigžņu koncentrācijas"

#: src/core/modules/Nebula.cpp:1163
msgctxt "Shapley–Sawyer Concentration Class"
msgid "intermediate concentrations of stars"
msgstr "vidējas zvaigžņu koncentrācijas"

#: src/core/modules/Nebula.cpp:1166
msgctxt "Shapley–Sawyer Concentration Class"
msgid "rather loosely concentration of stars towards the center"
msgstr "drīzāk vāji ap centru koncentrētas zvaigznes"

#: src/core/modules/Nebula.cpp:1169
msgctxt "Shapley–Sawyer Concentration Class"
msgid "loose concentration of stars towards the center"
msgstr "vāji ap centru koncentrētas zvaigznes"

#: src/core/modules/Nebula.cpp:1172
msgctxt "Shapley–Sawyer Concentration Class"
msgid "loose concentration of stars"
msgstr "vāji koncentrētas zvaigzes"

#: src/core/modules/Nebula.cpp:1175
msgctxt "Shapley–Sawyer Concentration Class"
msgid "very loose concentration of stars towards the center"
msgstr "ļoti vāji koncentrētas zvaigzes"

#: src/core/modules/Nebula.cpp:1178
msgctxt "Shapley–Sawyer Concentration Class"
msgid "almost no concentration towards the center"
msgstr "gandrīz bez koncentrācijas ap centru"

#: src/core/modules/Nebula.cpp:1181
msgctxt "Shapley–Sawyer Concentration Class"
msgid "undocumented concentration class"
msgstr "nedokumentēta koncentrācijas klase"

#: src/core/modules/Nebula.cpp:1201
msgctxt "Trumpler's Concentration Class"
msgid "strong central concentration of stars"
msgstr "spēcīga zvaigžņu koncentrācija ap centru"

#: src/core/modules/Nebula.cpp:1204
msgctxt "Trumpler's Concentration Class"
msgid "little central concentration of stars"
msgstr "mazliet centrāla zvaigžņu koncentrācija"

#: src/core/modules/Nebula.cpp:1207
msgctxt "Trumpler's Concentration Class"
msgid "no noticeable concentration of stars"
msgstr "koncentrācija nav manāma"

#: src/core/modules/Nebula.cpp:1210
msgctxt "Trumpler's Concentration Class"
msgid "a star field condensation"
msgstr "zvaigžņu lauka sabiezinājums"

#: src/core/modules/Nebula.cpp:1213
msgctxt "Trumpler's Concentration Class"
msgid "undocumented concentration class"
msgstr "nedokumentēta koncentrācijas klase"

#: src/core/modules/Nebula.cpp:1219
msgctxt "Trumpler's Brightness Class"
msgid "small brightness range of cluster members"
msgstr "šaurs spožuma diapazons pudurī"

#: src/core/modules/Nebula.cpp:1222
msgctxt "Trumpler's Brightness Class"
msgid "medium brightness range of cluster members"
msgstr "vidējs spožuma diapazons pudurī"

#: src/core/modules/Nebula.cpp:1225
msgctxt "Trumpler's Brightness Class"
msgid "large brightness range of cluster members"
msgstr "plašs spožuma diapazons pudurī"

#: src/core/modules/Nebula.cpp:1228
msgctxt "Trumpler's Brightness Class"
msgid "undocumented brightness range of cluster members"
msgstr "nedokumentēts spožuma diapazons pudurī"

#: src/core/modules/Nebula.cpp:1234
msgctxt "Trumpler's Number of Members Class"
msgid "poor cluster with less than 50 stars"
msgstr "nabadzīgs puduris ar mazāk kā 50 zvaigznēm"

#: src/core/modules/Nebula.cpp:1237
msgctxt "Trumpler's Number of Members Class"
msgid "moderately rich cluster with 50-100 stars"
msgstr "vidēji bagāts puduris ar 50-100 zvaigznēm"

#: src/core/modules/Nebula.cpp:1240
msgctxt "Trumpler's Number of Members Class"
msgid "rich cluster with more than 100 stars"
msgstr "bagāts puduris ar vairāk kā 100 zvaigznēm"

#: src/core/modules/Nebula.cpp:1243
msgctxt "Trumpler's Number of Members Class"
msgid "undocumented number of members class"
msgstr "nedokumentēts skaits zvaigžņu pudurī"

#: src/core/modules/Nebula.cpp:1247
msgctxt "nebulosity factor of open clusters"
msgid "the cluster lies within nebulosity"
msgstr ""

#: src/core/modules/Nebula.cpp:1268
msgctxt "Reflection Nebulae Brightness"
msgid "very bright"
msgstr "ļoti spožs"

#: src/core/modules/Nebula.cpp:1271
msgctxt "Reflection Nebulae Brightness"
msgid "bright"
msgstr "spožs"

#: src/core/modules/Nebula.cpp:1274
msgctxt "Reflection Nebulae Brightness"
msgid "moderate brightness"
msgstr "vidēji spožs"

#: src/core/modules/Nebula.cpp:1277
msgctxt "Reflection Nebulae Brightness"
msgid "faint"
msgstr "vājš"

#: src/core/modules/Nebula.cpp:1280
msgctxt "Reflection Nebulae Brightness"
msgid "very faint"
msgstr "ļoti vājš"

#: src/core/modules/Nebula.cpp:1283
msgctxt "Reflection Nebulae Brightness"
msgid "uncertain brightness"
msgstr "spožums ir neskaidrs"

#: src/core/modules/Nebula.cpp:1286
msgctxt "Reflection Nebulae Brightness"
msgid "undocumented brightness of reflection nebulae"
msgstr "refleksijas miglāja spožums nav dokumentēts"

#: src/core/modules/Nebula.cpp:1292
msgctxt "Reflection Nebulae Classification"
msgid "the illuminating star is embedded in the nebulosity"
msgstr ""

#: src/core/modules/Nebula.cpp:1295
msgctxt "Reflection Nebulae Classification"
msgid "star is located outside the illuminated nebulosity"
msgstr ""

#: src/core/modules/Nebula.cpp:1298
msgctxt "Reflection Nebulae Classification"
msgid "star is located on the corner of the illuminated nebulosity"
msgstr ""

#. TRANSLATORS: peculiar: odd or unusual, cf. peculiar star, peculiar galaxy
#: src/core/modules/Nebula.cpp:1303
msgctxt "Reflection Nebulae Classification"
msgid "star is located outside the illuminated peculiar nebulosity"
msgstr ""

#. TRANSLATORS: peculiar: odd or unusual, cf. peculiar star, peculiar galaxy
#: src/core/modules/Nebula.cpp:1309
msgctxt "Reflection Nebulae Classification"
msgid "the illuminated peculiar nebulosity"
msgstr ""

#: src/core/modules/Nebula.cpp:1313
msgctxt "Reflection Nebulae Classification"
msgid "undocumented reflection nebulae"
msgstr ""

#: src/core/modules/Nebula.cpp:1336
msgid "circular form"
msgstr ""

#: src/core/modules/Nebula.cpp:1339
msgid "elliptical form"
msgstr ""

#: src/core/modules/Nebula.cpp:1342
msgid "irregular form"
msgstr ""

#: src/core/modules/Nebula.cpp:1345
msgid "undocumented form"
msgstr ""

#: src/core/modules/Nebula.cpp:1351
msgid "amorphous structure"
msgstr ""

#: src/core/modules/Nebula.cpp:1354
msgid "conventional structure"
msgstr ""

#: src/core/modules/Nebula.cpp:1357
msgid "filamentary structure"
msgstr ""

#: src/core/modules/Nebula.cpp:1360
msgid "undocumented structure"
msgstr ""

#: src/core/modules/Nebula.cpp:1366
msgctxt "HII region brightness"
msgid "faintest"
msgstr ""

#: src/core/modules/Nebula.cpp:1369
msgctxt "HII region brightness"
msgid "moderate brightness"
msgstr ""

#: src/core/modules/Nebula.cpp:1372
msgctxt "HII region brightness"
msgid "brightest"
msgstr ""

#: src/core/modules/Nebula.cpp:1375
msgid "undocumented brightness"
msgstr ""

#: src/core/modules/Nebula.cpp:1388
msgctxt "supernova remnant structure classification"
msgid "remnant shows a shell radio structure"
msgstr ""

#: src/core/modules/Nebula.cpp:1391
msgctxt "supernova remnant structure classification"
msgid "remnant shows a filled center ('plerion') radio structure"
msgstr ""

#: src/core/modules/Nebula.cpp:1394
msgctxt "supernova remnant structure classification"
msgid "remnant shows a composite (or combination) radio structure"
msgstr ""

#: src/core/modules/Nebula.cpp:1397
msgctxt "supernova remnant structure classification"
msgid "remnant shows a shell radio structure with some uncertainty"
msgstr ""

#: src/core/modules/Nebula.cpp:1400
msgctxt "supernova remnant structure classification"
msgid ""
"remnant shows a filled center ('plerion') radio structure with some "
"uncertainty"
msgstr ""

#: src/core/modules/Nebula.cpp:1403
msgctxt "supernova remnant structure classification"
msgid ""
"remnant shows a composite (or combination) radio structure with some "
"uncertainty"
msgstr ""

#: src/core/modules/Nebula.cpp:1416
msgid "galaxy"
msgstr "galaktika"

#: src/core/modules/Nebula.cpp:1419
msgid "active galaxy"
msgstr ""

#: src/core/modules/Nebula.cpp:1422
msgid "radio galaxy"
msgstr ""

#: src/core/modules/Nebula.cpp:1425
msgid "interacting galaxy"
msgstr ""

#: src/core/modules/Nebula.cpp:1428 plugins/Quasars/src/Quasar.cpp:102
msgid "quasar"
msgstr ""

#: src/core/modules/Nebula.cpp:1431
msgid "star cluster"
msgstr ""

#: src/core/modules/Nebula.cpp:1434
msgid "open star cluster"
msgstr ""

#: src/core/modules/Nebula.cpp:1437
msgid "globular star cluster"
msgstr ""

#: src/core/modules/Nebula.cpp:1440
msgid "nebula"
msgstr ""

#: src/core/modules/Nebula.cpp:1443
msgid "planetary nebula"
msgstr "planetārais miglājs"

#: src/core/modules/Nebula.cpp:1446
msgid "dark nebula"
msgstr ""

#: src/core/modules/Nebula.cpp:1449
msgid "cluster associated with nebulosity"
msgstr ""

#: src/core/modules/Nebula.cpp:1452
msgid "bipolar nebula"
msgstr ""

#: src/core/modules/Nebula.cpp:1455
msgid "emission nebula"
msgstr ""

#: src/core/modules/Nebula.cpp:1458
msgid "HII region"
msgstr ""

#: src/core/modules/Nebula.cpp:1461
msgid "reflection nebula"
msgstr ""

#: src/core/modules/Nebula.cpp:1464
msgid "supernova remnant"
msgstr "supernovas paliekas"

#: src/core/modules/Nebula.cpp:1467
msgid "supernova candidate"
msgstr ""

#: src/core/modules/Nebula.cpp:1470
msgid "supernova remnant candidate"
msgstr ""

#: src/core/modules/Nebula.cpp:1473
msgid "stellar association"
msgstr ""

#: src/core/modules/Nebula.cpp:1476
msgid "star cloud"
msgstr ""

#: src/core/modules/Nebula.cpp:1479
msgid "interstellar matter"
msgstr ""

#: src/core/modules/Nebula.cpp:1482
msgid "emission object"
msgstr ""

#: src/core/modules/Nebula.cpp:1485
msgid "BL Lac object"
msgstr ""

#: src/core/modules/Nebula.cpp:1488
msgid "blazar"
msgstr ""

#: src/core/modules/Nebula.cpp:1491
msgid "molecular cloud"
msgstr ""

#: src/core/modules/Nebula.cpp:1494
msgid "young stellar object"
msgstr ""

#: src/core/modules/Nebula.cpp:1497
msgid "possible quasar"
msgstr ""

#: src/core/modules/Nebula.cpp:1500
msgid "possible planetary nebula"
msgstr ""

#: src/core/modules/Nebula.cpp:1503
msgid "protoplanetary nebula"
msgstr ""

#. TRANSLATORS: Type of object
#: src/core/modules/Nebula.cpp:1506 src/core/modules/StarWrapper.cpp:53
#: src/core/modules/StarWrapper.cpp:188 src/gui/AstroCalcDialog.cpp:822
#: src/translations.h:46
msgid "star"
msgstr "zvaigzne"

#: src/core/modules/Nebula.cpp:1509
msgid "symbiotic star"
msgstr ""

#: src/core/modules/Nebula.cpp:1512
msgid "emission-line star"
msgstr ""

#: src/core/modules/Nebula.cpp:1515
msgid "cluster of galaxies"
msgstr ""

#: src/core/modules/Nebula.cpp:1518
msgid "object of unknown nature"
msgstr ""

#: src/core/modules/Nebula.cpp:1521
msgid "undocumented type"
msgstr ""

#: src/core/modules/NebulaMgr.cpp:403
msgid "Deep-sky objects"
msgstr ""

#: src/core/modules/NebulaMgr.cpp:404
msgid "Toggle DSO type filter"
msgstr ""

#: src/core/modules/Planet.cpp:389 src/core/modules/MinorPlanet.cpp:253
#: src/core/modules/MinorPlanet.cpp:257 src/core/modules/Comet.cpp:187
#: src/core/modules/StarWrapper.cpp:212 plugins/Quasars/src/Quasar.cpp:114
msgid "Absolute Magnitude"
msgstr ""

#: src/core/modules/Planet.cpp:392
msgid "Mean Opposition Magnitude"
msgstr ""

#. TRANSLATORS: Unit of measure for distance - astronomical unit
#: src/core/modules/Planet.cpp:415 src/core/modules/MinorPlanet.cpp:271
#: src/core/modules/Comet.cpp:202 src/gui/AstroCalcDialog.cpp:317
#: src/gui/AstroCalcDialog.cpp:592 src/gui/AstroCalcDialog.cpp:651
#: src/gui/AstroCalcDialog.cpp:705 src/gui/AstroCalcDialog.cpp:766
#: src/gui/AstroCalcDialog.cpp:1038 src/gui/AstroCalcDialog.cpp:1074
#: src/gui/AstroCalcDialog.cpp:1937 plugins/Exoplanets/src/Exoplanet.cpp:346
msgctxt "distance, astronomical unit"
msgid "AU"
msgstr ""

#. TRANSLATORS: Unit of measure for distance - milliones kilometers
#: src/core/modules/Planet.cpp:431 src/core/modules/Planet.cpp:446
#: src/core/modules/MinorPlanet.cpp:285 src/core/modules/MinorPlanet.cpp:300
#: src/core/modules/Comet.cpp:195
msgctxt "distance"
msgid "Mio km"
msgstr ""

#: src/core/modules/Planet.cpp:434 src/core/modules/MinorPlanet.cpp:287
#: src/core/modules/Comet.cpp:215
msgid "Distance from Sun"
msgstr ""

#: src/core/modules/Planet.cpp:470
msgid "with rings"
msgstr ""

#: src/core/modules/Planet.cpp:487 src/core/modules/MinorPlanet.cpp:323
msgid "scaled up to"
msgstr ""

#: src/core/modules/Planet.cpp:497 src/core/modules/MinorPlanet.cpp:333
msgid "Apparent diameter"
msgstr ""

#: src/core/modules/Planet.cpp:510 src/core/modules/MinorPlanet.cpp:354
#: src/core/modules/StarWrapper.cpp:258
msgctxt "duration"
msgid "days"
msgstr ""

#: src/core/modules/Planet.cpp:512 src/core/modules/MinorPlanet.cpp:356
#: src/core/modules/Comet.cpp:241
msgid "Sidereal period"
msgstr ""

#: src/core/modules/Planet.cpp:516
msgid "Sidereal day"
msgstr ""

#: src/core/modules/Planet.cpp:517
msgid "Mean solar day"
msgstr ""

#: src/core/modules/Planet.cpp:521
msgid "The period of rotation is chaotic"
msgstr ""

#: src/core/modules/Planet.cpp:540
msgctxt "Moon phase"
msgid "Waxing Crescent"
msgstr ""

#: src/core/modules/Planet.cpp:542
msgctxt "Moon phase"
msgid "First Quarter"
msgstr ""

#: src/core/modules/Planet.cpp:544
msgctxt "Moon phase"
msgid "Waxing Gibbous"
msgstr ""

#: src/core/modules/Planet.cpp:546
msgctxt "Moon phase"
msgid "Full Moon"
msgstr ""

#: src/core/modules/Planet.cpp:548
msgctxt "Moon phase"
msgid "Waning Gibbous"
msgstr ""

#: src/core/modules/Planet.cpp:550
msgctxt "Moon phase"
msgid "Third Quarter"
msgstr ""

#: src/core/modules/Planet.cpp:552
msgctxt "Moon phase"
msgid "Waning Crescent"
msgstr ""

#: src/core/modules/Planet.cpp:554
msgctxt "Moon phase"
msgid "New Moon"
msgstr ""

#: src/core/modules/Planet.cpp:569 src/core/modules/MinorPlanet.cpp:374
#: src/core/modules/Comet.cpp:264 src/gui/AstroCalcDialog.cpp:1984
#: src/gui/AstroCalcDialog.cpp:2019
msgid "Phase angle"
msgstr ""

#: src/core/modules/Planet.cpp:570 src/core/modules/MinorPlanet.cpp:375
#: src/core/modules/Comet.cpp:265 src/gui/AstroCalcDialog.cpp:1974
#: src/gui/AstroCalcDialog.cpp:2009
msgid "Elongation"
msgstr ""

#: src/core/modules/Planet.cpp:571
msgid "Illuminated"
msgstr ""

#: src/core/modules/Planet.cpp:572
msgid "Albedo"
msgstr ""

#: src/core/modules/Planet.cpp:574 src/gui/AstroCalcDialog.cpp:1964
#: src/gui/AstroCalcDialog.cpp:1999
msgid "Phase"
msgstr ""

#: src/core/modules/Planet.cpp:583
msgid "Eclipse Factor"
msgstr ""

#: src/core/modules/MinorPlanet.cpp:228
#, qt-format
msgid "Provisional designation: %1"
msgstr "Pagaidu nosaukums: %1"

#. TRANSLATORS: Tholen spectral taxonomic classification of asteroids
#: src/core/modules/MinorPlanet.cpp:343
msgid "Tholen spectral type"
msgstr ""

#. TRANSLATORS: SMASSII spectral taxonomic classification of asteroids
#: src/core/modules/MinorPlanet.cpp:349
msgid "SMASSII spectral type"
msgstr ""

#: src/core/modules/Comet.cpp:163
msgctxt "type of comet"
msgid "non-periodic"
msgstr ""

#: src/core/modules/Comet.cpp:167
msgctxt "type of comet"
msgid "periodic"
msgstr ""

#. TRANSLATORS: Unit of measure for speed - kilometers per second
#: src/core/modules/Comet.cpp:245 plugins/Satellites/src/Satellite.cpp:306
#: plugins/Satellites/src/Satellite.cpp:331
#: plugins/MeteorShowers/src/MeteorShower.cpp:580
msgctxt "speed"
msgid "km/s"
msgstr ""

#: src/core/modules/Comet.cpp:247
msgid "Speed"
msgstr ""

#: src/core/modules/Comet.cpp:272
msgid "Coma diameter (estimate)"
msgstr ""

#: src/core/modules/Comet.cpp:273
msgid "Gas tail length (estimate)"
msgstr ""

#. TRANSLATORS: Type of objects (for "Lists" in the search tool)
#: src/core/modules/SolarSystem.cpp:235 src/gui/AstroCalcDialog.cpp:1512
#: src/gui/AstroCalcDialog.cpp:3029 src/translations.h:68
msgid "Planets"
msgstr "Planētas"

#: src/core/modules/SolarSystem.cpp:236
#: plugins/TextUserInterface/src/TextUserInterface.cpp:320
msgid "Planet labels"
msgstr "Planētu nosaukumi"

#: src/core/modules/SolarSystem.cpp:237
#: plugins/TextUserInterface/src/TextUserInterface.cpp:324
msgid "Planet orbits"
msgstr "Planētu orbītas"

#: src/core/modules/SolarSystem.cpp:238
#: plugins/TextUserInterface/src/TextUserInterface.cpp:328
msgid "Planet trails"
msgstr "Planētu trajektoriju pēdas"

#: src/core/modules/SolarSystem.cpp:240
msgid "Planet markers"
msgstr ""

#: src/core/modules/SolarSystem.cpp:241
msgid "Planet selection marker"
msgstr ""

#: src/core/modules/SolarSystem.cpp:242
msgid "Native planet names (from starlore)"
msgstr ""

#: src/core/modules/StarWrapper.cpp:169
msgid "eruptive variable star"
msgstr ""

#: src/core/modules/StarWrapper.cpp:171
msgid "pulsating variable star"
msgstr "pulsējoša maiņzvaigzne"

#: src/core/modules/StarWrapper.cpp:173
msgid "rotating variable star"
msgstr "rotējoša maiņzvaigzne"

#: src/core/modules/StarWrapper.cpp:175
msgid "cataclysmic variable star"
msgstr "kataklizsmiska maiņzvaigzne"

#: src/core/modules/StarWrapper.cpp:178
msgid "eclipsing binary system"
msgstr ""

#: src/core/modules/StarWrapper.cpp:182 src/gui/AstroCalcDialog.cpp:836
msgid "variable star"
msgstr "maiņzvaigzne"

#: src/core/modules/StarWrapper.cpp:186 src/gui/AstroCalcDialog.cpp:830
msgid "double star"
msgstr ""

#: src/core/modules/StarWrapper.cpp:234
msgid "Magnitude range"
msgstr ""

#: src/core/modules/StarWrapper.cpp:252
#: plugins/Exoplanets/src/Exoplanet.cpp:312
msgid "Spectral Type"
msgstr ""

#: src/core/modules/StarWrapper.cpp:258
#: plugins/Exoplanets/src/Exoplanet.cpp:343
msgid "Period"
msgstr "Periods"

#: src/core/modules/StarWrapper.cpp:266
msgid "Next maximum light"
msgstr ""

#: src/core/modules/StarWrapper.cpp:268
msgid "Next minimum light"
msgstr ""

#: src/core/modules/StarWrapper.cpp:275
msgid "Rising time"
msgstr ""

#: src/core/modules/StarWrapper.cpp:277
msgid "Duration of eclipse"
msgstr ""

#: src/core/modules/StarWrapper.cpp:284
msgid "Position angle"
msgstr ""

#: src/core/modules/StarWrapper.cpp:288 src/core/modules/StarWrapper.cpp:290
#: src/gui/AstroCalcDialog.cpp:2125
msgid "Separation"
msgstr ""

#: src/core/modules/StarWrapper.cpp:300
msgid "Proper motions by axes"
msgstr ""

#: src/core/modules/StarWrapper.cpp:300 src/core/modules/StarWrapper.cpp:302
msgctxt "milliarc second per year"
msgid "mas/yr"
msgstr ""

#: src/core/modules/StarWrapper.cpp:301
msgid "Position angle of the proper motion"
msgstr ""

#: src/core/modules/StarWrapper.cpp:302
msgid "Angular speed of the proper motion"
msgstr ""

#: src/core/modules/MilkyWay.cpp:79
msgid "Milky Way"
msgstr "Piena Ceļš"

#: src/core/modules/ZodiacalLight.cpp:86
msgid "Zodiacal Light"
msgstr ""

#: src/core/modules/ToastMgr.cpp:60
msgid "Digitized Sky Survey (experimental)"
msgstr ""

#: src/core/StelApp.cpp:554
msgid "Night mode"
msgstr "Nakts režīms"

#: src/core/StelApp.cpp:587
msgid "Cannot create Spout sender. See log for details."
msgstr ""

#: src/core/StelCore.cpp:253 src/gui/StelGui.cpp:207
#: src/gui/AstroCalcDialog.cpp:1017 src/gui/AstroCalcDialog.cpp:2122
#: src/gui/BookmarksDialog.cpp:108 src/ui_dateTimeDialogGui.h:376
#: src/ui_dateTimeDialogGui.h:379
#: plugins/TextUserInterface/src/TextUserInterface.cpp:173
msgid "Date and Time"
msgstr "Datums un laiks"

#: src/core/StelCore.cpp:254 src/core/StelMovementMgr.cpp:194
msgid "Movement and Selection"
msgstr "Pārvietošanās un iezīmēšana"

#: src/core/StelCore.cpp:257
msgid "Increase time speed"
msgstr "Paātrināt laika plūdumu"

#: src/core/StelCore.cpp:258
msgid "Decrease time speed"
msgstr "Palēnināt laika plūdumu"

#: src/core/StelCore.cpp:259
msgid "Increase time speed (a little)"
msgstr "Paātrināt laika plūdumu (nedaudz)"

#: src/core/StelCore.cpp:260
msgid "Decrease time speed (a little)"
msgstr "Palēnināt laika plūdumu (nedaudz)"

#: src/core/StelCore.cpp:261
msgid "Set normal time rate"
msgstr "Normāls laika plūdums"

#: src/core/StelCore.cpp:262
msgid "Set time rate to zero"
msgstr "Apturēt laika plūdumu"

#: src/core/StelCore.cpp:263
msgid "Set reverse time direction"
msgstr ""

#: src/core/StelCore.cpp:264
msgid "Set time to now"
msgstr "Pašreizējais laiks"

#: src/core/StelCore.cpp:265
msgid "Add 1 solar minute"
msgstr ""

#: src/core/StelCore.cpp:266
msgid "Add 1 solar hour"
msgstr "Pievienot 1 Saules laika stundu"

#: src/core/StelCore.cpp:267
msgid "Add 1 solar day"
msgstr "Pievienot 1 Saules laika dienu"

#: src/core/StelCore.cpp:268
msgid "Add 7 solar days"
msgstr ""

#: src/core/StelCore.cpp:269
msgid "Subtract 1 solar minute"
msgstr ""

#: src/core/StelCore.cpp:270
msgid "Subtract 1 solar hour"
msgstr "Atņemt 1 Saules laika stundu"

#: src/core/StelCore.cpp:271
msgid "Subtract 1 solar day"
msgstr "Atņemt 1 Saules laika dienu"

#: src/core/StelCore.cpp:272
msgid "Subtract 7 solar days"
msgstr ""

#: src/core/StelCore.cpp:273
msgid "Add 1 sidereal day"
msgstr "Pievienot 1 siderisko dienu"

#: src/core/StelCore.cpp:274
msgid "Add 7 sidereal days"
msgstr ""

#: src/core/StelCore.cpp:275
msgid "Add 1 sidereal year"
msgstr "Pievienot 1 siderisko gadu"

#: src/core/StelCore.cpp:276
msgid "Add 100 sidereal years"
msgstr ""

#: src/core/StelCore.cpp:277
msgid "Add 1 synodic month"
msgstr "Pievienot 1 sinodisko mēnesi"

#: src/core/StelCore.cpp:278
msgid "Add 1 saros"
msgstr ""

#: src/core/StelCore.cpp:279
msgid "Add 1 draconic month"
msgstr ""

#: src/core/StelCore.cpp:280
msgid "Add 1 draconic year"
msgstr ""

#: src/core/StelCore.cpp:281
msgid "Add 1 anomalistic month"
msgstr ""

#: src/core/StelCore.cpp:282
msgid "Add 1 anomalistic year"
msgstr ""

#: src/core/StelCore.cpp:283
msgid "Add 100 anomalistic years"
msgstr ""

#: src/core/StelCore.cpp:284
msgid "Add 1 mean tropical month"
msgstr ""

#: src/core/StelCore.cpp:285
msgid "Add 1 mean tropical year"
msgstr ""

#: src/core/StelCore.cpp:286
msgid "Add 100 mean tropical years"
msgstr ""

#: src/core/StelCore.cpp:287
msgid "Add 1 tropical year"
msgstr ""

#: src/core/StelCore.cpp:288
msgid "Add 1 Julian year"
msgstr ""

#: src/core/StelCore.cpp:289
msgid "Add 1 Julian century"
msgstr ""

#: src/core/StelCore.cpp:290
msgid "Add 1 Gaussian year"
msgstr ""

#: src/core/StelCore.cpp:291
msgid "Subtract 1 sidereal day"
msgstr "Atņemt 1 siderisko dienu"

#: src/core/StelCore.cpp:292
msgid "Subtract 7 sidereal days"
msgstr ""

#: src/core/StelCore.cpp:293
msgid "Subtract 1 sidereal year"
msgstr "Atņemt 1 siderisko gadu"

#: src/core/StelCore.cpp:294
msgid "Subtract 100 sidereal years"
msgstr ""

#: src/core/StelCore.cpp:295
msgid "Subtract 1 synodic month"
msgstr "Atņemt 1 sinodisko mēnesi"

#: src/core/StelCore.cpp:296
msgid "Subtract 1 saros"
msgstr ""

#: src/core/StelCore.cpp:297
msgid "Subtract 1 draconic month"
msgstr ""

#: src/core/StelCore.cpp:298
msgid "Subtract 1 draconic year"
msgstr ""

#: src/core/StelCore.cpp:299
msgid "Subtract 1 anomalistic month"
msgstr ""

#: src/core/StelCore.cpp:300
msgid "Subtract 1 anomalistic year"
msgstr ""

#: src/core/StelCore.cpp:301
msgid "Subtract 100 anomalistic years"
msgstr ""

#: src/core/StelCore.cpp:302
msgid "Subtract 1 mean tropical month"
msgstr ""

#: src/core/StelCore.cpp:303
msgid "Subtract 1 mean tropical year"
msgstr ""

#: src/core/StelCore.cpp:304
msgid "Subtract 100 mean tropical years"
msgstr ""

#: src/core/StelCore.cpp:305
msgid "Subtract 1 tropical year"
msgstr ""

#: src/core/StelCore.cpp:306
msgid "Subtract 1 Julian year"
msgstr ""

#: src/core/StelCore.cpp:307
msgid "Subtract 1 Julian century"
msgstr ""

#: src/core/StelCore.cpp:308
msgid "Subtract 1 Gaussian year"
msgstr ""

#: src/core/StelCore.cpp:310
msgid "Set home planet to selected planet"
msgstr "Uzstādīt iezīmēto planētu kā mājas planētu"

#: src/core/StelCore.cpp:311
msgid "Go to home"
msgstr ""

#: src/core/StelCore.cpp:313
msgid "Flip scene horizontally"
msgstr "Apvērst attēlu horizontāli"

#: src/core/StelCore.cpp:314
msgid "Flip scene vertically"
msgstr "Apvērst attēlu vertikāli"

#: src/core/StelCore.cpp:2242
msgid "Correction is disabled. Use only if you know what you are doing!"
msgstr ""

#: src/core/StelCore.cpp:2245
#, qt-format
msgid ""
"This historical formula was obtained by C. Schoch in 1931 and was used by G. "
"Henriksson in his article <em>Einstein's Theory of Relativity Confirmed by "
"Ancient Solar Eclipses</em> (%1). See for more info %2here%3."
msgstr ""

#: src/core/StelCore.cpp:2248
#, qt-format
msgid ""
"This empirical equation was published by G. M. Clemence in the article "
"<em>On the system of astronomical constants</em> (%1)."
msgstr ""

#: src/core/StelCore.cpp:2251
#, qt-format
msgid ""
"This formula is based on a study of post-1650 observations of the Sun, the "
"Moon and the planets by Spencer Jones (%1) and used by Jean Meeus in his "
"<em>Astronomical Formulae for Calculators</em>. It was also adopted in the "
"PC program SunTracker Pro."
msgstr ""

#: src/core/StelCore.cpp:2255
msgid ""
"This is a slightly modified version of the IAU (1952) formula which was "
"adopted in the <em>Astronomical Ephemeris</em> and in the <em>Canon of Solar "
"Eclipses</em> by Mucke & Meeus (1983)."
msgstr ""

#: src/core/StelCore.cpp:2259
msgid ""
"The tables of Tuckerman (1962, 1964) list the positions of the Sun, the Moon "
"and the planets at 5- and 10-day intervals from 601 BCE to 1649 CE. The same "
"relation was also implicitly adopted in the syzygy tables of Goldstine "
"(1973)."
msgstr ""

#: src/core/StelCore.cpp:2263
#, qt-format
msgid ""
"This equation was published by P. M. Muller and F. R. Stephenson in the "
"article <em>The accelerations of the earth and moon from early astronomical "
"observations</em> (%1)."
msgstr ""

#: src/core/StelCore.cpp:2266
#, qt-format
msgid ""
"This equation was published by F. R. Stephenson in the article <em>Pre-"
"Telescopic Astronomical Observations</em> (%1)."
msgstr ""

#: src/core/StelCore.cpp:2269
#, qt-format
msgid ""
"This 12th-order polynomial equation (outdated and superseded by Schmadel & "
"Zech (1988)) was published by L. D. Schmadel and G. Zech in the article "
"<em>Polynomial approximations for the correction delta T E.T.-U.T. in the "
"period 1800-1975</em> (%1) as fit through data published by Brouwer (1952)."
msgstr ""

#: src/core/StelCore.cpp:2272
msgid ""
"This algorithm was adopted in P. Bretagnon & L. Simon's <em>Planetary "
"Programs and Tables from -4000 to +2800</em> (1986) and in the PC "
"planetarium program RedShift."
msgstr ""

#: src/core/StelCore.cpp:2275
#, qt-format
msgid ""
"This formula was published by F. R. Stephenson and L. V. Morrison in the "
"article <em>Long-term changes in the rotation of the earth - 700 B.C. to "
"A.D. 1980</em> (%1)."
msgstr ""

#: src/core/StelCore.cpp:2278
msgid "This algorithm is used in the PC planetarium program Guide 7."
msgstr ""

#: src/core/StelCore.cpp:2281
msgid ""
"This algorithm was given by F. Espenak in his <em>Fifty Year Canon of Solar "
"Eclipses: 1986-2035</em> (1987) and in his <em>Fifty Year Canon of Lunar "
"Eclipses: 1986-2035</em> (1989)."
msgstr ""

#: src/core/StelCore.cpp:2284
#, qt-format
msgid ""
"This formula was obtained by K.M. Borkowski (%1) from an analysis of 31 "
"solar eclipse records dating between 2137 BCE and 1715 CE."
msgstr ""

#: src/core/StelCore.cpp:2287
#, qt-format
msgid ""
"This 12th-order polynomial equation was published by L. D. Schmadel and G. "
"Zech in the article <em>Empirical Transformations from U.T. to E.T. for the "
"Period 1800-1988</em> (%1) as data fit through values given by Stephenson & "
"Morrison (1984)."
msgstr ""

#: src/core/StelCore.cpp:2290
msgid ""
"This formula was adopted by M. Chapront-Touze & J. Chapront in the shortened "
"version of the ELP 2000-85 lunar theory in their <em>Lunar Tables and "
"Programs from 4000 B.C. to A.D. 8000</em> (1991)."
msgstr ""

#: src/core/StelCore.cpp:2293
#, qt-format
msgid ""
"This equation was published by F. R. Stephenson and L. V. Morrison in the "
"article <em>Long-Term Fluctuations in the Earth's Rotation: 700 BC to AD "
"1990</em> (%1)."
msgstr ""

#: src/core/StelCore.cpp:2296
#, qt-format
msgid ""
"F. R. Stephenson published this formula in his book <em>Historical Eclipses "
"and Earth's Rotation</em> (%1)."
msgstr ""

#: src/core/StelCore.cpp:2299
msgid ""
"From J. Meeus, <em>Astronomical Algorithms</em> (2nd ed., 1998), and widely "
"used. Table for 1620..2000, and includes a variant of Chapront, Chapront-"
"Touze & Francou (1997) for dates outside 1620..2000."
msgstr ""

#: src/core/StelCore.cpp:2302
#, qt-format
msgid ""
"The JPL Solar System Dynamics Group of the NASA Jet Propulsion Laboratory "
"use this formula in their interactive website %1JPL Horizons%2."
msgstr ""

#: src/core/StelCore.cpp:2305
#, qt-format
msgid ""
"This polynome was published by J. Meeus and L. Simons in article "
"<em>Polynomial approximations to Delta T, 1620-2000 AD</em> (%1)."
msgstr ""

#: src/core/StelCore.cpp:2308
msgid ""
"The fourth edition of O. Montenbruck & T. Pfleger's <em>Astronomy on the "
"Personal Computer</em> (2000) provides simple 3rd-order polynomial data fits "
"for the recent past."
msgstr ""

#: src/core/StelCore.cpp:2311
msgid ""
"E. M. Reingold & N. Dershowitz present this polynomial data fit in "
"<em>Calendrical Calculations</em> (3rd ed. 2007) and in their "
"<em>Calendrical Tabulations</em> (2002). It is based on Jean Meeus' "
"<em>Astronomical Algorithms</em> (1991)."
msgstr ""

#: src/core/StelCore.cpp:2314
#, qt-format
msgid ""
"This important solution was published by L. V. Morrison and F. R. Stephenson "
"in article <em>Historical values of the Earth's clock error %1T and the "
"calculation of eclipses</em> (%2) with addendum in (%3)."
msgstr ""

#: src/core/StelCore.cpp:2317
#, qt-format
msgid ""
"From the Length of Day (LOD; as determined by Stephenson & Morrison (%2)), "
"Victor Reijs derived a %1T formula by using a Simplex optimisation with a "
"cosine and square function. This is based on a possible periodicy described "
"by Stephenson (%2). See for more info %3here%4."
msgstr ""

#: src/core/StelCore.cpp:2320 src/core/StelCore.cpp:2323
#, qt-format
msgid ""
"This solution by F. Espenak and J. Meeus, based on Morrison & Stephenson "
"(2004) and a polynomial fit through tabulated values for 1600-2000, is used "
"for the %1NASA Eclipse Web Site%2 and in their <em>Five Millennium Canon of "
"Solar Eclipses: -1900 to +3000</em> (2006). This formula is also used in the "
"solar, lunar and planetary ephemeris program SOLEX."
msgstr ""

#: src/core/StelCore.cpp:2320
msgid "Used by default."
msgstr ""

#: src/core/StelCore.cpp:2323
msgid "PATCHED VERSION WITHOUT ADDITIONAL LUNAR ACCELERATION."
msgstr ""

#: src/core/StelCore.cpp:2326
#, qt-format
msgid ""
"This solution by B. Banjevic, based on Stephenson & Morrison (1984), was "
"published in article <em>Ancient eclipses and dating the fall of "
"Babylon</em> (%1)."
msgstr ""

#: src/core/StelCore.cpp:2329
#, qt-format
msgid ""
"This solution by S. Islam, M. Sadiq and M. S. Qureshi, based on Meeus & "
"Simons (2000), was published in article <em>Error Minimization of Polynomial "
"Approximation of DeltaT</em> (%1) and revisited by Sana Islam in 2013."
msgstr ""

#: src/core/StelCore.cpp:2332
#, qt-format
msgid ""
"This polynomial approximation with 0.6 seconds of accuracy by M. Khalid, "
"Mariam Sultana and Faheem Zaidi was published in <em>Delta T: Polynomial "
"Approximation of Time Period 1620-2013</em> (%1)."
msgstr ""

#: src/core/StelCore.cpp:2335
#, qt-format
msgid ""
"This solution by F. R. Stephenson, L. V. Morrison and C. Y. Hohenkerk (2016) "
"was published in <em>Measurement of the Earth’s rotation: 720 BC to AD "
"2015</em> (%1). Outside of the named range (modelled with a spline fit) it "
"provides values from an approximate parabola."
msgstr ""

#: src/core/StelCore.cpp:2338
#, qt-format
msgid ""
"This is a quadratic formula for calculation of %1T with coefficients defined "
"by the user."
msgstr ""

#: src/core/StelCore.cpp:2341 src/core/SimbadSearcher.cpp:155
msgid "Error"
msgstr "Kļūda"

#: src/core/StelCore.cpp:2349
#, qt-format
msgid ""
"The solution's value of %1 for %2 (secular acceleration of the Moon) "
"requires an adaptation, see Guide for details."
msgstr ""

#: src/core/StelCore.cpp:2390
msgid "with zero values outside this range"
msgstr ""

#: src/core/StelCore.cpp:2393
msgid "with a typical 1-second accuracy and zero values outside this range"
msgstr ""

#: src/core/StelCore.cpp:2396
msgid ""
"with a mean error of less than one second, max. error 1.9s, and values for "
"the limit years outside this range"
msgstr ""

#: src/core/StelCore.cpp:2403
msgid "with values for the limit years outside this range"
msgstr ""

#: src/core/StelCore.cpp:2413
#, qt-format
msgid "Valid range of usage: between years %1 and %2, %3."
msgstr ""

#: src/core/StelCore.cpp:2415
#, qt-format
msgid "Valid range of usage: between years %1 and %2."
msgstr ""

#: src/core/StelProjector.cpp:131
msgid "Maximum FOV: "
msgstr "Maksimālais redzes lauks: "

#: src/core/StelProjectorClasses.cpp:27
msgid "Perspective"
msgstr "Perspektīvā"

#: src/core/StelProjectorClasses.cpp:32
msgid ""
"Perspective projection maps the horizon and other great circles like "
"equator, ecliptic, hour lines, etc. into straight lines. The mathematical "
"name for this projection method is <i>gnomonic projection</i>."
msgstr ""

#: src/core/StelProjectorClasses.cpp:87
msgid "Equal Area"
msgstr "Vienāda lauka"

#: src/core/StelProjectorClasses.cpp:92
msgid ""
"The full name of this projection method is <i>Lambert azimuthal equal-area "
"projection</i>. It preserves the area but not the angle."
msgstr ""

#: src/core/StelProjectorClasses.cpp:145
msgid "Stereographic"
msgstr "Stereogrāfiskā"

#: src/core/StelProjectorClasses.cpp:150
msgid ""
"Stereographic projection is known since antiquity and was originally known "
"as the planisphere projection. It preserves the angles at which curves cross "
"each other but it does not preserve area."
msgstr ""

#: src/core/StelProjectorClasses.cpp:200
msgid "Fish-eye"
msgstr "Zivsacs"

#: src/core/StelProjectorClasses.cpp:205
msgid ""
"In fish-eye projection, or <i>azimuthal equidistant projection</i>, straight "
"lines become curves when they appear a large angular distance from the "
"centre of the field of view (like the distortions seen with very wide angle "
"camera lenses)."
msgstr ""
"Zivsacs jeb <i>azimutālajā vienāda attāluma projekcijā</i>, taisnas līnijas "
"kļūst izliektas jo tālāk tās atrodas no skata lauka centra - līdzīgi "
"kropļojumiem kādi vērojami ļoti plata lenķa fotokameru objektīviem."

#: src/core/StelProjectorClasses.cpp:261
msgid "Hammer-Aitoff"
msgstr ""

#: src/core/StelProjectorClasses.cpp:266
msgid ""
"The Hammer projection is an equal-area map projection, described by Ernst "
"Hammer in 1892 and directly inspired by the Aitoff projection."
msgstr ""

#: src/core/StelProjectorClasses.cpp:316
msgid "Cylinder"
msgstr "Cilindriskā"

#: src/core/StelProjectorClasses.cpp:321
msgid ""
"The full name of this projection mode is <i>cylindrical equidistant "
"projection</i>. With this projection all parallels are equally spaced."
msgstr ""
"Šī ir <i>cilindriskā ekvidistantā projekcija</i>. Šajā projekcijā visas "
"paralēles ir vienādā attālumā viena no otras."

#: src/core/StelProjectorClasses.cpp:365
msgid "Mercator"
msgstr "Merkatora"

#: src/core/StelProjectorClasses.cpp:370
msgid ""
"The Mercator projection is one of the most used world map projections. It "
"preserves direction and shapes but distorts size, in an increasing degree "
"away from the equator."
msgstr ""

#: src/core/StelProjectorClasses.cpp:418
msgid "Orthographic"
msgstr "Ortogrāfiska"

#: src/core/StelProjectorClasses.cpp:423
msgid ""
"Orthographic projection is related to perspective projection, but the point "
"of perspective is set to an infinite distance."
msgstr ""
"Līdziga perspektīvajai projekcijai, tikai perspektīvas punkts atrodas "
"bezgalīgi tālu."

#: src/core/StelProjectorClasses.cpp:470
msgid "Sinusoidal"
msgstr ""

#: src/core/StelProjectorClasses.cpp:475
msgid ""
"The sinusoidal projection is a <i>pseudocylindrical equal-area map "
"projection</i>, sometimes called the Sanson–Flamsteed or the Mercator equal-"
"area projection."
msgstr ""

#: src/core/StelProjectorClasses.cpp:512
msgid "Miller cylindrical"
msgstr ""

#: src/core/StelProjectorClasses.cpp:517
msgid ""
"The Miller cylindrical projection is a modified Mercator projection, "
"proposed by Osborn Maitland Miller (1897–1979) in 1942. The poles are no "
"longer mapped to infinity."
msgstr ""

#: src/core/StelObject.cpp:166
msgctxt "coordinates for current epoch"
msgid "on date"
msgstr ""

#: src/core/StelObject.cpp:171
msgid "(apparent)"
msgstr "(šķietamais)"

#. TRANSLATORS: Right ascension/Declination
#: src/core/StelObject.cpp:177
msgctxt "celestial coordinate system"
msgid "RA/Dec"
msgstr ""

#. TRANSLATORS: Hour angle/Declination
#: src/core/StelObject.cpp:266
msgctxt "celestial coordinate system"
msgid "HA/Dec"
msgstr ""

#. TRANSLATORS: Azimuth/Altitude
#: src/core/StelObject.cpp:316
msgctxt "celestial coordinate system"
msgid "Az./Alt."
msgstr ""

#. TRANSLATORS: Galactic longitude/latitude
#: src/core/StelObject.cpp:342
msgctxt "celestial coordinate system"
msgid "Gal. long./lat."
msgstr ""

#. TRANSLATORS: Supergalactic longitude/latitude
#: src/core/StelObject.cpp:368
msgctxt "celestial coordinate system"
msgid "Supergal. long./lat."
msgstr ""

#. TRANSLATORS: Ecliptic longitude/latitude
#: src/core/StelObject.cpp:386
msgctxt "celestial coordinate system"
msgid "Ecl. long./lat."
msgstr ""

#: src/core/StelObject.cpp:451
msgid "Ecliptic obliquity"
msgstr ""

#: src/core/StelObject.cpp:470
msgid "Mean Sidereal Time"
msgstr ""

#: src/core/StelObject.cpp:485
msgid "Apparent Sidereal Time"
msgstr ""

#: src/core/StelObject.cpp:499
msgid "IAU Constellation"
msgstr ""

#: src/core/StelSkyLayerMgr.cpp:89
msgid "Deep-sky objects background images"
msgstr ""

#: src/core/StelMovementMgr.cpp:195 src/gui/StelGui.cpp:209
#: src/StelMainView.cpp:767 src/StelMainView.cpp:768
msgid "Miscellaneous"
msgstr "Dažādi"

#: src/core/StelMovementMgr.cpp:195
msgid "Switch between equatorial and azimuthal mount"
msgstr "Pārslēgties starp ekvatoriālo un azimutālo montējumu"

#: src/core/StelMovementMgr.cpp:196
msgid "Center on selected object"
msgstr "Centrēt iezīmēto objektu"

#: src/core/StelMovementMgr.cpp:197
msgid "Zoom in on selected object"
msgstr "Pietuvināt iezīmēto objektu"

#: src/core/StelMovementMgr.cpp:198
msgid "Zoom out"
msgstr "Attālināt"

#: src/core/StelMovementMgr.cpp:200
msgid "Track object"
msgstr "Sekot objektam"

#: src/core/StelMovementMgr.cpp:202
msgid "Look towards East"
msgstr ""

#: src/core/StelMovementMgr.cpp:203
msgid "Look towards West"
msgstr ""

#: src/core/StelMovementMgr.cpp:204
msgid "Look towards North"
msgstr ""

#: src/core/StelMovementMgr.cpp:205
msgid "Look towards South"
msgstr ""

#: src/core/StelMovementMgr.cpp:206
msgid "Look towards Zenith"
msgstr ""

#: src/core/StelMovementMgr.cpp:208
msgid "Look towards North Celestial pole"
msgstr ""

#: src/core/StelMovementMgr.cpp:209
msgid "Look towards South Celestial pole"
msgstr ""

#: src/core/StelMovementMgr.cpp:226
msgctxt "mount mode"
msgid "Equatorial mount"
msgstr ""

#: src/core/StelMovementMgr.cpp:228
msgctxt "mount mode"
msgid "Alt-azimuth mount"
msgstr ""

#: src/core/SimbadSearcher.cpp:78
msgid "Network error"
msgstr "Tīkla kļūda"

#: src/core/SimbadSearcher.cpp:115 src/core/SimbadSearcher.cpp:127
msgid "Error parsing position"
msgstr "Kļūda pozīcijas tekstā"

#: src/core/SimbadSearcher.cpp:153
msgid "Querying"
msgstr "Vaicā"

#: src/core/SimbadSearcher.cpp:157
msgid "Not found"
msgstr "Nav atrasts"

#: src/core/SimbadSearcher.cpp:157
msgid "Found"
msgstr "Atrasts"

#. TRANSLATORS: Local Mean Solar Time. Please use abbreviation.
#: src/core/StelLocaleMgr.cpp:287
msgctxt "solar time"
msgid "LMST"
msgstr ""

#. TRANSLATORS: Local True Solar Time. Please use abbreviation.
#: src/core/StelLocaleMgr.cpp:293
msgctxt "solar time"
msgid "LTST"
msgstr ""

#: src/gui/ConfigurationDialog.cpp:582
msgid "Select screenshot directory"
msgstr "Izvēlēties ekrānattēlu direktoriju"

#: src/gui/ConfigurationDialog.cpp:948
#, qt-format
msgid "Startup FOV: %1%2"
msgstr "Sākotnējais redzes leņķis (FOV): %1%2"

#: src/gui/ConfigurationDialog.cpp:956
#, qt-format
msgid "Startup direction of view Az/Alt: %1/%2"
msgstr "Sākotnējais skata virziens az./augst.: %1/%2"

#: src/gui/ConfigurationDialog.cpp:1018
#: plugins/Satellites/src/gui/SatellitesDialog.cpp:454
#: plugins/TelescopeControl/src/gui/TelescopeDialog.cpp:258
#: plugins/RemoteControl/src/gui/RemoteControlDialog.cpp:109
#: plugins/RemoteSync/src/gui/RemoteSyncDialog.cpp:193
msgid "Authors"
msgstr "Autori"

#: src/gui/ConfigurationDialog.cpp:1019 src/gui/ViewDialog.cpp:1398
msgid "Contact"
msgstr "Kontakts"

#: src/gui/ConfigurationDialog.cpp:1021 src/scripting/StelScriptMgr.cpp:243
#: plugins/AngleMeasure/src/gui/AngleMeasureDialog.cpp:90
#: plugins/Oculars/src/gui/OcularDialog.cpp:514
#: plugins/Satellites/src/gui/SatellitesDialog.cpp:452
#: plugins/TelescopeControl/src/gui/TelescopeDialog.cpp:256
#: plugins/SolarSystemEditor/src/gui/SolarSystemManagerWindow.cpp:220
#: plugins/Supernovae/src/gui/SupernovaeDialog.cpp:120
#: plugins/NavStars/src/gui/NavStarsWindow.cpp:88
#: plugins/Novae/src/gui/NovaeDialog.cpp:115
#: plugins/Quasars/src/gui/QuasarsDialog.cpp:119
#: plugins/Pulsars/src/gui/PulsarsDialog.cpp:128
#: plugins/RemoteControl/src/gui/RemoteControlDialog.cpp:107
#: plugins/RemoteSync/src/gui/RemoteSyncDialog.cpp:191
#: plugins/Exoplanets/src/gui/ExoplanetsDialog.cpp:146
#: plugins/Observability/src/gui/ObservabilityDialog.cpp:134
#: plugins/FOV/src/gui/FOVWindow.cpp:82
#: plugins/EquationOfTime/src/gui/EquationOfTimeWindow.cpp:84
#: plugins/MeteorShowers/src/gui/MSConfigDialog.cpp:207
#: plugins/PointerCoordinates/src/gui/PointerCoordinatesWindow.cpp:124
#: plugins/ArchaeoLines/src/gui/ArchaeoLinesDialog.cpp:249
msgid "Version"
msgstr "Versija"

#: src/gui/ConfigurationDialog.cpp:1022 src/scripting/StelScriptMgr.cpp:238
#: plugins/AngleMeasure/src/gui/AngleMeasureDialog.cpp:91
#: plugins/Oculars/src/gui/OcularDialog.cpp:515
#: plugins/Satellites/src/gui/SatellitesDialog.cpp:453
#: plugins/TelescopeControl/src/gui/TelescopeDialog.cpp:257
#: plugins/SolarSystemEditor/src/gui/SolarSystemManagerWindow.cpp:221
#: plugins/Supernovae/src/gui/SupernovaeDialog.cpp:121
#: plugins/NavStars/src/gui/NavStarsWindow.cpp:89
#: plugins/Novae/src/gui/NovaeDialog.cpp:116
#: plugins/Quasars/src/gui/QuasarsDialog.cpp:120
#: plugins/Pulsars/src/gui/PulsarsDialog.cpp:129
#: plugins/RemoteControl/src/gui/RemoteControlDialog.cpp:108
#: plugins/RemoteSync/src/gui/RemoteSyncDialog.cpp:192
#: plugins/Exoplanets/src/gui/ExoplanetsDialog.cpp:147
#: plugins/Observability/src/gui/ObservabilityDialog.cpp:135
#: plugins/FOV/src/gui/FOVWindow.cpp:83
#: plugins/EquationOfTime/src/gui/EquationOfTimeWindow.cpp:85
#: plugins/MeteorShowers/src/gui/MSConfigDialog.cpp:211
#: plugins/PointerCoordinates/src/gui/PointerCoordinatesWindow.cpp:125
#: plugins/ArchaeoLines/src/gui/ArchaeoLinesDialog.cpp:250
msgid "License"
msgstr "Licence"

#: src/gui/ConfigurationDialog.cpp:1026
msgctxt "license"
msgid "unknown"
msgstr ""

#: src/gui/ConfigurationDialog.cpp:1123
msgid "Running script: "
msgstr "Darbina skriptu: "

#: src/gui/ConfigurationDialog.cpp:1130
msgid "Running script: [none]"
msgstr "Darbina skriptu: [tukšs]"

#: src/gui/ConfigurationDialog.cpp:1195
msgid ""
"Finished downloading new star catalogs!\n"
"Restart Stellarium to display them."
msgstr ""
"Jaunu zvaigžņu katalogu ielāde pabeigta!\n"
"Pārstartējiet Stellarium, lai tos lietotu."

#: src/gui/ConfigurationDialog.cpp:1199
msgid "All available star catalogs have been installed."
msgstr "Visi pieejamie zvaigžņu katalogi ir uzstādīti."

#: src/gui/ConfigurationDialog.cpp:1204
#, qt-format
msgid "Get catalog %1 of %2"
msgstr "Iegūst katalogu %1 no %2"

#: src/gui/ConfigurationDialog.cpp:1211
#, qt-format
msgid ""
"Downloading %1...\n"
"(You can close this window.)"
msgstr ""
"Lejupielādē %1...\n"
"(Varat aizvērt šo logu.)"

#: src/gui/ConfigurationDialog.cpp:1218
#, qt-format
msgid ""
"Download size: %1MB\n"
"Star count: %2 Million\n"
"Magnitude range: %3 - %4"
msgstr ""
"Lejupielādes izmērs: %1MB\n"
"Zvaigžņu skaits: %2 miljoni\n"
"Zvaigžņlieluma diapazons: %3 - %4"

#: src/gui/ConfigurationDialog.cpp:1261 src/gui/ConfigurationDialog.cpp:1297
#, qt-format
msgid ""
"Error downloading %1:\n"
"%2"
msgstr ""
"Kļūda lejupielādējot %1:\n"
"%2"

#: src/gui/ConfigurationDialog.cpp:1350
msgid "Verifying file integrity..."
msgstr "Pārbauda faila pareizumu..."

#: src/gui/ConfigurationDialog.cpp:1354
#, qt-format
msgid ""
"Error downloading %1:\n"
"File is corrupted."
msgstr ""
"Kļūda lejupielādējot %1:\n"
"Fails ir bojāts."

#: src/gui/ConfigurationDialog.cpp:1400 src/gui/ConfigurationDialog.cpp:1409
msgid "Available"
msgstr "Pieejams"

#: src/gui/ConfigurationDialog.cpp:1402 src/gui/ConfigurationDialog.cpp:1411
msgid "Not Available"
msgstr "Nav pieejams"

#. TRANSLATORS: Full phrase is "Algorithm of DeltaT"
#: src/gui/ConfigurationDialog.cpp:1478
msgid "Algorithm of"
msgstr ""

#: src/gui/ConfigurationDialog.cpp:1491
msgid "Without correction"
msgstr ""

#: src/gui/ConfigurationDialog.cpp:1492
msgid "Schoch (1931)"
msgstr ""

#: src/gui/ConfigurationDialog.cpp:1493
msgid "Clemence (1948)"
msgstr ""

#: src/gui/ConfigurationDialog.cpp:1494
msgid "IAU (1952)"
msgstr ""

#: src/gui/ConfigurationDialog.cpp:1495
msgid "Astronomical Ephemeris (1960)"
msgstr ""

#: src/gui/ConfigurationDialog.cpp:1496
msgid "Tuckerman (1962, 1964) & Goldstine (1973)"
msgstr ""

#: src/gui/ConfigurationDialog.cpp:1497
msgid "Muller & Stephenson (1975)"
msgstr ""

#: src/gui/ConfigurationDialog.cpp:1498
msgid "Stephenson (1978)"
msgstr ""

#: src/gui/ConfigurationDialog.cpp:1499
msgid "Schmadel & Zech (1979)"
msgstr ""

#: src/gui/ConfigurationDialog.cpp:1500
msgid "Schmadel & Zech (1988)"
msgstr ""

#: src/gui/ConfigurationDialog.cpp:1501
msgid "Morrison & Stephenson (1982)"
msgstr ""

#: src/gui/ConfigurationDialog.cpp:1502
msgid "Stephenson & Morrison (1984)"
msgstr ""

#: src/gui/ConfigurationDialog.cpp:1503
msgid "Stephenson & Houlden (1986)"
msgstr ""

#: src/gui/ConfigurationDialog.cpp:1504
msgid "Espenak (1987, 1989)"
msgstr ""

#: src/gui/ConfigurationDialog.cpp:1505
msgid "Borkowski (1988)"
msgstr ""

#: src/gui/ConfigurationDialog.cpp:1506
msgid "Chapront-Touze & Chapront (1991)"
msgstr ""

#: src/gui/ConfigurationDialog.cpp:1507
msgid "Stephenson & Morrison (1995)"
msgstr ""

#: src/gui/ConfigurationDialog.cpp:1508
msgid "Stephenson (1997)"
msgstr ""

#: src/gui/ConfigurationDialog.cpp:1510
msgid "Meeus (1998) (with Chapront, Chapront-Touze & Francou (1997))"
msgstr ""

#: src/gui/ConfigurationDialog.cpp:1511
msgid "JPL Horizons"
msgstr ""

#: src/gui/ConfigurationDialog.cpp:1512
msgid "Meeus & Simons (2000)"
msgstr ""

#: src/gui/ConfigurationDialog.cpp:1513
msgid "Morrison & Stephenson (2004, 2005)"
msgstr ""

#: src/gui/ConfigurationDialog.cpp:1514
msgid "Stephenson, Morrison & Hohenkerk (2016)"
msgstr ""

#: src/gui/ConfigurationDialog.cpp:1516
msgid "Espenak & Meeus (2006)"
msgstr ""

#: src/gui/ConfigurationDialog.cpp:1519
msgid "Espenak & Meeus (2006) no extra moon acceleration"
msgstr ""

#: src/gui/ConfigurationDialog.cpp:1521
msgid "Reijs (2006)"
msgstr ""

#: src/gui/ConfigurationDialog.cpp:1522
msgid "Banjevic (2006)"
msgstr ""

#: src/gui/ConfigurationDialog.cpp:1523
msgid "Montenbruck & Pfleger (2000)"
msgstr ""

#: src/gui/ConfigurationDialog.cpp:1524
msgid "Reingold & Dershowitz (2002, 2007)"
msgstr ""

#: src/gui/ConfigurationDialog.cpp:1525
msgid "Islam, Sadiq & Qureshi (2008, 2013)"
msgstr ""

#: src/gui/ConfigurationDialog.cpp:1526
msgid "Khalid, Sultana & Zaidi (2014)"
msgstr ""

#: src/gui/ConfigurationDialog.cpp:1527
#, qt-format
msgid "Custom equation of %1T"
msgstr ""

#: src/gui/ConfigurationDialog.cpp:1576 src/gui/ConfigurationDialog.cpp:1611
#: src/gui/StelGuiItems.cpp:644 src/gui/LocationDialog.cpp:426
msgid "System default"
msgstr ""

#: src/gui/ConfigurationDialog.cpp:1577
msgid "yyyy-mm-dd (ISO 8601)"
msgstr ""

#: src/gui/ConfigurationDialog.cpp:1578
msgid "dd-mm-yyyy"
msgstr ""

#: src/gui/ConfigurationDialog.cpp:1579
msgid "mm-dd-yyyy"
msgstr ""

#: src/gui/ConfigurationDialog.cpp:1612
msgid "12-hour format"
msgstr ""

#: src/gui/ConfigurationDialog.cpp:1613
msgid "24-hour format"
msgstr ""

#: src/gui/HelpDialog.cpp:137
msgid "Stellarium Help"
msgstr "Palīdzība par Stellarium"

#: src/gui/HelpDialog.cpp:142 src/gui/HelpDialog.cpp:147
msgid "Keys"
msgstr "Taustiņi"

#: src/gui/HelpDialog.cpp:144 src/gui/HelpDialog.cpp:233
msgid "Further Reading"
msgstr "Ieteicamā literatūra"

#: src/gui/HelpDialog.cpp:151
msgid "Pan view around the sky"
msgstr "Pārvietot skatu pa debesīm"

#: src/gui/HelpDialog.cpp:152
msgid "Arrow keys & left mouse drag"
msgstr "Bultiņu taustiņi un vilkšana ar peles kreiso pogu"

#: src/gui/HelpDialog.cpp:154
msgid "Zoom in/out"
msgstr "Pietuvināt/attālināt"

#: src/gui/HelpDialog.cpp:156
msgid "Page Up/Down"
msgstr "Page Up/Down"

#: src/gui/HelpDialog.cpp:158
msgid "Ctrl+Up/Down"
msgstr ""

#: src/gui/HelpDialog.cpp:161
msgid "Time dragging"
msgstr ""

#: src/gui/HelpDialog.cpp:162
msgid "Ctrl & left mouse drag"
msgstr ""

#: src/gui/HelpDialog.cpp:163
msgid "Time scrolling: minutes"
msgstr ""

#: src/gui/HelpDialog.cpp:164
msgid "Ctrl & mouse wheel"
msgstr ""

#: src/gui/HelpDialog.cpp:165
msgid "Time scrolling: hours"
msgstr ""

#: src/gui/HelpDialog.cpp:166
msgid "Ctrl+Shift & mouse wheel"
msgstr ""

#: src/gui/HelpDialog.cpp:167
msgid "Time scrolling: days"
msgstr ""

#: src/gui/HelpDialog.cpp:168
msgid "Ctrl+Alt & mouse wheel"
msgstr ""

#: src/gui/HelpDialog.cpp:169
msgid "Time scrolling: years"
msgstr ""

#: src/gui/HelpDialog.cpp:170
msgid "Ctrl+Alt+Shift & mouse wheel"
msgstr ""

#: src/gui/HelpDialog.cpp:173
msgid "Select object"
msgstr "Iezīmēt objektu"

#: src/gui/HelpDialog.cpp:174
msgid "Left click"
msgstr "Kreisais klikšķis"

#: src/gui/HelpDialog.cpp:177
msgid "Clear selection"
msgstr "Notīrīt izvēli"

#: src/gui/HelpDialog.cpp:179
msgid "Ctrl & left click"
msgstr ""

#: src/gui/HelpDialog.cpp:181
msgid "Right click"
msgstr "Labais klikšķis"

#: src/gui/HelpDialog.cpp:184
msgid "Add custom marker"
msgstr ""

#: src/gui/HelpDialog.cpp:185
msgid "Shift & left click"
msgstr ""

#: src/gui/HelpDialog.cpp:187
msgid "Delete marker closest to mouse cursor"
msgstr ""

#: src/gui/HelpDialog.cpp:188
msgid "Shift & right click"
msgstr ""

#: src/gui/HelpDialog.cpp:190
msgid "Delete all custom markers"
msgstr ""

#: src/gui/HelpDialog.cpp:191
msgid "Shift & Alt & right click"
msgstr ""

#: src/gui/HelpDialog.cpp:194
#, qt-format
msgid ""
"Below are listed only the actions with assigned keys. Further actions may be "
"available via the \"%1\" button."
msgstr ""

#: src/gui/HelpDialog.cpp:223
msgid "Text User Interface (TUI)"
msgstr ""

#: src/gui/HelpDialog.cpp:225
msgid "Activate TUI"
msgstr ""

#: src/gui/HelpDialog.cpp:234
msgid ""
"The following links are external web links, and will launch your web "
"browser:\n"
msgstr ""

#: src/gui/HelpDialog.cpp:235
msgid "The Stellarium User Guide"
msgstr "Stellarium lietotāja ceļvedis"

#. TRANSLATORS: The text between braces is the text of an HTML link.
#: src/gui/HelpDialog.cpp:239
msgid "{Frequently Asked Questions} about Stellarium.  Answers too."
msgstr "{Bieži uzdotie jautājumi} par Stellarium.  Arī atbildes."

#. TRANSLATORS: The text between braces is the text of an HTML link.
#: src/gui/HelpDialog.cpp:244
msgid ""
"{The Stellarium Wiki} - General information.  You can also find user-"
"contributed landscapes and scripts here."
msgstr ""

#. TRANSLATORS: The text between braces is the text of an HTML link.
#: src/gui/HelpDialog.cpp:249
msgid ""
"{Support ticket system} - if you need help using Stellarium, post a support "
"request here and we'll try to help."
msgstr ""

#. TRANSLATORS: The text between braces is the text of an HTML link.
#: src/gui/HelpDialog.cpp:254
msgid ""
"{Bug reporting and feature request system} - if something doesn't work "
"properly or is missing and is not listed in the tracker, you can open bug "
"reports here."
msgstr ""

#. TRANSLATORS: The text between braces is the text of an HTML link.
#: src/gui/HelpDialog.cpp:259
msgid "{Forums} - discuss Stellarium with other users."
msgstr ""

#: src/gui/HelpDialog.cpp:316
msgid "Developers"
msgstr "Izstrādātāji"

#: src/gui/HelpDialog.cpp:317
#, qt-format
msgid "Project coordinator & lead developer: %1"
msgstr "Projekta koordinators un galvenais izstrādātājs: %1"

#: src/gui/HelpDialog.cpp:318
#, qt-format
msgid "Graphic/other designer: %1"
msgstr "Grafiskais/cits dizaineris: %1"

#: src/gui/HelpDialog.cpp:319 src/gui/HelpDialog.cpp:320
#: src/gui/HelpDialog.cpp:321 src/gui/HelpDialog.cpp:322
#: src/gui/HelpDialog.cpp:323 src/gui/HelpDialog.cpp:329
#: src/gui/HelpDialog.cpp:330 src/gui/HelpDialog.cpp:331
#: src/gui/HelpDialog.cpp:332 src/gui/HelpDialog.cpp:333
#: src/gui/HelpDialog.cpp:334 src/gui/HelpDialog.cpp:335
#: src/gui/HelpDialog.cpp:336
#, qt-format
msgid "Developer: %1"
msgstr "Izstrādātājs: %1"

#: src/gui/HelpDialog.cpp:324
#, qt-format
msgid "Continuous Integration: %1"
msgstr ""

#: src/gui/HelpDialog.cpp:325
#, qt-format
msgid "Tester: %1"
msgstr "Testētājs: %1"

#: src/gui/HelpDialog.cpp:326
msgid "Former Developers"
msgstr ""

#: src/gui/HelpDialog.cpp:327
msgid ""
"Several people have made significant contributions, but are no longer "
"active. Their work has made a big difference to the project:"
msgstr ""

#: src/gui/HelpDialog.cpp:328
#, qt-format
msgid "Doc author/developer: %1"
msgstr "Dokumentācijas autors/izstrādātājs: %1"

#: src/gui/HelpDialog.cpp:337 src/gui/HelpDialog.cpp:338
#, qt-format
msgid "OSX Developer: %1"
msgstr "OSX izstrādātājs: %1"

#: src/gui/HelpDialog.cpp:339
#: plugins/AngleMeasure/src/gui/AngleMeasureDialog.cpp:93
#: plugins/Oculars/src/gui/OcularDialog.cpp:517
#: plugins/Satellites/src/gui/SatellitesDialog.cpp:456
#: plugins/TelescopeControl/src/gui/TelescopeDialog.cpp:261
#: plugins/SolarSystemEditor/src/gui/SolarSystemManagerWindow.cpp:223
#: plugins/RemoteControl/src/gui/RemoteControlDialog.cpp:111
#: plugins/RemoteSync/src/gui/RemoteSyncDialog.cpp:195
#: plugins/MeteorShowers/src/gui/MSConfigDialog.cpp:219
#: plugins/PointerCoordinates/src/gui/PointerCoordinatesWindow.cpp:127
msgid "Contributors"
msgstr "Veidotāji"

#: src/gui/HelpDialog.cpp:340
#, qt-format
msgid ""
"Several people have made contributions to the project and their work has "
"made Stellarium better (sorted alphabetically): %1."
msgstr ""

#: src/gui/StelGui.cpp:208
msgid "Windows"
msgstr "Logi"

#: src/gui/StelGui.cpp:210 plugins/RemoteSync/src/ui_remoteSyncDialog.h:477
msgid "Quit"
msgstr "Iziet"

#: src/gui/StelGui.cpp:211
msgid "Speed up the script execution rate"
msgstr "Palielināt skripta izpildes ātrumu"

#: src/gui/StelGui.cpp:212
msgid "Slow down the script execution rate"
msgstr "Samazināt skripta izpildes ātrumu"

#: src/gui/StelGui.cpp:213
msgid "Set the normal script execution rate"
msgstr "Normāls skripta izpildes ātrums"

#: src/gui/StelGui.cpp:214
msgid "Stop script execution"
msgstr "Apturēt skripta izpildi"

#: src/gui/StelGui.cpp:215
msgid "Pause script execution"
msgstr "Pārtraukt skripta izpildi"

#: src/gui/StelGui.cpp:216
msgid "Resume script execution"
msgstr "Turpināt skripta izpildi"

#: src/gui/StelGui.cpp:219
msgid "Script console window"
msgstr "Skriptu konsoles logs"

#: src/gui/StelGui.cpp:222
msgid "Help window"
msgstr "Palīdzība"

#: src/gui/StelGui.cpp:223
msgid "Configuration window"
msgstr "Programmas iestatījumi"

#: src/gui/StelGui.cpp:224 src/ui_searchDialogGui.h:613
msgid "Search window"
msgstr "Meklēšana"

#: src/gui/StelGui.cpp:225
msgid "Sky and viewing options window"
msgstr "Debess un attēlojuma iestatījumi"

#: src/gui/StelGui.cpp:226
msgid "Date/time window"
msgstr "Datums un laiks"

#: src/gui/StelGui.cpp:227
msgid "Location window"
msgstr "Atrašanās vieta"

#: src/gui/StelGui.cpp:228
msgid "Shortcuts window"
msgstr ""

#: src/gui/StelGui.cpp:229
msgid "Astronomical calculations window"
msgstr ""

#: src/gui/StelGui.cpp:230 src/ui_bookmarksDialog.h:193
msgid "Bookmarks"
msgstr "Grāmatzīmes"

#: src/gui/StelGui.cpp:231
msgid "Copy selected object information to clipboard"
msgstr "Nokopēt iezīmētā objekta informāciju starpliktuvē"

#: src/gui/StelGui.cpp:237
msgid "Auto hide horizontal button bar"
msgstr "Automātiski paslēpt horizontālo pogu joslu"

#: src/gui/StelGui.cpp:238
msgid "Auto hide vertical button bar"
msgstr "Automātiski paslēpt vertikālo pogu joslu"

#: src/gui/StelGui.cpp:241
msgid "Toggle visibility of GUI"
msgstr "Pārslēgt vizuālās saskarnes attēlošanu"

#: src/gui/StelGuiItems.cpp:325 src/gui/StelGuiItems.cpp:905
msgid "Space"
msgstr "Atstarpe"

#: src/gui/StelGuiItems.cpp:646
msgid "Time zone"
msgstr ""

#: src/gui/StelGuiItems.cpp:649 src/gui/LocationDialog.cpp:424
msgid "Local Mean Solar Time"
msgstr ""

#: src/gui/StelGuiItems.cpp:652 src/gui/LocationDialog.cpp:425
msgid "Local True Solar Time"
msgstr ""

#. TRANSLATORS: unit of measurement: minutes per second
#: src/gui/StelGuiItems.cpp:655
msgctxt "unit of measurement"
msgid "min/s"
msgstr ""

#. TRANSLATORS: unit of measurement: hours per second
#: src/gui/StelGuiItems.cpp:663
msgctxt "unit of measurement"
msgid "hr/s"
msgstr ""

#. TRANSLATORS: unit of measurement: days per second
#: src/gui/StelGuiItems.cpp:669
msgctxt "unit of measurement"
msgid "d/s"
msgstr ""

#. TRANSLATORS: unit of measurement: years per second
#: src/gui/StelGuiItems.cpp:675
msgctxt "unit of measurement"
msgid "yr/s"
msgstr ""

#: src/gui/StelGuiItems.cpp:677 src/gui/StelGuiItems.cpp:679
msgid "Simulation speed"
msgstr ""

#: src/gui/StelGuiItems.cpp:748
msgid "planetocentric distance"
msgstr ""

#: src/gui/StelGuiItems.cpp:750
msgid "planetocentric observer"
msgstr ""

#. TRANSLATORS: Field of view. Please use abbreviation.
#: src/gui/StelGuiItems.cpp:765
msgctxt "abbreviation"
msgid "FOV"
msgstr ""

#: src/gui/StelGuiItems.cpp:781
#: plugins/RemoteSync/src/ui_remoteSyncDialog.h:487
msgid "Field of view"
msgstr ""

#. TRANSLATORS: Frames per second. Please use abbreviation.
#: src/gui/StelGuiItems.cpp:800
msgctxt "abbreviation"
msgid "FPS"
msgstr ""

#: src/gui/StelGuiItems.cpp:808
msgid "Frames per second"
msgstr ""

#. TRANSLATORS: Short description for Class 1 of the Bortle scale
#: src/gui/ViewDialog.cpp:1262
msgid "Excellent dark-sky site"
msgstr ""

#. TRANSLATORS: Short description for Class 2 of the Bortle scale
#: src/gui/ViewDialog.cpp:1264
msgid "Typical truly dark site"
msgstr ""

#. TRANSLATORS: Short description for Class 3 of the Bortle scale
#: src/gui/ViewDialog.cpp:1266
msgid "Rural sky"
msgstr ""

#. TRANSLATORS: Short description for Class 4 of the Bortle scale
#: src/gui/ViewDialog.cpp:1268
msgid "Rural/suburban transition"
msgstr ""

#. TRANSLATORS: Short description for Class 5 of the Bortle scale
#: src/gui/ViewDialog.cpp:1270
msgid "Suburban sky"
msgstr ""

#. TRANSLATORS: Short description for Class 6 of the Bortle scale
#: src/gui/ViewDialog.cpp:1272
msgid "Bright suburban sky"
msgstr ""

#. TRANSLATORS: Short description for Class 7 of the Bortle scale
#: src/gui/ViewDialog.cpp:1274
msgid "Suburban/urban transition"
msgstr ""

#. TRANSLATORS: Short description for Class 8 of the Bortle scale
#: src/gui/ViewDialog.cpp:1276
msgid "City sky"
msgstr ""

#. TRANSLATORS: Short description for Class 9 of the Bortle scale
#: src/gui/ViewDialog.cpp:1278
msgid "Inner-city sky"
msgstr ""

#: src/gui/ViewDialog.cpp:1292
msgid "The naked-eye limiting magnitude is"
msgstr ""

#: src/gui/ViewDialog.cpp:1300
msgid ""
"Uses a polygonal 3D model for some selected subplanetary objects (small "
"moons, asteroids, comets) instead of a spherical approximation"
msgstr ""

#: src/gui/ViewDialog.cpp:1301
msgid ""
"Use a &quot;shadow map&quot; to simulate self-shadows of non-convex solar "
"system objects. May reduce shadow penumbra quality on some objects."
msgstr ""

#: src/gui/ViewDialog.cpp:1322
msgid "Abbreviated"
msgstr ""

#: src/gui/ViewDialog.cpp:1323
msgid "Native"
msgstr ""

#: src/gui/ViewDialog.cpp:1324
msgid "Translated"
msgstr "Iztulkots"

#: src/gui/ViewDialog.cpp:1522
msgid "No shooting stars"
msgstr "Nav meteoru"

#: src/gui/ViewDialog.cpp:1524
msgid "Normal rate"
msgstr "Normālā intensitāte"

#: src/gui/ViewDialog.cpp:1526
msgid "Standard Orionids rate"
msgstr ""

#: src/gui/ViewDialog.cpp:1528
msgid "Standard Perseids rate"
msgstr "Standarta Perseīdu intensitāte"

#: src/gui/ViewDialog.cpp:1530
msgid "Standard Geminids rate"
msgstr ""

#: src/gui/ViewDialog.cpp:1532
msgid "Exceptional Perseid rate"
msgstr ""

#: src/gui/ViewDialog.cpp:1534
msgid "Meteor storm rate"
msgstr ""

#: src/gui/ViewDialog.cpp:1536
msgid "Exceptional Draconid rate"
msgstr ""

#: src/gui/ViewDialog.cpp:1538
msgid "Exceptional Leonid rate"
msgstr "Ārkārtēja Leonīdu intensitāte"

#: src/gui/ViewDialog.cpp:1540
msgid "Very high rate (1966 Leonids)"
msgstr ""

#: src/gui/ViewDialog.cpp:1542
msgid "Highest rate ever (1833 Leonids)"
msgstr ""

#: src/gui/ViewDialog.cpp:1595
msgctxt "magnitude algorithm"
msgid "G. Mueller (1893)"
msgstr ""

#: src/gui/ViewDialog.cpp:1596
msgctxt "magnitude algorithm"
msgid "Astronomical Almanach (1984)"
msgstr ""

#: src/gui/ViewDialog.cpp:1597
msgctxt "magnitude algorithm"
msgid "Explanatory Supplement (1992)"
msgstr ""

#: src/gui/ViewDialog.cpp:1598
msgctxt "magnitude algorithm"
msgid "Explanatory Supplement (2013)"
msgstr ""

#: src/gui/ViewDialog.cpp:1599
msgctxt "magnitude algorithm"
msgid "Generic"
msgstr ""

#: src/gui/ViewDialog.cpp:1625
msgid ""
"The algorithm was used in the <em>Astronomical Almanac</em> (1984 and later) "
"and gives V (instrumental) magnitudes (allegedly from D.L. Harris)."
msgstr ""

#: src/gui/ViewDialog.cpp:1628
msgid ""
"The algorithm is based on visual observations 1877-1891 by G. Mueller and "
"was published in <em>Explanatory Supplement to the Astronomical "
"Ephemeris</em> (1961)."
msgstr ""

#: src/gui/ViewDialog.cpp:1631
msgid ""
"The algorithm was published in the <em>Explanatory Supplement to the "
"Astronomical Almanac</em> (1992)."
msgstr ""

#: src/gui/ViewDialog.cpp:1634
msgid ""
"The algorithm was published in the 3rd edition of the <em>Explanatory "
"Supplement to the Astronomical Almanac</em> (2013)."
msgstr ""

#: src/gui/ViewDialog.cpp:1637
msgid "Visual magnitude based on phase angle and albedo."
msgstr ""

#: src/gui/LocationDialog.cpp:716
msgid "GPS..."
msgstr ""

#: src/gui/LocationDialog.cpp:728
msgid "GPS:SUCCESS"
msgstr ""

#: src/gui/LocationDialog.cpp:739
msgid "GPS:FAILED"
msgstr ""

#: src/gui/LocationDialog.cpp:750 src/ui_locationDialogGui.h:508
msgid "Get location from GPS"
msgstr ""

#: src/gui/AddRemoveLandscapesDialog.cpp:114
msgid "Select a ZIP archive that contains a Stellarium landscape"
msgstr "Izvēlieties ZIP arhīvu, kurš satur Stellarium ainavu"

#. TRANSLATORS: This string is displayed in the "Files of type:" drop-down list in the standard file selection dialog.
#: src/gui/AddRemoveLandscapesDialog.cpp:116
msgid "ZIP archives"
msgstr "ZIP arhīvi"

#: src/gui/AddRemoveLandscapesDialog.cpp:129
#, qt-format
msgid "Landscape \"%1\" has been installed successfully."
msgstr "Ainava \"%1\" ir veiksmīgi uzstādīta."

#: src/gui/AddRemoveLandscapesDialog.cpp:130
#: src/gui/AddRemoveLandscapesDialog.cpp:164
msgid "Success"
msgstr "Veiksmīgi"

#: src/gui/AddRemoveLandscapesDialog.cpp:143
#: src/gui/AddRemoveLandscapesDialog.cpp:220
#: src/gui/AddRemoveLandscapesDialog.cpp:229
#: src/gui/AddRemoveLandscapesDialog.cpp:237
msgid "No landscape was installed."
msgstr "Ainava netika uzstādīta."

#: src/gui/AddRemoveLandscapesDialog.cpp:144
#: src/gui/AddRemoveLandscapesDialog.cpp:175
#: src/gui/AddRemoveLandscapesDialog.cpp:224
#: src/gui/AddRemoveLandscapesDialog.cpp:230
#: src/gui/AddRemoveLandscapesDialog.cpp:238
#: src/gui/AddRemoveLandscapesDialog.cpp:248
msgid "Error!"
msgstr "Kļūda!"

#: src/gui/AddRemoveLandscapesDialog.cpp:153
#: src/ui_addRemoveLandscapesDialog.h:272
msgid "Remove an installed landscape"
msgstr ""

#: src/gui/AddRemoveLandscapesDialog.cpp:154
msgid "Do you really want to remove this landscape?"
msgstr ""

#: src/gui/AddRemoveLandscapesDialog.cpp:163
#, qt-format
msgid "Landscape \"%1\" has been removed successfully."
msgstr "Ainava \"%1\" ir veiksmīgi noņemta."

#: src/gui/AddRemoveLandscapesDialog.cpp:174
#: src/gui/AddRemoveLandscapesDialog.cpp:244
msgid "The selected landscape could not be (completely) removed."
msgstr "Izvēlēto ainavu nevarēja pilnībā noņemt."

#. TRANSLATORS: MiB = mebibytes (IEC 60027-2 standard for 2^20 bytes)
#: src/gui/AddRemoveLandscapesDialog.cpp:197
#, qt-format
msgid "Size on disk: %1 MiB"
msgstr "Izmērs uz diska: %1 MiB"

#. TRANSLATORS: The parameter is a file/directory path that may be quite long.
#: src/gui/AddRemoveLandscapesDialog.cpp:223
#, qt-format
msgid "Stellarium cannot open for reading or writing %1"
msgstr "Stellarium nevar atvērt failu %1 lasīšanai vai rakstīšanai"

#: src/gui/AddRemoveLandscapesDialog.cpp:229
msgid ""
"The selected file is not a ZIP archive or does not contain a Stellarium "
"landscape."
msgstr "Izvēlētais fails nav ZIP arhīvs vai nesatur Stellarium ainavu."

#. TRANSLATORS: The parameter is the duplicate name or identifier.
#: src/gui/AddRemoveLandscapesDialog.cpp:236
#, qt-format
msgid "A landscape with the same name or identifier (%1) already exists."
msgstr "Ainava ar šādu nosaukumu vai identifikatoru (%1) jau eksistē."

#. TRANSLATORS: The parameter is a file/directory path that may be quite long. "It" refers to a landscape that can't be removed.
#: src/gui/AddRemoveLandscapesDialog.cpp:247
#, qt-format
msgid "You can remove it manually by deleting the following directory: %1"
msgstr "To var noņemt, izdzēšot mapi %1"

#: src/gui/ScriptConsole.cpp:76
msgid "quickrun..."
msgstr "ātrā palaišana..."

#: src/gui/ScriptConsole.cpp:77
msgid "selected text"
msgstr "iezīmētais teksts"

#: src/gui/ScriptConsole.cpp:78
msgid "clear text"
msgstr "notīrīt tekstu"

#: src/gui/ScriptConsole.cpp:79
msgid "clear images"
msgstr "notīrīt attēlus"

#: src/gui/ScriptConsole.cpp:80
msgid "natural"
msgstr "dabisks"

#: src/gui/ScriptConsole.cpp:81
msgid "starchart"
msgstr "zvaigžņu karte"

#: src/gui/ScriptConsole.cpp:105
msgid "Load Script"
msgstr ""

#: src/gui/ScriptConsole.cpp:107 src/gui/ScriptConsole.cpp:127
msgid "Script Files"
msgstr ""

#: src/gui/ScriptConsole.cpp:125
msgid "Save Script"
msgstr ""

#: src/gui/ScriptConsole.cpp:227
msgid "Select Script Include Directory"
msgstr ""

#: src/gui/SearchDialog.cpp:210
msgctxt "coordinate system"
msgid "Equatorial (J2000.0)"
msgstr ""

#: src/gui/SearchDialog.cpp:211
msgctxt "coordinate system"
msgid "Equatorial"
msgstr "Ekvatoriāls"

#: src/gui/SearchDialog.cpp:212
msgctxt "coordinate system"
msgid "Horizontal"
msgstr "Horizontāls"

#: src/gui/SearchDialog.cpp:213
msgctxt "coordinate system"
msgid "Galactic"
msgstr "Galaktisks"

#: src/gui/SearchDialog.cpp:214
msgctxt "coordinate system"
msgid "Supergalactic"
msgstr ""

#: src/gui/SearchDialog.cpp:215
msgctxt "coordinate system"
msgid "Ecliptic"
msgstr ""

#: src/gui/SearchDialog.cpp:216
msgctxt "coordinate system"
msgid "Ecliptic (J2000.0)"
msgstr ""

#: src/gui/SearchDialog.cpp:244
msgid "Right ascension"
msgstr ""

#: src/gui/SearchDialog.cpp:247
msgid "Declination"
msgstr ""

#. TRANSLATORS: azimuth
#: src/gui/SearchDialog.cpp:255 src/gui/AstroCalcDialog.cpp:281
#: src/gui/AstroCalcDialog.cpp:1022
#: plugins/Satellites/src/gui/SatellitesDialog.cpp:999
msgid "Azimuth"
msgstr "Azimuts"

#. TRANSLATORS: altitude
#. TRANSLATORS: Satellite altitude
#: src/gui/SearchDialog.cpp:258 src/gui/AstroCalcDialog.cpp:283
#: src/gui/AstroCalcDialog.cpp:1024 src/gui/AstroCalcDialog.cpp:1696
#: src/gui/AstroCalcDialog.cpp:2102 src/gui/AstroCalcDialog.cpp:2104
#: plugins/Satellites/src/Satellite.cpp:308
#: plugins/Satellites/src/gui/SatellitesDialog.cpp:998
msgid "Altitude"
msgstr "Augstums"

#: src/gui/SearchDialog.cpp:269
#: plugins/ArchaeoLines/src/ui_archaeoLinesDialog.h:531
#: plugins/ArchaeoLines/src/ui_archaeoLinesDialog.h:539
msgid "Longitude"
msgstr "Garums"

#: src/gui/SearchDialog.cpp:272
#: plugins/ArchaeoLines/src/ui_archaeoLinesDialog.h:532
#: plugins/ArchaeoLines/src/ui_archaeoLinesDialog.h:540
msgid "Latitude"
msgstr "Platums"

#: src/gui/SearchDialog.cpp:610
msgid "Simbad Lookup Error"
msgstr "Simbad meklējuma kļūda"

#: src/gui/SearchDialog.cpp:618
msgid "Simbad Lookup"
msgstr "Meklēt Simbad datubāzē"

#: src/gui/SearchDialog.cpp:829
msgid "University of Strasbourg (France)"
msgstr "Strazbūras Universitāte (Francija)"

#: src/gui/SearchDialog.cpp:830
msgid "Harvard University (USA)"
msgstr "Hārvarda Universitāte (ASV)"

#: src/gui/SearchDialog.cpp:903
msgid "Paste and Search"
msgstr ""

#: src/gui/ShortcutsDialog.cpp:497
msgid "Action"
msgstr ""

#: src/gui/ShortcutsDialog.cpp:498 src/ui_shortcutsDialog.h:197
msgid "Primary shortcut"
msgstr ""

#: src/gui/ShortcutsDialog.cpp:499 src/ui_shortcutsDialog.h:198
msgid "Alternative shortcut"
msgstr ""

#: src/gui/CustomDeltaTEquationDialog.cpp:133
#, qt-format
msgid "Custom equation for %1T"
msgstr ""

#: src/gui/CustomDeltaTEquationDialog.cpp:134
#, qt-format
msgid "A typical equation for calculation of %1T looks like:"
msgstr ""

#: src/gui/CustomDeltaTEquationDialog.cpp:136
msgid "where"
msgstr ""

#: src/gui/CustomDeltaTEquationDialog.cpp:136
msgid "year"
msgstr "gadā"

#: src/gui/CustomDeltaTEquationDialog.cpp:137
msgid "Secular acceleration of the Moon"
msgstr ""

#. TRANSLATORS: name of object
#: src/gui/AstroCalcDialog.cpp:277 src/ui_configurationDialog.h:1368
#: plugins/TelescopeControl/src/gui/TelescopeDialog.cpp:457
#: plugins/TelescopeControl/src/gui/StoredPointsDialog.cpp:95
#: plugins/Exoplanets/src/Exoplanet.cpp:342
#: plugins/MeteorShowers/src/gui/MSSearchDialog.cpp:191
msgid "Name"
msgstr "Nosaukums"

#. TRANSLATORS: right ascension
#: src/gui/AstroCalcDialog.cpp:288 src/gui/AstroCalcDialog.cpp:1029
msgid "RA (J2000)"
msgstr ""

#. TRANSLATORS: declination
#: src/gui/AstroCalcDialog.cpp:290 src/gui/AstroCalcDialog.cpp:1031
msgid "Dec (J2000)"
msgstr ""

#. TRANSLATORS: opacity
#: src/gui/AstroCalcDialog.cpp:295
msgid "opacity"
msgstr ""

#. TRANSLATORS: magnitude
#: src/gui/AstroCalcDialog.cpp:300 src/gui/AstroCalcDialog.cpp:1034
msgid "mag"
msgstr ""

#. TRANSLATORS: angular size, arcminutes
#: src/gui/AstroCalcDialog.cpp:303
msgid "A.S."
msgstr ""

#. TRANSLATORS: separation, arcseconds
#: src/gui/AstroCalcDialog.cpp:307
msgid "sep."
msgstr ""

#. TRANSLATORS: period, days
#: src/gui/AstroCalcDialog.cpp:312
msgid "per."
msgstr ""

#: src/gui/AstroCalcDialog.cpp:312
msgctxt "days"
msgid "d"
msgstr ""

#. TRANSLATORS: distance, AU
#: src/gui/AstroCalcDialog.cpp:317 src/gui/AstroCalcDialog.cpp:1038
msgid "dist."
msgstr ""

#. TRANSLATORS: proper motion, arcsecond per year
#: src/gui/AstroCalcDialog.cpp:322
msgid "P.M."
msgstr ""

#: src/gui/AstroCalcDialog.cpp:322
msgctxt "arcsecond per year"
msgid "\"/yr"
msgstr ""

#. TRANSLATORS: surface brightness
#: src/gui/AstroCalcDialog.cpp:328
msgid "S.B."
msgstr ""

#: src/gui/AstroCalcDialog.cpp:360 src/gui/AstroCalcDialog.cpp:3033
#: src/ui_viewDialog.h:2535 src/ui_dsoColorsDialog.h:674
msgid "Galaxies"
msgstr "Galaktikas"

#. TRANSLATORS: Type of objects (for "Lists" in the search tool)
#: src/gui/AstroCalcDialog.cpp:361 src/translations.h:317
#: src/ui_viewDialog.h:2536 src/ui_dsoColorsDialog.h:595
msgid "Active galaxies"
msgstr ""

#. TRANSLATORS: Type of objects (for "Lists" in the search tool)
#: src/gui/AstroCalcDialog.cpp:362 src/translations.h:319
#: src/ui_dsoColorsDialog.h:561
msgid "Radio galaxies"
msgstr ""

#. TRANSLATORS: Type of objects (for "Lists" in the search tool)
#: src/gui/AstroCalcDialog.cpp:363 src/translations.h:321
#: src/ui_viewDialog.h:2533 src/ui_dsoColorsDialog.h:571
msgid "Interacting galaxies"
msgstr ""

#. TRANSLATORS: Type of objects (for "Lists" in the search tool)
#: src/gui/AstroCalcDialog.cpp:364 src/translations.h:323
msgid "Bright quasars"
msgstr ""

#. TRANSLATORS: Type of objects (for "Lists" in the search tool)
#: src/gui/AstroCalcDialog.cpp:365 src/gui/AstroCalcDialog.cpp:3034
#: src/translations.h:325 src/ui_viewDialog.h:2540 src/ui_dsoColorsDialog.h:625
msgid "Star clusters"
msgstr ""

#. TRANSLATORS: Type of objects (for "Lists" in the search tool)
#: src/gui/AstroCalcDialog.cpp:366 src/translations.h:301
#: src/ui_dsoColorsDialog.h:542
msgid "Open star clusters"
msgstr ""

#. TRANSLATORS: Type of objects (for "Lists" in the search tool)
#: src/gui/AstroCalcDialog.cpp:367 src/translations.h:303
#: src/ui_dsoColorsDialog.h:669
msgid "Globular star clusters"
msgstr ""

#. TRANSLATORS: Type of objects (for "Lists" in the search tool)
#: src/gui/AstroCalcDialog.cpp:368 src/translations.h:327
#: src/ui_dsoColorsDialog.h:547
msgid "Stellar associations"
msgstr ""

#. TRANSLATORS: Type of objects (for "Lists" in the search tool)
#: src/gui/AstroCalcDialog.cpp:369 src/translations.h:329
#: src/ui_dsoColorsDialog.h:679
msgid "Star clouds"
msgstr ""

#. TRANSLATORS: Type of objects (for "Lists" in the search tool)
#: src/gui/AstroCalcDialog.cpp:370 src/translations.h:305
#: src/ui_dsoColorsDialog.h:659
msgid "Nebulae"
msgstr ""

#. TRANSLATORS: Type of objects (for "Lists" in the search tool)
#: src/gui/AstroCalcDialog.cpp:371 src/gui/AstroCalcDialog.cpp:1525
#: src/gui/AstroCalcDialog.cpp:3043 src/translations.h:307
#: src/ui_viewDialog.h:2534 src/ui_dsoColorsDialog.h:678
msgid "Planetary nebulae"
msgstr ""

#. TRANSLATORS: Type of objects (for "Lists" in the search tool)
#: src/gui/AstroCalcDialog.cpp:372 src/gui/AstroCalcDialog.cpp:1527
#: src/gui/AstroCalcDialog.cpp:3032 src/translations.h:309
#: src/ui_viewDialog.h:2537 src/ui_dsoColorsDialog.h:612
msgid "Dark nebulae"
msgstr ""

#. TRANSLATORS: Type of objects (for "Lists" in the search tool)
#: src/gui/AstroCalcDialog.cpp:373 src/translations.h:315
#: src/ui_dsoColorsDialog.h:629
msgid "Reflection nebulae"
msgstr ""

#. TRANSLATORS: Type of objects (for "Lists" in the search tool)
#: src/gui/AstroCalcDialog.cpp:374 src/translations.h:331
#: src/ui_dsoColorsDialog.h:660
msgid "Bipolar nebulae"
msgstr ""

#. TRANSLATORS: Type of objects (for "Lists" in the search tool)
#: src/gui/AstroCalcDialog.cpp:375 src/translations.h:333
#: src/ui_dsoColorsDialog.h:587
msgid "Emission nebulae"
msgstr ""

#. TRANSLATORS: Type of objects (for "Lists" in the search tool)
#: src/gui/AstroCalcDialog.cpp:376 src/translations.h:311
#: src/ui_dsoColorsDialog.h:544
msgid "Clusters associated with nebulosity"
msgstr ""

#. TRANSLATORS: Type of objects (for "Lists" in the search tool)
#: src/gui/AstroCalcDialog.cpp:377 src/translations.h:313
msgid "HII regions"
msgstr ""

#. TRANSLATORS: Type of objects (for "Lists" in the search tool)
#: src/gui/AstroCalcDialog.cpp:378 src/gui/AstroCalcDialog.cpp:3051
#: src/translations.h:335 src/ui_viewDialog.h:2532 src/ui_dsoColorsDialog.h:643
msgid "Supernova remnants"
msgstr ""

#. TRANSLATORS: Type of objects (for "Lists" in the search tool)
#: src/gui/AstroCalcDialog.cpp:379 src/translations.h:341
#: src/ui_dsoColorsDialog.h:555
msgid "Interstellar matter"
msgstr ""

#. TRANSLATORS: Type of objects (for "Lists" in the search tool)
#: src/gui/AstroCalcDialog.cpp:380 src/translations.h:343
#: src/ui_dsoColorsDialog.h:670
msgid "Emission objects"
msgstr ""

#. TRANSLATORS: Type of objects (for "Lists" in the search tool)
#: src/gui/AstroCalcDialog.cpp:381 src/translations.h:345
#: src/ui_dsoColorsDialog.h:651
msgid "BL Lac objects"
msgstr ""

#. TRANSLATORS: Type of objects (for "Lists" in the search tool)
#: src/gui/AstroCalcDialog.cpp:382 src/translations.h:347
#: src/ui_dsoColorsDialog.h:548
msgid "Blazars"
msgstr ""

#. TRANSLATORS: Type of objects (for "Lists" in the search tool)
#: src/gui/AstroCalcDialog.cpp:383 src/translations.h:349
msgid "Molecular Clouds"
msgstr ""

#. TRANSLATORS: Type of objects (for "Lists" in the search tool)
#: src/gui/AstroCalcDialog.cpp:384 src/translations.h:351
msgid "Young Stellar Objects"
msgstr ""

#. TRANSLATORS: Type of objects (for "Lists" in the search tool)
#: src/gui/AstroCalcDialog.cpp:385 src/translations.h:353
msgid "Possible Quasars"
msgstr ""

#. TRANSLATORS: Type of objects (for "Lists" in the search tool)
#: src/gui/AstroCalcDialog.cpp:386 src/translations.h:355
msgid "Possible Planetary Nebulae"
msgstr ""

#. TRANSLATORS: Type of objects (for "Lists" in the search tool)
#: src/gui/AstroCalcDialog.cpp:387 src/translations.h:357
msgid "Protoplanetary Nebulae"
msgstr ""

#. TRANSLATORS: Type of stars (for "Lists" in the search tool)
#: src/gui/AstroCalcDialog.cpp:388 src/gui/AstroCalcDialog.cpp:1529
#: src/gui/AstroCalcDialog.cpp:3047 src/translations.h:359
#: src/ui_dsoColorsDialog.h:621
msgid "Symbiotic stars"
msgstr ""

#. TRANSLATORS: Type of stars (for "Lists" in the search tool)
#: src/gui/AstroCalcDialog.cpp:389 src/gui/AstroCalcDialog.cpp:1530
#: src/gui/AstroCalcDialog.cpp:3048 src/translations.h:361
#: src/ui_dsoColorsDialog.h:636
msgid "Emission-line stars"
msgstr ""

#. TRANSLATORS: Type of objects (for "Lists" in the search tool)
#: src/gui/AstroCalcDialog.cpp:390 src/gui/AstroCalcDialog.cpp:3049
#: src/translations.h:337 src/ui_dsoColorsDialog.h:686
msgid "Supernova candidates"
msgstr ""

#. TRANSLATORS: Type of objects (for "Lists" in the search tool)
#: src/gui/AstroCalcDialog.cpp:391 src/gui/AstroCalcDialog.cpp:3050
#: src/translations.h:339 src/ui_dsoColorsDialog.h:690
msgid "Supernova remnant candidates"
msgstr ""

#. TRANSLATORS: Type of stars (for "Lists" in the search tool)
#: src/gui/AstroCalcDialog.cpp:392 src/gui/AstroCalcDialog.cpp:3052
#: src/translations.h:363 src/ui_viewDialog.h:2541 src/ui_dsoColorsDialog.h:694
msgid "Clusters of galaxies"
msgstr ""

#. TRANSLATORS: Catalogue of objects (for "Lists" in the search tool)
#: src/gui/AstroCalcDialog.cpp:394 src/translations.h:365
#: src/ui_viewDialog.h:2511
msgid "Messier Catalogue"
msgstr ""

#. TRANSLATORS: Catalogue of objects (for "Lists" in the search tool)
#: src/gui/AstroCalcDialog.cpp:396 src/translations.h:367
#: src/ui_viewDialog.h:2502
msgid "Caldwell Catalogue"
msgstr ""

#. TRANSLATORS: Catalogue of objects (for "Lists" in the search tool)
#: src/gui/AstroCalcDialog.cpp:398 src/translations.h:369
msgid "Barnard Catalogue"
msgstr ""

#. TRANSLATORS: Catalogue of objects (for "Lists" in the search tool)
#: src/gui/AstroCalcDialog.cpp:400 src/translations.h:371
msgid "Sharpless Catalogue"
msgstr ""

#. TRANSLATORS: Catalogue of objects (for "Lists" in the search tool)
#: src/gui/AstroCalcDialog.cpp:402 src/translations.h:373
msgid "Van den Bergh Catalogue"
msgstr ""

#. TRANSLATORS: Catalogue of objects (for "Lists" in the search tool)
#: src/gui/AstroCalcDialog.cpp:404 src/translations.h:375
msgid "The Catalogue of Rodgers, Campbell, and Whiteoak"
msgstr ""

#. TRANSLATORS: Catalogue of objects (for "Lists" in the search tool)
#: src/gui/AstroCalcDialog.cpp:406 src/translations.h:377
msgid "Collinder Catalogue"
msgstr ""

#. TRANSLATORS: Catalogue of objects (for "Lists" in the search tool)
#: src/gui/AstroCalcDialog.cpp:408 src/translations.h:379
msgid "Melotte Catalogue"
msgstr ""

#. TRANSLATORS: Catalogue of objects (for "Lists" in the search tool)
#: src/gui/AstroCalcDialog.cpp:410 src/translations.h:381
msgid "New General Catalogue"
msgstr ""

#. TRANSLATORS: Catalogue of objects (for "Lists" in the search tool)
#: src/gui/AstroCalcDialog.cpp:412 src/translations.h:383
msgid "Index Catalogue"
msgstr ""

#. TRANSLATORS: Catalogue of objects (for "Lists" in the search tool)
#: src/gui/AstroCalcDialog.cpp:414 src/translations.h:385
msgid "Lynds' Catalogue of Bright Nebulae"
msgstr ""

#. TRANSLATORS: Catalogue of objects (for "Lists" in the search tool)
#: src/gui/AstroCalcDialog.cpp:416 src/translations.h:387
msgid "Lynds' Catalogue of Dark Nebulae"
msgstr ""

#: src/gui/AstroCalcDialog.cpp:418 src/ui_viewDialog.h:2472
msgid "Principal Galaxy Catalog"
msgstr ""

#: src/gui/AstroCalcDialog.cpp:420 src/ui_viewDialog.h:2514
msgid "The Uppsala General Catalogue of Galaxies"
msgstr ""

#. TRANSLATORS: Catalogue of objects (for "Lists" in the search tool)
#: src/gui/AstroCalcDialog.cpp:422 src/translations.h:389
msgid "Cederblad Catalog"
msgstr ""

#. TRANSLATORS: Catalogue of objects (for "Lists" in the search tool)
#: src/gui/AstroCalcDialog.cpp:424 src/translations.h:391
msgid "The Catalogue of Peculiar Galaxies"
msgstr ""

#. TRANSLATORS: Catalogue of objects (for "Lists" in the search tool)
#: src/gui/AstroCalcDialog.cpp:426 src/translations.h:393
msgid "The Catalogue of Interacting Galaxies"
msgstr ""

#. TRANSLATORS: Catalogue of objects (for "Lists" in the search tool)
#: src/gui/AstroCalcDialog.cpp:428 src/translations.h:395
msgid "The Catalogue of Galactic Planetary Nebulae"
msgstr ""

#. TRANSLATORS: Catalogue of objects (for "Lists" in the search tool)
#: src/gui/AstroCalcDialog.cpp:430 src/translations.h:397
msgid "The Strasbourg-ESO Catalogue of Galactic Planetary Nebulae"
msgstr ""

#. TRANSLATORS: Catalogue of objects (for "Lists" in the search tool)
#: src/gui/AstroCalcDialog.cpp:432 src/translations.h:399
msgid "A catalogue of Galactic supernova remnants"
msgstr ""

#. TRANSLATORS: Catalogue of objects (for "Lists" in the search tool)
#: src/gui/AstroCalcDialog.cpp:434 src/translations.h:401
msgid "A Catalog of Rich Clusters of Galaxies"
msgstr ""

#. TRANSLATORS: Type of objects (for "Lists" in the search tool)
#: src/gui/AstroCalcDialog.cpp:435 src/translations.h:403
msgid "Dwarf galaxies"
msgstr ""

#. TRANSLATORS: Catalogue of objects (for "Lists" in the search tool)
#: src/gui/AstroCalcDialog.cpp:436 src/translations.h:405
msgid "Herschel 400 Catalogue"
msgstr ""

#. TRANSLATORS: Type of stars (for "Lists" in the search tool)
#: src/gui/AstroCalcDialog.cpp:437 src/gui/AstroCalcDialog.cpp:3044
#: src/translations.h:414
msgid "Bright double stars"
msgstr ""

#. TRANSLATORS: Type of stars (for "Lists" in the search tool)
#: src/gui/AstroCalcDialog.cpp:438 src/gui/AstroCalcDialog.cpp:3045
#: src/translations.h:416
msgid "Bright variable stars"
msgstr ""

#. TRANSLATORS: Type of stars (for "Lists" in the search tool)
#: src/gui/AstroCalcDialog.cpp:439 src/gui/AstroCalcDialog.cpp:3046
#: src/translations.h:418
msgid "Bright stars with high proper motion"
msgstr ""

#: src/gui/AstroCalcDialog.cpp:440
msgid "Solar system objects"
msgstr ""

#: src/gui/AstroCalcDialog.cpp:441
msgid "Solar system objects: comets"
msgstr ""

#: src/gui/AstroCalcDialog.cpp:442
msgid "Solar system objects: minor bodies"
msgstr ""

#: src/gui/AstroCalcDialog.cpp:443
msgid "Solar system objects: planets"
msgstr ""

#: src/gui/AstroCalcDialog.cpp:493
#, qt-format
msgid "Positions on %1"
msgstr ""

#: src/gui/AstroCalcDialog.cpp:518
msgid "Average angular size"
msgstr ""

#: src/gui/AstroCalcDialog.cpp:589 src/gui/AstroCalcDialog.cpp:648
#: src/gui/AstroCalcDialog.cpp:702 src/gui/AstroCalcDialog.cpp:763
#: src/gui/AstroCalcDialog.cpp:1071
msgid "Planetocentric distance"
msgstr ""

#: src/gui/AstroCalcDialog.cpp:591 src/gui/AstroCalcDialog.cpp:650
#: src/gui/AstroCalcDialog.cpp:704 src/gui/AstroCalcDialog.cpp:765
#: src/gui/AstroCalcDialog.cpp:1073
msgid "Topocentric distance"
msgstr ""

#: src/gui/AstroCalcDialog.cpp:594 src/gui/AstroCalcDialog.cpp:653
#: src/gui/AstroCalcDialog.cpp:707 src/gui/AstroCalcDialog.cpp:768
msgid "Angular size (with rings, if any)"
msgstr ""

#: src/gui/AstroCalcDialog.cpp:842
msgid "star with high proper motion"
msgstr ""

#: src/gui/AstroCalcDialog.cpp:918 src/gui/AstroCalcDialog.cpp:1278
#: src/gui/AstroCalcDialog.cpp:2404
#: plugins/Satellites/src/gui/SatellitesDialog.cpp:243
msgid "CSV (Comma delimited)"
msgstr ""

#: src/gui/AstroCalcDialog.cpp:920
msgid "Save celestial positions of objects as..."
msgstr ""

#: src/gui/AstroCalcDialog.cpp:1018 src/ui_dateTimeDialogGui.h:382
#: src/ui_dateTimeDialogGui.h:387
msgid "Julian Day"
msgstr "Juliāna Diena"

#. TRANSLATORS: phase
#: src/gui/AstroCalcDialog.cpp:1036
msgid "phase"
msgstr ""

#. TRANSLATORS: elongation
#: src/gui/AstroCalcDialog.cpp:1040
msgid "elong."
msgstr ""

#: src/gui/AstroCalcDialog.cpp:1280
msgid "Save calculated ephemerides as..."
msgstr ""

#: src/gui/AstroCalcDialog.cpp:1414
msgid "10 minutes"
msgstr "10 minūtes"

#: src/gui/AstroCalcDialog.cpp:1415
msgid "30 minutes"
msgstr ""

#: src/gui/AstroCalcDialog.cpp:1416
msgid "1 hour"
msgstr "1 stunda"

#: src/gui/AstroCalcDialog.cpp:1417
msgid "6 hours"
msgstr ""

#: src/gui/AstroCalcDialog.cpp:1418
msgid "12 hours"
msgstr ""

#: src/gui/AstroCalcDialog.cpp:1419
msgid "1 solar day"
msgstr ""

#: src/gui/AstroCalcDialog.cpp:1420
msgid "5 solar days"
msgstr ""

#: src/gui/AstroCalcDialog.cpp:1421
msgid "10 solar days"
msgstr ""

#: src/gui/AstroCalcDialog.cpp:1422
msgid "15 solar days"
msgstr ""

#: src/gui/AstroCalcDialog.cpp:1423
msgid "30 solar days"
msgstr ""

#: src/gui/AstroCalcDialog.cpp:1424
msgid "60 solar days"
msgstr ""

#: src/gui/AstroCalcDialog.cpp:1425
msgid "100 solar days"
msgstr ""

#: src/gui/AstroCalcDialog.cpp:1426
msgid "1 sidereal day"
msgstr ""

#: src/gui/AstroCalcDialog.cpp:1427
msgid "5 sidereal days"
msgstr ""

#: src/gui/AstroCalcDialog.cpp:1428
msgid "10 sidereal days"
msgstr ""

#: src/gui/AstroCalcDialog.cpp:1429
msgid "15 sidereal days"
msgstr ""

#: src/gui/AstroCalcDialog.cpp:1430
msgid "30 sidereal days"
msgstr ""

#: src/gui/AstroCalcDialog.cpp:1431
msgid "60 sidereal days"
msgstr ""

#: src/gui/AstroCalcDialog.cpp:1432
msgid "100 sidereal days"
msgstr ""

#: src/gui/AstroCalcDialog.cpp:1433
msgid "1 Julian day"
msgstr ""

#: src/gui/AstroCalcDialog.cpp:1434
msgid "5 Julian days"
msgstr ""

#: src/gui/AstroCalcDialog.cpp:1435
msgid "10 Julian days"
msgstr ""

#: src/gui/AstroCalcDialog.cpp:1436
msgid "15 Julian days"
msgstr ""

#: src/gui/AstroCalcDialog.cpp:1437
msgid "30 Julian days"
msgstr ""

#: src/gui/AstroCalcDialog.cpp:1438
msgid "60 Julian days"
msgstr ""

#: src/gui/AstroCalcDialog.cpp:1439
msgid "100 Julian days"
msgstr ""

#: src/gui/AstroCalcDialog.cpp:1511
msgid "Solar system"
msgstr ""

#. TRANSLATORS: Type of objects (for "Lists" in the search tool)
#: src/gui/AstroCalcDialog.cpp:1513 src/gui/AstroCalcDialog.cpp:3035
#: src/translations.h:72 plugins/SolarSystemEditor/src/ui_mpcImportWindow.h:516
msgid "Asteroids"
msgstr "Asteroīdi"

#. TRANSLATORS: Type of objects (for "Lists" in the search tool)
#: src/gui/AstroCalcDialog.cpp:1514 src/gui/AstroCalcDialog.cpp:3037
#: src/translations.h:76
msgid "Plutinos"
msgstr ""

#. TRANSLATORS: Type of objects (for "Lists" in the search tool)
#: src/gui/AstroCalcDialog.cpp:1515 src/gui/AstroCalcDialog.cpp:3036
#: src/translations.h:70 plugins/SolarSystemEditor/src/ui_mpcImportWindow.h:517
msgid "Comets"
msgstr "Komētas"

#. TRANSLATORS: Type of objects (for "Lists" in the search tool)
#: src/gui/AstroCalcDialog.cpp:1516 src/gui/AstroCalcDialog.cpp:3038
#: src/translations.h:78
msgid "Dwarf planets"
msgstr ""

#. TRANSLATORS: Type of objects (for "Lists" in the search tool)
#: src/gui/AstroCalcDialog.cpp:1517 src/gui/AstroCalcDialog.cpp:3039
#: src/translations.h:80
msgid "Cubewanos"
msgstr ""

#. TRANSLATORS: Type of objects (for "Lists" in the search tool)
#: src/gui/AstroCalcDialog.cpp:1518 src/gui/AstroCalcDialog.cpp:3040
#: src/translations.h:82
msgid "Scattered disc objects"
msgstr ""

#. TRANSLATORS: Type of objects (for "Lists" in the search tool)
#: src/gui/AstroCalcDialog.cpp:1519 src/gui/AstroCalcDialog.cpp:3041
#: src/translations.h:84
msgid "Oort cloud objects"
msgstr ""

#. TRANSLATORS: Type of objects (for "Lists" in the search tool)
#: src/gui/AstroCalcDialog.cpp:1520 src/gui/AstroCalcDialog.cpp:3042
#: src/translations.h:86
msgid "Sednoids"
msgstr ""

#: src/gui/AstroCalcDialog.cpp:1521
#, qt-format
msgid "Bright stars (<%1 mag)"
msgstr ""

#: src/gui/AstroCalcDialog.cpp:1522
#, qt-format
msgid "Bright double stars (<%1 mag)"
msgstr ""

#: src/gui/AstroCalcDialog.cpp:1523
#, qt-format
msgid "Bright variable stars (<%1 mag)"
msgstr ""

#: src/gui/AstroCalcDialog.cpp:1524
#, qt-format
msgid "Bright star clusters (<%1 mag)"
msgstr ""

#: src/gui/AstroCalcDialog.cpp:1526
#, qt-format
msgid "Bright nebulae (<%1 mag)"
msgstr ""

#: src/gui/AstroCalcDialog.cpp:1528
#, qt-format
msgid "Bright galaxies (<%1 mag)"
msgstr ""

#: src/gui/AstroCalcDialog.cpp:1695 src/gui/AstroCalcDialog.cpp:2102
#: src/gui/AstroCalcDialog.cpp:2104
msgid "Local Time"
msgstr ""

#: src/gui/AstroCalcDialog.cpp:1880
msgid "Magnitude vs. Time"
msgstr ""

#: src/gui/AstroCalcDialog.cpp:1883
msgid "Phase vs. Time"
msgstr ""

#: src/gui/AstroCalcDialog.cpp:1886
msgid "Distance vs. Time"
msgstr ""

#: src/gui/AstroCalcDialog.cpp:1889
msgid "Elongation vs. Time"
msgstr ""

#: src/gui/AstroCalcDialog.cpp:1892
msgid "Angular size vs. Time"
msgstr ""

#: src/gui/AstroCalcDialog.cpp:1895
msgid "Phase angle vs. Time"
msgstr ""

#: src/gui/AstroCalcDialog.cpp:1936
msgid "Date"
msgstr ""

#. TRANSLATORS: Megameter (SI symbol: Mm; Megameter is a unit of length in the metric system, equal to one million metres)
#: src/gui/AstroCalcDialog.cpp:1946
msgid "Mm"
msgstr ""

#: src/gui/AstroCalcDialog.cpp:1979 src/gui/AstroCalcDialog.cpp:2014
msgid "Angular size"
msgstr ""

#: src/gui/AstroCalcDialog.cpp:2096
#, qt-format
msgid "Now about %1"
msgstr ""

#: src/gui/AstroCalcDialog.cpp:2098
#, qt-format
msgid "Passage of meridian at approximately %1"
msgstr ""

#: src/gui/AstroCalcDialog.cpp:2121
msgid "Phenomenon"
msgstr ""

#: src/gui/AstroCalcDialog.cpp:2123
msgid "Object 1"
msgstr ""

#: src/gui/AstroCalcDialog.cpp:2124
msgid "Object 2"
msgstr ""

#: src/gui/AstroCalcDialog.cpp:2406
msgid "Save calculated phenomena as..."
msgstr ""

#: src/gui/AstroCalcDialog.cpp:2459 src/gui/AstroCalcDialog.cpp:2635
#: src/gui/AstroCalcDialog.cpp:2794
msgid "Conjunction"
msgstr ""

#: src/gui/AstroCalcDialog.cpp:2466
msgid "Opposition"
msgstr ""

#: src/gui/AstroCalcDialog.cpp:2474
msgid "Transit"
msgstr ""

#: src/gui/AstroCalcDialog.cpp:2476 src/gui/AstroCalcDialog.cpp:2640
#: src/gui/AstroCalcDialog.cpp:2799
msgid "Occultation"
msgstr ""

#: src/gui/AstroCalcDialog.cpp:2480
msgid "Eclipse"
msgstr ""

#: src/gui/AstroCalcDialog.cpp:3008
msgctxt "Celestial object is observed..."
msgid "In the Evening"
msgstr ""

#: src/gui/AstroCalcDialog.cpp:3009
msgctxt "Celestial object is observed..."
msgid "In the Morning"
msgstr ""

#: src/gui/AstroCalcDialog.cpp:3010
msgctxt "Celestial object is observed..."
msgid "Around Midnight"
msgstr ""

#: src/gui/AstroCalcDialog.cpp:3011
msgctxt "Celestial object is observed..."
msgid "In Any Time of the Night"
msgstr ""

#: src/gui/AstroCalcDialog.cpp:3030
msgid "Bright stars"
msgstr ""

#: src/gui/AstroCalcDialog.cpp:3031 src/ui_viewDialog.h:2538
msgid "Bright nebulae"
msgstr ""

#: src/gui/AstroCalcDialog.cpp:3524
msgid "Text file"
msgstr ""

#: src/gui/AstroCalcDialog.cpp:3526
msgid "Save list of objects as..."
msgstr ""

#: src/gui/BookmarksDialog.cpp:106 src/ui_searchDialogGui.h:697
msgid "Object"
msgstr "Objekts"

#: src/gui/BookmarksDialog.cpp:107
msgid "Localized name"
msgstr ""

#: src/gui/BookmarksDialog.cpp:109
msgid "Location of observer"
msgstr ""

#: src/gui/BookmarksDialog.cpp:161
msgid "Unnamed object"
msgstr ""

#: src/gui/BookmarksDialog.cpp:341 src/ui_bookmarksDialog.h:204
msgid "Import bookmarks"
msgstr ""

#: src/gui/BookmarksDialog.cpp:354
msgid "Export bookmarks as..."
msgstr ""

#: src/scripting/StelScriptMgr.cpp:142 src/ui_configurationDialog.h:1562
#: plugins/TextUserInterface/src/TextUserInterface.cpp:496
msgid "Scripts"
msgstr "Skripti"

#: src/scripting/StelScriptMgr.cpp:248
msgid "Shortcut"
msgstr ""

#: src/StelMainView.cpp:767
msgid "Save screenshot"
msgstr "Saglabāt ekrānattēlu"

#: src/StelMainView.cpp:768
msgid "Reload shaders (for development)"
msgstr ""

#: src/StelMainView.cpp:769
msgid "Full-screen mode"
msgstr "Pilnekrāna režīms"

#: src/StelMainView.cpp:925
msgid ""
"Insufficient OpenGL version. Please update drivers, graphics hardware, or "
"use --angle-mode (or --mesa-mode) option."
msgstr ""

#: src/StelMainView.cpp:928
msgid ""
"Insufficient OpenGL version. Please update drivers, or graphics hardware."
msgstr ""

#: src/StelMainView.cpp:970
msgid ""
"Your DirectX/OpenGL ES subsystem has problems. See log for details.\n"
"Ignore and suppress this notice in the future and try to continue in "
"degraded mode anyway?"
msgstr ""

#: src/StelMainView.cpp:1021
msgid ""
"Your OpenGL/Mesa subsystem has problems. See log for details.\n"
"Ignore and suppress this notice in the future and try to continue in "
"degraded mode anyway?"
msgstr ""

#: src/StelMainView.cpp:1077
msgid ""
"Your OpenGL subsystem has problems. See log for details.\n"
"Ignore and suppress this notice in the future and try to continue in "
"degraded mode anyway?"
msgstr ""

#: src/StelMainView.cpp:1118
msgid ""
"Your OpenGL ES subsystem has problems. See log for details.\n"
"Ignore and suppress this notice in the future and try to continue in "
"degraded mode anyway?"
msgstr ""

#: src/StelMainView.cpp:1230
#, qt-format
msgid "Stellarium %1"
msgstr ""

#. TRANSLATORS: Cardinals names: North
#: src/translations.h:35
msgid "N"
msgstr "Z"

#. TRANSLATORS: Cardinals names: South
#: src/translations.h:37
msgid "S"
msgstr "D"

#. TRANSLATORS: Cardinals names: East
#: src/translations.h:39
msgid "E"
msgstr "A"

#. TRANSLATORS: Cardinals names: West
#: src/translations.h:41
msgid "W"
msgstr "R"

#. TRANSLATORS: Type of object
#: src/translations.h:48
msgid "planet"
msgstr "planēta"

#. TRANSLATORS: Type of object
#: src/translations.h:50
msgid "comet"
msgstr ""

#. TRANSLATORS: Type of object
#: src/translations.h:52
msgid "asteroid"
msgstr ""

#. TRANSLATORS: Type of object
#: src/translations.h:54
msgid "moon"
msgstr ""

#. TRANSLATORS: Type of object
#: src/translations.h:56
msgid "plutino"
msgstr ""

#. TRANSLATORS: Type of object
#: src/translations.h:58
msgid "dwarf planet"
msgstr ""

#. TRANSLATORS: Type of object
#: src/translations.h:60
msgid "cubewano"
msgstr ""

#. TRANSLATORS: Type of object
#: src/translations.h:62
msgid "scattered disc object"
msgstr ""

#. TRANSLATORS: Type of object
#: src/translations.h:64
msgid "Oort cloud object"
msgstr ""

#. TRANSLATORS: Type of object
#: src/translations.h:66
msgid "sednoid"
msgstr ""

#. TRANSLATORS: Type of objects (for "Lists" in the search tool)
#: src/translations.h:74
msgid "Moons"
msgstr ""

#. TRANSLATORS: Type of objects (for "Lists" in the search tool)
#: src/translations.h:88
msgid "Constellations"
msgstr "Zvaigznāji"

#. TRANSLATORS: Type of objects (for "Lists" in the search tool)
#: src/translations.h:90
msgid "Custom Objects"
msgstr ""

#. TRANSLATORS: Type of objects (for "Lists" in the search tool)
#: src/translations.h:92
msgid "Asterisms"
msgstr ""

#. TRANSLATORS: Type of objects (for "Lists" in the search tool)
#: src/translations.h:94
msgid "Geological features"
msgstr ""

#. TRANSLATORS: Type of objects (for "Lists" in the search tool)
#: src/translations.h:99
msgid "Geological features: albedo features"
msgstr ""

#. TRANSLATORS: Type of objects (for "Lists" in the search tool)
#: src/translations.h:101
msgid "Geological features: arcūs"
msgstr ""

#. TRANSLATORS: Type of objects (for "Lists" in the search tool)
#: src/translations.h:103
msgid "Geological features: astra"
msgstr ""

#. TRANSLATORS: Type of objects (for "Lists" in the search tool)
#: src/translations.h:105
msgid "Geological features: catenae"
msgstr ""

#. TRANSLATORS: Type of objects (for "Lists" in the search tool)
#: src/translations.h:107
msgid "Geological features: cavi"
msgstr ""

#. TRANSLATORS: Type of objects (for "Lists" in the search tool)
#: src/translations.h:109
msgid "Geological features: chaoses"
msgstr ""

#. TRANSLATORS: Type of objects (for "Lists" in the search tool)
#: src/translations.h:111
msgid "Geological features: chasmata"
msgstr ""

#. TRANSLATORS: Type of objects (for "Lists" in the search tool)
#: src/translations.h:113
msgid "Geological features: colles"
msgstr ""

#. TRANSLATORS: Type of objects (for "Lists" in the search tool)
#: src/translations.h:115
msgid "Geological features: coronae"
msgstr ""

#. TRANSLATORS: Type of objects (for "Lists" in the search tool)
#: src/translations.h:117
msgid "Geological features: craters"
msgstr ""

#. TRANSLATORS: Type of objects (for "Lists" in the search tool)
#: src/translations.h:119
msgid "Geological features: dorsa"
msgstr ""

#. TRANSLATORS: Type of objects (for "Lists" in the search tool)
#: src/translations.h:121
msgid "Geological features: eruptive centers"
msgstr ""

#. TRANSLATORS: Type of objects (for "Lists" in the search tool)
#: src/translations.h:123
msgid "Geological features: faculae"
msgstr ""

#. TRANSLATORS: Type of objects (for "Lists" in the search tool)
#: src/translations.h:125
msgid "Geological features: farra"
msgstr ""

#. TRANSLATORS: Type of objects (for "Lists" in the search tool)
#: src/translations.h:127
msgid "Geological features: flexūs"
msgstr ""

#. TRANSLATORS: Type of objects (for "Lists" in the search tool)
#: src/translations.h:129
msgid "Geological features: fluctūs"
msgstr ""

#. TRANSLATORS: Type of objects (for "Lists" in the search tool)
#: src/translations.h:131
msgid "Geological features: flumina"
msgstr ""

#. TRANSLATORS: Type of objects (for "Lists" in the search tool)
#: src/translations.h:133
msgid "Geological features: freta"
msgstr ""

#. TRANSLATORS: Type of objects (for "Lists" in the search tool)
#: src/translations.h:135
msgid "Geological features: fossae"
msgstr ""

#. TRANSLATORS: Type of objects (for "Lists" in the search tool)
#: src/translations.h:137
msgid "Geological features: insulae"
msgstr ""

#. TRANSLATORS: Type of objects (for "Lists" in the search tool)
#: src/translations.h:139
msgid "Geological features: labēs"
msgstr ""

#. TRANSLATORS: Type of objects (for "Lists" in the search tool)
#: src/translations.h:141
msgid "Geological features: labyrinthi"
msgstr ""

#. TRANSLATORS: Type of objects (for "Lists" in the search tool)
#: src/translations.h:143
msgid "Geological features: lacunae"
msgstr ""

#. TRANSLATORS: Type of objects (for "Lists" in the search tool)
#: src/translations.h:145
msgid "Geological features: lacūs"
msgstr ""

#. TRANSLATORS: Type of objects (for "Lists" in the search tool)
#: src/translations.h:147
msgid "Geological features: large ringed features"
msgstr ""

#. TRANSLATORS: Type of objects (for "Lists" in the search tool)
#: src/translations.h:149
msgid "Geological features: lineae"
msgstr ""

#. TRANSLATORS: Type of objects (for "Lists" in the search tool)
#: src/translations.h:151
msgid "Geological features: lingulae"
msgstr ""

#. TRANSLATORS: Type of objects (for "Lists" in the search tool)
#: src/translations.h:153
msgid "Geological features: maculae"
msgstr ""

#. TRANSLATORS: Type of objects (for "Lists" in the search tool)
#: src/translations.h:155
msgid "Geological features: maria"
msgstr ""

#. TRANSLATORS: Type of objects (for "Lists" in the search tool)
#: src/translations.h:157
msgid "Geological features: mensae"
msgstr ""

#. TRANSLATORS: Type of objects (for "Lists" in the search tool)
#: src/translations.h:159
msgid "Geological features: montes"
msgstr ""

#. TRANSLATORS: Type of objects (for "Lists" in the search tool)
#: src/translations.h:161
msgid "Geological features: oceani"
msgstr ""

#. TRANSLATORS: Type of objects (for "Lists" in the search tool)
#: src/translations.h:163
msgid "Geological features: paludes"
msgstr ""

#. TRANSLATORS: Type of objects (for "Lists" in the search tool)
#: src/translations.h:165
msgid "Geological features: paterae"
msgstr ""

#. TRANSLATORS: Type of objects (for "Lists" in the search tool)
#: src/translations.h:167
msgid "Geological features: planitiae"
msgstr ""

#. TRANSLATORS: Type of objects (for "Lists" in the search tool)
#: src/translations.h:169
msgid "Geological features: plana"
msgstr ""

#. TRANSLATORS: Type of objects (for "Lists" in the search tool)
#: src/translations.h:171
msgid "Geological features: plumes"
msgstr ""

#. TRANSLATORS: Type of objects (for "Lists" in the search tool)
#: src/translations.h:173
msgid "Geological features: promontoria"
msgstr ""

#. TRANSLATORS: Type of objects (for "Lists" in the search tool)
#: src/translations.h:175
msgid "Geological features: regiones"
msgstr ""

#. TRANSLATORS: Type of objects (for "Lists" in the search tool)
#: src/translations.h:177
msgid "Geological features: rimae"
msgstr ""

#. TRANSLATORS: Type of objects (for "Lists" in the search tool)
#: src/translations.h:179
msgid "Geological features: rupēs"
msgstr ""

#. TRANSLATORS: Type of objects (for "Lists" in the search tool)
#: src/translations.h:181
msgid "Geological features: scopuli"
msgstr ""

#. TRANSLATORS: Type of objects (for "Lists" in the search tool)
#: src/translations.h:183
msgid "Geological features: serpentes"
msgstr ""

#. TRANSLATORS: Type of objects (for "Lists" in the search tool)
#: src/translations.h:185
msgid "Geological features: sulci"
msgstr ""

#. TRANSLATORS: Type of objects (for "Lists" in the search tool)
#: src/translations.h:187
msgid "Geological features: sinūs"
msgstr ""

#. TRANSLATORS: Type of objects (for "Lists" in the search tool)
#: src/translations.h:189
msgid "Geological features: terrae"
msgstr ""

#. TRANSLATORS: Type of objects (for "Lists" in the search tool)
#: src/translations.h:191
msgid "Geological features: tholi"
msgstr ""

#. TRANSLATORS: Type of objects (for "Lists" in the search tool)
#: src/translations.h:193
msgid "Geological features: undae"
msgstr ""

#. TRANSLATORS: Type of objects (for "Lists" in the search tool)
#: src/translations.h:195
msgid "Geological features: valles"
msgstr ""

#. TRANSLATORS: Type of objects (for "Lists" in the search tool)
#: src/translations.h:197
msgid "Geological features: vastitates"
msgstr ""

#. TRANSLATORS: Type of objects (for "Lists" in the search tool)
#: src/translations.h:199
msgid "Geological features: virgae"
msgstr ""

#. TRANSLATORS: Type of objects (for "Lists" in the search tool)
#: src/translations.h:201
msgid "Geological features: landing sites"
msgstr ""

#. TRANSLATORS: Type of objects (for "Lists" in the search tool)
#: src/translations.h:203
msgid "Geological features: lenticulae"
msgstr ""

#. TRANSLATORS: Type of objects (for "Lists" in the search tool)
#: src/translations.h:205
msgid "Geological features: reticula"
msgstr ""

#. TRANSLATORS: Type of objects (for "Lists" in the search tool)
#: src/translations.h:207
msgid "Geological features: tesserae"
msgstr ""

#. TRANSLATORS: List of geological features by celestial body (for "Lists" in the search tool)
#: src/translations.h:212
msgid "Named geological features of Epimetheus"
msgstr ""

#. TRANSLATORS: List of geological features by celestial body (for "Lists" in the search tool)
#: src/translations.h:214
msgid "Named geological features of Vesta"
msgstr ""

#. TRANSLATORS: List of geological features by celestial body (for "Lists" in the search tool)
#: src/translations.h:216
msgid "Named geological features of Mathilde"
msgstr ""

#. TRANSLATORS: List of geological features by celestial body (for "Lists" in the search tool)
#: src/translations.h:218
msgid "Named geological features of Venus"
msgstr ""

#. TRANSLATORS: List of geological features by celestial body (for "Lists" in the search tool)
#: src/translations.h:220
msgid "Named geological features of Mercury"
msgstr ""

#. TRANSLATORS: List of geological features by celestial body (for "Lists" in the search tool)
#: src/translations.h:222
msgid "Named geological features of Iapetus"
msgstr ""

#. TRANSLATORS: List of geological features by celestial body (for "Lists" in the search tool)
#: src/translations.h:224
msgid "Named geological features of Ganymede"
msgstr ""

#. TRANSLATORS: List of geological features by celestial body (for "Lists" in the search tool)
#: src/translations.h:226
msgid "Named geological features of Ceres"
msgstr ""

#. TRANSLATORS: List of geological features by celestial body (for "Lists" in the search tool)
#: src/translations.h:228
msgid "Named geological features of Ida"
msgstr ""

#. TRANSLATORS: List of geological features by celestial body (for "Lists" in the search tool)
#: src/translations.h:230
msgid "Named geological features of Triton"
msgstr ""

#. TRANSLATORS: List of geological features by celestial body (for "Lists" in the search tool)
#: src/translations.h:232
msgid "Named geological features of Oberon"
msgstr ""

#. TRANSLATORS: List of geological features by celestial body (for "Lists" in the search tool)
#: src/translations.h:234
msgid "Named geological features of Itokawa"
msgstr ""

#. TRANSLATORS: List of geological features by celestial body (for "Lists" in the search tool)
#: src/translations.h:236
msgid "Named geological features of Thebe"
msgstr ""

#. TRANSLATORS: List of geological features by celestial body (for "Lists" in the search tool)
#: src/translations.h:238
msgid "Named geological features of Gaspra"
msgstr ""

#. TRANSLATORS: List of geological features by celestial body (for "Lists" in the search tool)
#: src/translations.h:240
msgid "Named geological features of Rhea"
msgstr ""

#. TRANSLATORS: List of geological features by celestial body (for "Lists" in the search tool)
#: src/translations.h:242
msgid "Named geological features of Enceladus"
msgstr ""

#. TRANSLATORS: List of geological features by celestial body (for "Lists" in the search tool)
#: src/translations.h:244
msgid "Named geological features of the Moon"
msgstr ""

#. TRANSLATORS: List of geological features by celestial body (for "Lists" in the search tool)
#: src/translations.h:246
msgid "Named geological features of Dione"
msgstr ""

#. TRANSLATORS: List of geological features by celestial body (for "Lists" in the search tool)
#: src/translations.h:248
msgid "Named geological features of Steins"
msgstr ""

#. TRANSLATORS: List of geological features by celestial body (for "Lists" in the search tool)
#: src/translations.h:250
msgid "Named geological features of Phoebe"
msgstr ""

#. TRANSLATORS: List of geological features by celestial body (for "Lists" in the search tool)
#: src/translations.h:252
msgid "Named geological features of Puck"
msgstr ""

#. TRANSLATORS: List of geological features by celestial body (for "Lists" in the search tool)
#: src/translations.h:254
msgid "Named geological features of Europa"
msgstr ""

#. TRANSLATORS: List of geological features by celestial body (for "Lists" in the search tool)
#: src/translations.h:256
msgid "Named geological features of Lutetia"
msgstr ""

#. TRANSLATORS: List of geological features by celestial body (for "Lists" in the search tool)
#: src/translations.h:258
msgid "Named geological features of Tethys"
msgstr ""

#. TRANSLATORS: List of geological features by celestial body (for "Lists" in the search tool)
#: src/translations.h:260
msgid "Named geological features of Eros"
msgstr ""

#. TRANSLATORS: List of geological features by celestial body (for "Lists" in the search tool)
#: src/translations.h:262
msgid "Named geological features of Callisto"
msgstr ""

#. TRANSLATORS: List of geological features by celestial body (for "Lists" in the search tool)
#: src/translations.h:264
msgid "Named geological features of Phobos"
msgstr ""

#. TRANSLATORS: List of geological features by celestial body (for "Lists" in the search tool)
#: src/translations.h:266
msgid "Named geological features of Proteus"
msgstr ""

#. TRANSLATORS: List of geological features by celestial body (for "Lists" in the search tool)
#: src/translations.h:268
msgid "Named geological features of Hyperion"
msgstr ""

#. TRANSLATORS: List of geological features by celestial body (for "Lists" in the search tool)
#: src/translations.h:270
msgid "Named geological features of Titania"
msgstr ""

#. TRANSLATORS: List of geological features by celestial body (for "Lists" in the search tool)
#: src/translations.h:272
msgid "Named geological features of Deimos"
msgstr ""

#. TRANSLATORS: List of geological features by celestial body (for "Lists" in the search tool)
#: src/translations.h:274
msgid "Named geological features of Io"
msgstr ""

#. TRANSLATORS: List of geological features by celestial body (for "Lists" in the search tool)
#: src/translations.h:276
msgid "Named geological features of Ariel"
msgstr ""

#. TRANSLATORS: List of geological features by celestial body (for "Lists" in the search tool)
#: src/translations.h:278
msgid "Named geological features of Dactyl"
msgstr ""

#. TRANSLATORS: List of geological features by celestial body (for "Lists" in the search tool)
#: src/translations.h:280
msgid "Named geological features of Titan"
msgstr ""

#. TRANSLATORS: List of geological features by celestial body (for "Lists" in the search tool)
#: src/translations.h:282
msgid "Named geological features of Amalthea"
msgstr ""

#. TRANSLATORS: List of geological features by celestial body (for "Lists" in the search tool)
#: src/translations.h:284
msgid "Named geological features of Umbriel"
msgstr ""

#. TRANSLATORS: List of geological features by celestial body (for "Lists" in the search tool)
#: src/translations.h:286
msgid "Named geological features of Janus"
msgstr ""

#. TRANSLATORS: List of geological features by celestial body (for "Lists" in the search tool)
#: src/translations.h:288
msgid "Named geological features of Mars"
msgstr ""

#. TRANSLATORS: List of geological features by celestial body (for "Lists" in the search tool)
#: src/translations.h:290
msgid "Named geological features of Miranda"
msgstr ""

#. TRANSLATORS: List of geological features by celestial body (for "Lists" in the search tool)
#: src/translations.h:292
msgid "Named geological features of Mimas"
msgstr ""

#. TRANSLATORS: List of geological features by celestial body (for "Lists" in the search tool)
#: src/translations.h:294
msgid "Named geological features of Pluto"
msgstr ""

#. TRANSLATORS: Type of objects (for "Lists" in the search tool)
#: src/translations.h:299
msgid "Bright galaxies"
msgstr ""

#. TRANSLATORS: Type of stars (for "Lists" in the search tool)
#: src/translations.h:410
msgid "Interesting double stars"
msgstr ""

#. TRANSLATORS: Type of stars (for "Lists" in the search tool)
#: src/translations.h:412
msgid "Interesting variable stars"
msgstr ""

#. TRANSLATORS: Name of the sky culture
#: src/translations.h:423
msgid "Arabic"
msgstr "Arābu"

#. TRANSLATORS: Name of the sky culture
#: src/translations.h:425
msgid "Arabic Moon Stations"
msgstr ""

#. TRANSLATORS: Name of the sky culture
#: src/translations.h:427
msgid "Aztec"
msgstr "Acteku"

#. TRANSLATORS: Name of the sky culture
#: src/translations.h:429
msgid "Belarusian"
msgstr ""

#. TRANSLATORS: Name of the sky culture
#: src/translations.h:431
msgid "Boorong"
msgstr ""

#. TRANSLATORS: Name of the sky culture
#: src/translations.h:433
msgid "Chinese"
msgstr "Ķīniešu"

#. TRANSLATORS: Name of the sky culture
#: src/translations.h:435
msgid "Egyptian"
msgstr "Ēģiptiešu"

#. TRANSLATORS: Name of the sky culture
#: src/translations.h:437
msgid "Hawaiian Starlines"
msgstr ""

#. TRANSLATORS: Name of the sky culture
#: src/translations.h:439
msgid "Inuit"
msgstr "Inuitu"

#. TRANSLATORS: Name of the sky culture
#: src/translations.h:441
msgid "Indian Vedic"
msgstr ""

#. TRANSLATORS: Name of the sky culture
#: src/translations.h:443
msgid "Japanese Moon Stations"
msgstr ""

#. TRANSLATORS: Name of the sky culture
#: src/translations.h:445
msgid "Kamilaroi/Euahlayi"
msgstr ""

#. TRANSLATORS: Name of the sky culture
#: src/translations.h:447
msgid "Korean"
msgstr "Korejiešu"

#. TRANSLATORS: Name of the sky culture
#: src/translations.h:449
msgid "Dakota/Lakota/Nakota"
msgstr ""

#. TRANSLATORS: Name of the sky culture
#: src/translations.h:451
msgid "Macedonian"
msgstr ""

#. TRANSLATORS: Name of the sky culture
#: src/translations.h:453
msgid "Maori"
msgstr "Maoru"

#. TRANSLATORS: Name of the sky culture
#: src/translations.h:455
msgid "Mongolian"
msgstr ""

#. TRANSLATORS: Name of the sky culture
#: src/translations.h:457
msgid "Navajo"
msgstr "Navahu"

#. TRANSLATORS: Name of the sky culture
#: src/translations.h:459
msgid "Norse"
msgstr "Skandināvu"

#. TRANSLATORS: Name of the sky culture
#: src/translations.h:461
msgid "Ojibwe"
msgstr ""

#. TRANSLATORS: Name of the sky culture
#: src/translations.h:463
msgid "Romanian"
msgstr ""

#. TRANSLATORS: Name of the sky culture
#: src/translations.h:465
msgid "Sami"
msgstr "Sāmu"

#. TRANSLATORS: Name of the sky culture
#: src/translations.h:467
msgid "Sardinian"
msgstr ""

#. TRANSLATORS: Name of the sky culture
#: src/translations.h:469
msgid "Siberian"
msgstr ""

#. TRANSLATORS: Name of the sky culture
#: src/translations.h:471
msgid "Tukano"
msgstr ""

#. TRANSLATORS: Name of the sky culture
#: src/translations.h:473
msgid "Tupi-Guarani"
msgstr ""

#. TRANSLATORS: Name of the sky culture
#: src/translations.h:475
msgid "Tongan"
msgstr ""

#. TRANSLATORS: Name of the sky culture
#: src/translations.h:477
msgid "Western"
msgstr "Rietumu"

#. TRANSLATORS: Name of the sky culture
#: src/translations.h:479
msgid "Western (H.A.Rey)"
msgstr ""

#. TRANSLATORS: Name of landscape
#: src/translations.h:485
msgid "Guereins"
msgstr ""

#. TRANSLATORS: Name of landscape
#: src/translations.h:487
msgid "Trees"
msgstr "Koki"

#. TRANSLATORS: Name of landscape
#: src/translations.h:489 plugins/ArchaeoLines/src/ArchaeoLines.cpp:1290
msgid "Moon"
msgstr "Mēness"

#. TRANSLATORS: Landscape name: Hurricane Ridge
#: src/translations.h:491
msgid "Hurricane"
msgstr "Viesuļvētra"

#. TRANSLATORS: Name of landscape
#: src/translations.h:493
msgid "Ocean"
msgstr "Okeāns"

#. TRANSLATORS: Landscape name: Garching bei Munchen
#: src/translations.h:495
msgid "Garching"
msgstr ""

#. TRANSLATORS: Name of landscape
#: src/translations.h:497 plugins/ArchaeoLines/src/ArchaeoLines.cpp:1302
msgid "Mars"
msgstr "Marss"

#. TRANSLATORS: Name of landscape
#: src/translations.h:499 plugins/ArchaeoLines/src/ArchaeoLines.cpp:1305
msgid "Jupiter"
msgstr "Jupiters"

#. TRANSLATORS: Name of landscape
#: src/translations.h:501 plugins/ArchaeoLines/src/ArchaeoLines.cpp:1308
msgid "Saturn"
msgstr "Saturns"

#. TRANSLATORS: Name of landscape
#: src/translations.h:503
msgid "Uranus"
msgstr "Urāns"

#. TRANSLATORS: Name of landscape
#: src/translations.h:505
msgid "Neptune"
msgstr "Neptūns"

#. TRANSLATORS: Name of landscape
#: src/translations.h:507
msgid "Geneva"
msgstr "Geneva"

#. TRANSLATORS: Name of landscape
#: src/translations.h:509
msgid "Grossmugl"
msgstr ""

#. TRANSLATORS: Name of landscape
#: src/translations.h:511
msgid "Zero Horizon"
msgstr ""

#. TRANSLATORS: Name of landscape
#: src/translations.h:513 plugins/Exoplanets/src/Exoplanet.cpp:329
#: plugins/Exoplanets/src/Exoplanet.cpp:333
#: plugins/ArchaeoLines/src/ArchaeoLines.cpp:1287
msgid "Sun"
msgstr "Saule"

#. TRANSLATORS: Name of 3D scene ("Sterngarten" is proper name)
#: src/translations.h:518
msgid "Vienna Sterngarten"
msgstr ""

#. TRANSLATORS: Name of 3D scene
#: src/translations.h:520
msgid "Testscene"
msgstr ""

#. TRANSLATORS: Name of script
#: src/translations.h:525
msgid "Landscape Tour"
msgstr ""

#. TRANSLATORS: Name of script
#: src/translations.h:527
msgid "Partial Lunar Eclipse"
msgstr "Daļējs Mēness aptumsums"

#. TRANSLATORS: Name of script
#: src/translations.h:529
msgid "Total Lunar Eclipse"
msgstr "Pilns Mēness aptumsums"

#. TRANSLATORS: Name of script
#: src/translations.h:531
msgid "Screensaver"
msgstr "Ekrānsaudzētājs"

#. TRANSLATORS: Name of script
#: src/translations.h:533
msgid "Solar Eclipse 2009"
msgstr "2009. gada Saules aptumsums"

#. TRANSLATORS: Name of script
#: src/translations.h:535
msgid "Startup Script"
msgstr "Palaišanas skripts"

#. TRANSLATORS: Name of script
#: src/translations.h:537
msgid "Zodiac"
msgstr "Zodiaks"

#. TRANSLATORS: Name of script
#: src/translations.h:539
msgid "Mercury Triple Sunrise and Sunset"
msgstr "Merkura trīskāršais saullēkts un saulriets"

#. TRANSLATORS: Name of script
#: src/translations.h:541
msgid "Double eclipse from Deimos in 2017"
msgstr "Dubultais aptumsums uz Deimosa 2017. gadā"

#. TRANSLATORS: Name of script
#: src/translations.h:543
msgid "Double eclipse from Deimos in 2031"
msgstr "Dubultais aptumsums no Deimosa 2031. gadā"

#. TRANSLATORS: Name of script
#: src/translations.h:545
msgid "Eclipse from Olympus Mons Jan 10 2068"
msgstr "Aptumsums no Olimpa kalna 2068. gada 10. janvārī"

#. TRANSLATORS: Name of script
#: src/translations.h:547
msgid "Occultation of Earth and Jupiter 2048"
msgstr "Zemes un Jupitera okultācija 2048. gadā"

#. TRANSLATORS: Name of script
#: src/translations.h:549
msgid "3 Transits and 2 Eclipses from Deimos 2027"
msgstr ""

#. TRANSLATORS: Name of script
#: src/translations.h:551
msgid "Solar System Screensaver"
msgstr "Saules sistēmas ekrānsaudzētājs"

#. TRANSLATORS: Name of script
#: src/translations.h:553
msgid "Constellations Tour"
msgstr "Zvaigznāju ekskursija"

#. TRANSLATORS: Name of script
#: src/translations.h:555
msgid "Sun from different planets"
msgstr "Skats uz Sauli no dažādām planētām"

#. TRANSLATORS: Name of script
#: src/translations.h:557
msgid "Earth best views from other bodies"
msgstr "Labākie skati uz Zemi no citiem debess ķermeņiem"

#. TRANSLATORS: Name of script
#: src/translations.h:559
msgid "Transit of Venus"
msgstr "Venēras tranzīts"

#. TRANSLATORS: Name of script
#: src/translations.h:561
msgid "Sky Culture Tour"
msgstr ""

#. TRANSLATORS: Name and description of script
#: src/translations.h:563
msgid "Earth Events from Mercury"
msgstr ""

#. TRANSLATORS: Name and description of script
#: src/translations.h:565
msgid "Earth Events from a floating city on Venus"
msgstr ""

#. TRANSLATORS: Name and description of script
#: src/translations.h:567
msgid "Earth Events from Mars"
msgstr ""

#. TRANSLATORS: Name of script
#: src/translations.h:569
msgid ""
"Earth and other planet's Greatest Elongations and Oppositions from Mars"
msgstr ""

#. TRANSLATORS: Name of script
#: src/translations.h:571
msgid "Earth and Mars Greatest Elongations and Transits from Callisto"
msgstr ""

#. TRANSLATORS: Name of script
#: src/translations.h:573
msgid "Tycho's Supernova"
msgstr "Tiho Brahes supernova"

#. TRANSLATORS: Name of script
#: src/translations.h:575
msgid "Earth and other Planets from Ceres"
msgstr ""

#. TRANSLATORS: Name of script
#: src/translations.h:577
msgid "Messier Objects Tour"
msgstr ""

#. TRANSLATORS: Name of script
#: src/translations.h:579
msgid "Binocular Highlights"
msgstr ""

#. TRANSLATORS: Name of script
#: src/translations.h:581
msgid "20 Fun Naked-Eye Double Stars"
msgstr ""

#. TRANSLATORS: Name of script
#: src/translations.h:583
msgid "List of largest known stars"
msgstr ""

#. TRANSLATORS: Name of script
#: src/translations.h:585
msgid "Herschel 400 Tour"
msgstr ""

#. TRANSLATORS: Name of script
#: src/translations.h:587
msgid "Binosky: Deep Sky Objects for Binoculars"
msgstr ""

#. TRANSLATORS: Name of script
#: src/translations.h:589
msgid "The Jack Bennett Catalog"
msgstr ""

#. TRANSLATORS: Name of script
#: src/translations.h:591
msgid "Best objects in the New General Catalog"
msgstr ""

#. TRANSLATORS: Description of the landscape tour script.
#: src/translations.h:597
msgid "Look around each installed landscape."
msgstr "Visu instalēto ainavu apskats."

#. TRANSLATORS: Description of the sky culture tour script.
#: src/translations.h:599
msgid "Look at each installed sky culture."
msgstr ""

#: src/translations.h:600
msgid "Script to demonstrate a partial lunar eclipse."
msgstr "Skripts, kurš demonstrē daļēju Mēness aptumsumu."

#: src/translations.h:601
msgid "Script to demonstrate a total lunar eclipse."
msgstr "Skripts, kurš demonstrē pilnu Mēness aptumsumu."

#: src/translations.h:602
msgid "A slow, infinite tour of the sky, looking at random objects."
msgstr "Lēna, bezgalīga ekskursija pa debesīm, apmeklējot nejaušus objektus."

#: src/translations.h:603
msgid ""
"Script to demonstrate a total solar eclipse which has happened in 2009 "
"(location=Rangpur, Bangladesh)."
msgstr ""
"Skripts, kurš demonstrē pilnu Saules aptumsumu 2009. gadā (Rangpūra, "
"Bangladeša)."

#: src/translations.h:604
msgid "Script which runs automatically at startup"
msgstr "Skripts, kurš darbojas automātiski programmas palaišanas laikā"

#: src/translations.h:605
msgid ""
"This script displays the constellations of the Zodiac. That means the "
"constellations which lie along the line which the Sun traces across the "
"celestial sphere over the course of a year."
msgstr ""
"Šis skripts attēlo Zodiaka zvaigznājus, t.i. zvaigznājus, kuri atrodas tuvu "
"riņķim, kuru Saule veic debesīs gada laikā."

#: src/translations.h:606
msgid ""
"Due to the quirks in Mercury's orbit and rotation at certain spots the sun "
"will rise & set 3 different times in one Mercury day."
msgstr ""
"Merkura īpatnējās orbītas un rotācijas dēļ noteiktās vietās Saule lec un "
"riet 3 reizes vienā Merkura dienā."

#: src/translations.h:607
msgid ""
"Just before Mars eclipses the sun, Phobos pops out from behind and eclipses "
"it first. Takes place between Scorpio and Sagittarius on April 26, 2017."
msgstr ""
"Pirms Marss aizsedz Sauli, Foboss parādās no Marsa aizmugures un aizsedz "
"Sauli pirmais. Aptumsums notiek starp Skorpiona un Strēlnieka zvaigznājiem "
"2017. gada 26. aprīlī."

#: src/translations.h:608
msgid ""
"Just before Mars eclipses the sun, Phobos pops out from behind and eclipses "
"it first. Takes place between Taurus and Gemini on July 23, 2031."
msgstr ""
"Pirms Marss aizsedz Sauli, Foboss parādās no Marsa aizmugures un aizsedz "
"Sauli pirmais. Aptumsums notiek starp Vērša un Dvīņu zvaigznājiem 2031. gada "
"23. jūlijā."

#: src/translations.h:609
msgid "Phobos eclipsing the Sun as seen from Olympus Mons on Jan 2, 2021."
msgstr ""

#: src/translations.h:610
msgid ""
"Phobos occultations of Earth are common, as are occultations of Jupiter. But "
"occultations of both on the same day are very rare. Here's one that takes "
"place 1/23/2048. In real speed."
msgstr ""

#: src/translations.h:611
msgid ""
"Phobos races ahead of Mars and transits the sun, passes through it and then "
"retrogrades back towards the sun and just partially transits it again (only "
"seen in the southern hemisphere of Deimos), then Mars totally eclipses the "
"sun while Phobos transits in darkness between Mars and Deimos. When Phobos "
"emerges from Mars it is still eclipsed and dimmed in Mars' shadow, only to "
"light up later."
msgstr ""

#: src/translations.h:612
msgid ""
"Screensaver of various happenings in the Solar System. 287 events in all!"
msgstr ""

#: src/translations.h:613
msgid "A tour of the western constellations."
msgstr ""

#: src/translations.h:614
msgid "Look at the Sun from big planets of Solar System and Pluto."
msgstr ""

#: src/translations.h:615
msgid ""
"Best views of Earth from other Solar System bodies in the 21st Century."
msgstr ""

#: src/translations.h:616
msgid "Transit of Venus as seen from Sydney Australia, 6th June 2012."
msgstr ""

#: src/translations.h:617
msgid ""
"Flash of the supernova observed by Tycho Brahe in 1572. The Supernovae "
"plugin has to be enabled."
msgstr ""

#: src/translations.h:618
msgid ""
"Earth and other planet's Greatest Elongations and Oppositions from Mars 2000-"
"3000"
msgstr ""

#: src/translations.h:619
msgid ""
"Earth Greatest Elongations and Transits from Callisto 2000-3000. Why "
"Callisto? Well of the 4 Galilean Moons, Callisto is the only one outside of "
"Jupiter's radiation belt. Therefore, if humans ever colonize Jupiter's "
"moons, Callisto will be the one."
msgstr ""

#: src/translations.h:620
msgid ""
"Earth the other visible Planet's Greatest Elongations and Oppositions from "
"Ceres 2000-2200"
msgstr ""

#: src/translations.h:621
msgid "A tour of Messier Objects"
msgstr ""

#: src/translations.h:622
msgid ""
"Tours around interesting objects, which accessible to observation with "
"binoculars. The data for the script are taken from the eponymous book by "
"Gary Seronik."
msgstr ""

#: src/translations.h:623
msgid ""
"This script helps you make an excursion around 20 fun double stars. The list "
"has been collected by Jerry Lodriguss and published in Sky & Telescope "
"09/2014. Data taken from his website, http://www.astropix.com/doubles/"
msgstr ""

#: src/translations.h:624
msgid "This script helps you make an excursion around largest known stars."
msgstr ""

#: src/translations.h:625
msgid "A tour around objects from the Herschel 400 Catalogue"
msgstr ""

#: src/translations.h:626
msgid ""
"Ben Crowell has created Binosky, an observing list of Deep Sky Objects for "
"Binoculars. In the script we give a list of these 31 objects, ordered by "
"Right Ascension (2000.0)."
msgstr ""

#: src/translations.h:627
msgid ""
"The Jack Bennett Catalog of Southern Deep-Sky Objects (152 objects in all). "
"The Bennett catalog was contributed by Auke Slotegraaf."
msgstr ""

#: src/translations.h:628
msgid ""
"This list of 111 objects by A.J. Crayon and Steve Coe is used by members of "
"the Saguaro Astronomy Club of Phoenix, AZ, for the Best of the NGC "
"achievement award."
msgstr ""

#: src/translations.h:632
msgid "&Undo"
msgstr "&Atsaukt"

#: src/translations.h:633
msgid "&Redo"
msgstr "&Pāratsaukt"

#: src/translations.h:634
msgid "Cu&t"
msgstr "Izgrie&zt"

#: src/translations.h:635
msgid "&Copy"
msgstr "Ko&pēt"

#: src/translations.h:636
msgid "&Paste"
msgstr "&Ielīmēt"

#: src/translations.h:637 plugins/Oculars/src/ui_ocularDialog.h:1170
#: plugins/Oculars/src/ui_ocularDialog.h:1179
#: plugins/Oculars/src/ui_ocularDialog.h:1185
#: plugins/Oculars/src/ui_ocularDialog.h:1203
msgid "Delete"
msgstr "Izdzēst"

#: src/translations.h:638
msgid "Select All"
msgstr "Atlasīt visu"

#: src/translations.h:639
msgid "Look in:"
msgstr "Skatīties:"

#: src/translations.h:640
msgid "Directory:"
msgstr "Katalogs:"

#: src/translations.h:641
msgid "Folder"
msgstr "Mape"

#: src/translations.h:642
msgid "&Choose"
msgstr ""

#: src/translations.h:643 src/ui_configurationDialog.h:1532
#: plugins/TelescopeControl/src/ui_telescopeConfigurationDialog.h:619
msgid "Cancel"
msgstr "Atcelt"

#: src/translations.h:644
msgid "&Cancel"
msgstr ""

#: src/translations.h:645
msgid "Files of type:"
msgstr ""

#: src/translations.h:646
msgid "Date Modified"
msgstr "Modificētais datums"

#: src/translations.h:647
msgid "Directories"
msgstr "Direktorijas"

#: src/translations.h:648
msgid "Computer"
msgstr "Dators"

#: src/translations.h:649
msgid "&Open"
msgstr "Atvērt"

#: src/translations.h:650
msgid "&Save"
msgstr ""

#: src/translations.h:651
msgid "File &name:"
msgstr ""

#: src/translations.h:652
msgid "Copy &Link Location"
msgstr "Kopēt &saiti"

#: src/translations.h:653
msgid "Abort"
msgstr ""

#: src/translations.h:654
msgid "Ignore"
msgstr "Ignorēt"

#: src/translations.h:655
msgid "&Basic colors"
msgstr ""

#: src/translations.h:656
msgid "&Pick Screen Color"
msgstr ""

#: src/translations.h:657
msgid "&Custom colors"
msgstr ""

#: src/translations.h:658
msgid "&Add to Custom Colors"
msgstr "&Pievienot pielāgotajām krāsām"

#: src/translations.h:659
msgid "Hu&e:"
msgstr ""

#: src/translations.h:660
msgid "&Sat:"
msgstr ""

#: src/translations.h:661
msgid "&Val:"
msgstr ""

#: src/translations.h:662
msgid "&Red:"
msgstr ""

#: src/translations.h:663
msgid "&Green:"
msgstr ""

#: src/translations.h:664
msgid "Bl&ue:"
msgstr ""

#: src/translations.h:665
msgid "Select Color"
msgstr "Izvēlieties krāsu"

#: src/translations.h:666
#, qt-format
msgid "Cursor at %1, %2 Press ESC to cancel"
msgstr ""

#: src/translations.h:667
msgid "Back"
msgstr ""

#: src/translations.h:668
msgid "Forward"
msgstr ""

#: src/translations.h:669
msgid "Parent Directory"
msgstr ""

#: src/translations.h:670
msgid "Create New Folder"
msgstr ""

#: src/translations.h:671
msgid "List View"
msgstr ""

#: src/translations.h:672
msgid "Detail View"
msgstr ""

#: src/translations.h:673
msgid "Recent Places"
msgstr ""

#: src/translations.h:674
#, qt-format
msgid ""
"%1 already exists.\n"
"Do you want to replace it?"
msgstr ""

#: src/translations.h:675
msgid "&Yes"
msgstr ""

#: src/translations.h:676
msgid "&No"
msgstr ""

#: src/translations_countries.h:31
msgid "Andorra"
msgstr "Andora"

#: src/translations_countries.h:32
msgid "United Arab Emirates"
msgstr "Apvienotie Arābu Emirāti"

#: src/translations_countries.h:33
msgid "Afghanistan"
msgstr "Afganistāna"

#: src/translations_countries.h:34
msgid "Antigua and Barbuda"
msgstr "Antigva un Barbuda"

#: src/translations_countries.h:35
msgid "Anguilla"
msgstr "Angilja"

#: src/translations_countries.h:36
msgid "Albania"
msgstr "Albānija"

#: src/translations_countries.h:37
msgid "Armenia"
msgstr "Armēnija"

#: src/translations_countries.h:38
msgid "Angola"
msgstr "Angola"

#: src/translations_countries.h:39
msgid "Antarctica"
msgstr "Antarktīda"

#: src/translations_countries.h:40
msgid "Argentina"
msgstr "Argentīna"

#: src/translations_countries.h:41
msgid "Samoa (American)"
msgstr ""

#: src/translations_countries.h:42
msgid "Austria"
msgstr "Austrija"

#: src/translations_countries.h:43
msgid "Australia"
msgstr "Austrālija"

#: src/translations_countries.h:44
msgid "Aruba"
msgstr "Aruba"

#: src/translations_countries.h:45
msgid "Åland Islands"
msgstr ""

#: src/translations_countries.h:46
msgid "Azerbaijan"
msgstr "Azerbaidžāna"

#: src/translations_countries.h:47
msgid "Bosnia and Herzegovina"
msgstr ""

#: src/translations_countries.h:48
msgid "Barbados"
msgstr "Barbadosa"

#: src/translations_countries.h:49
msgid "Bangladesh"
msgstr "Bangladeša"

#: src/translations_countries.h:50
msgid "Belgium"
msgstr "Beļģija"

#: src/translations_countries.h:51
msgid "Burkina Faso"
msgstr "Burkinafaso"

#: src/translations_countries.h:52
msgid "Bulgaria"
msgstr "Bulgārija"

#: src/translations_countries.h:53
msgid "Bahrain"
msgstr "Bahreina"

#: src/translations_countries.h:54
msgid "Burundi"
msgstr "Burundi"

#: src/translations_countries.h:55
msgid "Benin"
msgstr "Benina"

#: src/translations_countries.h:56
msgid "St Barthelemy"
msgstr ""

#: src/translations_countries.h:57
msgid "Bermuda"
msgstr "Bermudu salas"

#: src/translations_countries.h:58
msgid "Brunei"
msgstr ""

#: src/translations_countries.h:59
msgid "Bolivia"
msgstr "Bolīvija"

#: src/translations_countries.h:60
msgid "Caribbean NL"
msgstr ""

#: src/translations_countries.h:61
msgid "Brazil"
msgstr "Brazīlija"

#: src/translations_countries.h:62
msgid "Bahamas"
msgstr "Bahamas"

#: src/translations_countries.h:63
msgid "Bhutan"
msgstr "Butāna"

#: src/translations_countries.h:64
msgid "Bouvet Island"
msgstr "Buvē Sala"

#: src/translations_countries.h:65
msgid "Botswana"
msgstr "Botsvana"

#: src/translations_countries.h:66
msgid "Belarus"
msgstr "Baltkrievija"

#: src/translations_countries.h:67
msgid "Belize"
msgstr "Beliza"

#: src/translations_countries.h:68
msgid "Canada"
msgstr "Kanāda"

#: src/translations_countries.h:69
msgid "Cocos (Keeling) Islands"
msgstr ""

#: src/translations_countries.h:70
msgid "Congo (Dem. Rep.)"
msgstr ""

#: src/translations_countries.h:71
msgid "Central African Rep."
msgstr ""

#: src/translations_countries.h:72
msgid "Congo (Rep.)"
msgstr ""

#: src/translations_countries.h:73
msgid "Switzerland"
msgstr "Šveice"

#: src/translations_countries.h:74
msgid "Côte d'Ivoire"
msgstr ""

#: src/translations_countries.h:75
msgid "Cook Islands"
msgstr "Kuka salas"

#: src/translations_countries.h:76
msgid "Chile"
msgstr "Čīle"

#: src/translations_countries.h:77
msgid "Cameroon"
msgstr "Kamerūna"

#: src/translations_countries.h:78
msgid "China"
msgstr "Ķīna"

#: src/translations_countries.h:79
msgid "Colombia"
msgstr "Kolumbija"

#: src/translations_countries.h:80
msgid "Costa Rica"
msgstr "Kostarika"

#: src/translations_countries.h:81
msgid "Cuba"
msgstr "Kuba"

#: src/translations_countries.h:82
msgid "Cape Verde"
msgstr "Kaboverde"

#: src/translations_countries.h:83
msgid "Curacao"
msgstr ""

#: src/translations_countries.h:84
msgid "Christmas Island"
msgstr "Ziemsvētku sala"

#: src/translations_countries.h:85
msgid "Cyprus"
msgstr "Kipra"

#: src/translations_countries.h:86
msgid "Czech Republic"
msgstr "Čehijas Republika"

#: src/translations_countries.h:87
msgid "Germany"
msgstr "Vācija"

#: src/translations_countries.h:88
msgid "Djibouti"
msgstr "Džibuti"

#: src/translations_countries.h:89
msgid "Denmark"
msgstr "Dānija"

#: src/translations_countries.h:90
msgid "Dominica"
msgstr "Dominika"

#: src/translations_countries.h:91
msgid "Dominican Republic"
msgstr "Dominikānas Republika"

#: src/translations_countries.h:92
msgid "Algeria"
msgstr "Alžīrija"

#: src/translations_countries.h:93
msgid "Ecuador"
msgstr "Ekvadora"

#: src/translations_countries.h:94
msgid "Estonia"
msgstr "Igaunija"

#: src/translations_countries.h:95
msgid "Egypt"
msgstr "Ēģipte"

#: src/translations_countries.h:96
msgid "Western Sahara"
msgstr "Rietumsahāra"

#: src/translations_countries.h:97
msgid "Eritrea"
msgstr "Eritreja"

#: src/translations_countries.h:98
msgid "Spain"
msgstr "Spānija"

#: src/translations_countries.h:99
msgid "Ethiopia"
msgstr "Etiopija"

#: src/translations_countries.h:100
msgid "Finland"
msgstr "Somija"

#: src/translations_countries.h:101
msgid "Fiji"
msgstr "Fidži"

#: src/translations_countries.h:102
msgid "Falkland Islands"
msgstr "Folklenda salas"

#: src/translations_countries.h:103
msgid "Micronesia"
msgstr "Mikronēzija"

#: src/translations_countries.h:104
msgid "Faroe Islands"
msgstr "Fēru salas"

#: src/translations_countries.h:105
msgid "France"
msgstr "Francija"

#: src/translations_countries.h:106
msgid "Gabon"
msgstr "Gabona"

#: src/translations_countries.h:107
msgid "Britain (UK)"
msgstr ""

#: src/translations_countries.h:108
msgid "Grenada"
msgstr "Grenāda"

#: src/translations_countries.h:109
msgid "Georgia"
msgstr "Gruzija"

#: src/translations_countries.h:110
msgid "French Guiana"
msgstr "Franču Gviāna"

#: src/translations_countries.h:111
msgid "Guernsey"
msgstr ""

#: src/translations_countries.h:112
msgid "Ghana"
msgstr "Gana"

#: src/translations_countries.h:113
msgid "Gibraltar"
msgstr "Gibraltārs"

#: src/translations_countries.h:114
msgid "Greenland"
msgstr "Grenlande"

#: src/translations_countries.h:115
msgid "Gambia"
msgstr "Gambija"

#: src/translations_countries.h:116
msgid "Guinea"
msgstr "Gvineja"

#: src/translations_countries.h:117
msgid "Guadeloupe"
msgstr "Gvadelupa"

#: src/translations_countries.h:118
msgid "Equatorial Guinea"
msgstr "Ekvatoriālā Gvineja"

#: src/translations_countries.h:119
msgid "Greece"
msgstr "Grieķija"

#: src/translations_countries.h:120
msgid "South Georgia and the South Sandwich Islands"
msgstr "Dienviddžordžija un Dienvidsendviču salas"

#: src/translations_countries.h:121
msgid "Guatemala"
msgstr "Gvatemala"

#: src/translations_countries.h:122
msgid "Guam"
msgstr "Guama"

#: src/translations_countries.h:123
msgid "Guinea-Bissau"
msgstr "Gvineja-Bisava"

#: src/translations_countries.h:124
msgid "Guyana"
msgstr "Gajāna"

#: src/translations_countries.h:125
msgid "Hong Kong"
msgstr "Honkonga"

#: src/translations_countries.h:126
msgid "Heard Island and McDonald Islands"
msgstr "Hērda un Makdonalda salas"

#: src/translations_countries.h:127
msgid "Honduras"
msgstr "Hondurasa"

#: src/translations_countries.h:128
msgid "Croatia"
msgstr "Horvātija"

#: src/translations_countries.h:129
msgid "Haiti"
msgstr "Haiti"

#: src/translations_countries.h:130
msgid "Hungary"
msgstr "Ungārija"

#: src/translations_countries.h:131
msgid "Indonesia"
msgstr "Indonēzija"

#: src/translations_countries.h:132
msgid "Ireland"
msgstr "Īrija"

#: src/translations_countries.h:133
msgid "Israel"
msgstr "Izraēla"

#: src/translations_countries.h:134
msgid "Isle of Man"
msgstr ""

#: src/translations_countries.h:135
msgid "India"
msgstr "Indija"

#: src/translations_countries.h:136
msgid "British Indian Ocean Territory"
msgstr "Indijas Okeāna Britu Teritorija"

#: src/translations_countries.h:137
msgid "Iraq"
msgstr "Irāka"

#: src/translations_countries.h:138
msgid "Iran"
msgstr "Irāna"

#: src/translations_countries.h:139
msgid "Iceland"
msgstr "Islande"

#: src/translations_countries.h:140
msgid "Italy"
msgstr "Itālija"

#: src/translations_countries.h:141
msgid "Jersey"
msgstr ""

#: src/translations_countries.h:142
msgid "Jamaica"
msgstr "Jamaika"

#: src/translations_countries.h:143
msgid "Jordan"
msgstr "Jordānija"

#: src/translations_countries.h:144
msgid "Japan"
msgstr "Japāna"

#: src/translations_countries.h:145
msgid "Kenya"
msgstr "Kenija"

#: src/translations_countries.h:146
msgid "Kyrgyzstan"
msgstr "Kirgizstāna"

#: src/translations_countries.h:147
msgid "Cambodia"
msgstr "Kambodža"

#: src/translations_countries.h:148
msgid "Kiribati"
msgstr "Kiribati"

#: src/translations_countries.h:149
msgid "Comoros"
msgstr "Komoras"

#: src/translations_countries.h:150
msgid "St Kitts and Nevis"
msgstr ""

#: src/translations_countries.h:151
msgid "Korea (North)"
msgstr ""

#: src/translations_countries.h:152
msgid "Korea (South)"
msgstr ""

#: src/translations_countries.h:153
msgid "Kuwait"
msgstr "Kuveita"

#: src/translations_countries.h:154
msgid "Cayman Islands"
msgstr "Kaimanu salas"

#: src/translations_countries.h:155
msgid "Kazakhstan"
msgstr "Kazahstāna"

#: src/translations_countries.h:156
msgid "Laos"
msgstr ""

#: src/translations_countries.h:157
msgid "Lebanon"
msgstr "Libāna"

#: src/translations_countries.h:158
msgid "St Lucia"
msgstr ""

#: src/translations_countries.h:159
msgid "Liechtenstein"
msgstr "Lihtenšteina"

#: src/translations_countries.h:160
msgid "Sri Lanka"
msgstr "Šrilanka"

#: src/translations_countries.h:161
msgid "Liberia"
msgstr "Libērija"

#: src/translations_countries.h:162
msgid "Lesotho"
msgstr "Lesoto"

#: src/translations_countries.h:163
msgid "Lithuania"
msgstr "Lietuva"

#: src/translations_countries.h:164
msgid "Luxembourg"
msgstr "Luksemburga"

#: src/translations_countries.h:165
msgid "Latvia"
msgstr "Latvija"

#: src/translations_countries.h:166
msgid "Libya"
msgstr ""

#: src/translations_countries.h:167
msgid "Morocco"
msgstr "Maroka"

#: src/translations_countries.h:168
msgid "Monaco"
msgstr "Monako"

#: src/translations_countries.h:169
msgid "Moldova"
msgstr "Moldova"

#: src/translations_countries.h:170
msgid "Montenegro"
msgstr "Melnkalne"

#: src/translations_countries.h:171
msgid "St Martin (French)"
msgstr ""

#: src/translations_countries.h:172
msgid "Madagascar"
msgstr "Madagaskara"

#: src/translations_countries.h:173
msgid "Marshall Islands"
msgstr "Māršala salas"

#: src/translations_countries.h:174
msgid "Macedonia"
msgstr "Maķedonija"

#: src/translations_countries.h:175
msgid "Mali"
msgstr "Mali"

#: src/translations_countries.h:176
msgid "Myanmar (Burma)"
msgstr ""

#: src/translations_countries.h:177
msgid "Mongolia"
msgstr "Mongolija"

#: src/translations_countries.h:178
msgid "Macau"
msgstr "Makao"

#: src/translations_countries.h:179
msgid "Northern Mariana Islands"
msgstr "Ziemeļu Marianas salas"

#: src/translations_countries.h:180
msgid "Martinique"
msgstr "Martinika"

#: src/translations_countries.h:181
msgid "Mauritania"
msgstr "Mauritānija"

#: src/translations_countries.h:182
msgid "Montserrat"
msgstr "Montserata"

#: src/translations_countries.h:183
msgid "Malta"
msgstr "Malta"

#: src/translations_countries.h:184
msgid "Mauritius"
msgstr "Maurīcija"

#: src/translations_countries.h:185
msgid "Maldives"
msgstr "Maldīvu salas"

#: src/translations_countries.h:186
msgid "Malawi"
msgstr "Malāvija"

#: src/translations_countries.h:187
msgid "Mexico"
msgstr "Meksika"

#: src/translations_countries.h:188
msgid "Malaysia"
msgstr "Malaizija"

#: src/translations_countries.h:189
msgid "Mozambique"
msgstr "Mozambika"

#: src/translations_countries.h:190
msgid "Namibia"
msgstr "Namībija"

#: src/translations_countries.h:191
msgid "New Caledonia"
msgstr "Jaunkaledonija"

#: src/translations_countries.h:192
msgid "Niger"
msgstr "Nigēra"

#: src/translations_countries.h:193
msgid "Norfolk Island"
msgstr "Norfolkas sala"

#: src/translations_countries.h:194
msgid "Nigeria"
msgstr "Nigērija"

#: src/translations_countries.h:195
msgid "Nicaragua"
msgstr "Nikaragva"

#: src/translations_countries.h:196
msgid "Netherlands"
msgstr "Nīderlande"

#: src/translations_countries.h:197
msgid "Norway"
msgstr "Norvēģija"

#: src/translations_countries.h:198
msgid "Nepal"
msgstr "Nepāla"

#: src/translations_countries.h:199
msgid "Nauru"
msgstr "Nauru"

#: src/translations_countries.h:200
msgid "Niue"
msgstr "Niue"

#: src/translations_countries.h:201
msgid "New Zealand"
msgstr "Jaunzēlande"

#: src/translations_countries.h:202
msgid "Oman"
msgstr "Omāna"

#: src/translations_countries.h:203
msgid "Panama"
msgstr "Panama"

#: src/translations_countries.h:204
msgid "Peru"
msgstr "Peru"

#: src/translations_countries.h:205
msgid "French Polynesia"
msgstr "Franču Polinēzija"

#: src/translations_countries.h:206
msgid "Papua New Guinea"
msgstr "Papua-Jaungvineja"

#: src/translations_countries.h:207
msgid "Philippines"
msgstr "Filipīnas"

#: src/translations_countries.h:208
msgid "Pakistan"
msgstr "Pakistāna"

#: src/translations_countries.h:209
msgid "Poland"
msgstr "Polija"

#: src/translations_countries.h:210
msgid "St Pierre and Miquelon"
msgstr ""

#: src/translations_countries.h:211
msgid "Pitcairn"
msgstr "Pitkērna"

#: src/translations_countries.h:212
msgid "Puerto Rico"
msgstr "Puertoriko"

#: src/translations_countries.h:213
msgid "Palestine"
msgstr ""

#: src/translations_countries.h:214
msgid "Portugal"
msgstr "Portugāle"

#: src/translations_countries.h:215
msgid "Palau"
msgstr "Palau"

#: src/translations_countries.h:216
msgid "Paraguay"
msgstr "Paragvaja"

#: src/translations_countries.h:217
msgid "Qatar"
msgstr "Katara"

#: src/translations_countries.h:218
msgid "Réunion"
msgstr "Reinjona"

#: src/translations_countries.h:219
msgid "Romania"
msgstr "Rumānija"

#: src/translations_countries.h:220
msgid "Serbia"
msgstr "Serbija"

#: src/translations_countries.h:221
msgid "Russia"
msgstr ""

#: src/translations_countries.h:222
msgid "Rwanda"
msgstr "Ruanda"

#: src/translations_countries.h:223
msgid "Saudi Arabia"
msgstr "Saūda Arābija"

#: src/translations_countries.h:224
msgid "Solomon Islands"
msgstr "Zālamana Salas"

#: src/translations_countries.h:225
msgid "Seychelles"
msgstr "Seišelas"

#: src/translations_countries.h:226
msgid "Sudan"
msgstr "Sudāna"

#: src/translations_countries.h:227
msgid "Sweden"
msgstr "Zviedrija"

#: src/translations_countries.h:228
msgid "Singapore"
msgstr "Singapūra"

#: src/translations_countries.h:229
msgid "St Helena"
msgstr ""

#: src/translations_countries.h:230
msgid "Slovenia"
msgstr "Slovēnija"

#: src/translations_countries.h:231
msgid "Svalbard and Jan Mayen"
msgstr "Svalbāra un Jana Majena sala"

#: src/translations_countries.h:232
msgid "Slovakia"
msgstr "Slovākija"

#: src/translations_countries.h:233
msgid "Sierra Leone"
msgstr "Sjerraleone"

#: src/translations_countries.h:234
msgid "San Marino"
msgstr "Sanmarīno"

#: src/translations_countries.h:235
msgid "Senegal"
msgstr "Senegāla"

#: src/translations_countries.h:236
msgid "Somalia"
msgstr "Somālija"

#: src/translations_countries.h:237
msgid "Suriname"
msgstr "Surinama"

#: src/translations_countries.h:238
msgid "South Sudan"
msgstr ""

#: src/translations_countries.h:239
msgid "Sao Tome and Principe"
msgstr "Santome un Prinsipi"

#: src/translations_countries.h:240
msgid "El Salvador"
msgstr "Salvadora"

#: src/translations_countries.h:241
msgid "St Maarten (Dutch)"
msgstr ""

#: src/translations_countries.h:242
msgid "Syria"
msgstr ""

#: src/translations_countries.h:243
msgid "Swaziland"
msgstr "Svazilenda"

#: src/translations_countries.h:244
msgid "Turks and Caicos Is"
msgstr ""

#: src/translations_countries.h:245
msgid "Chad"
msgstr "Čada"

#: src/translations_countries.h:246
msgid "French Southern and Antarctic Lands"
msgstr ""

#: src/translations_countries.h:247
msgid "Togo"
msgstr "Togo"

#: src/translations_countries.h:248
msgid "Thailand"
msgstr "Taizeme"

#: src/translations_countries.h:249
msgid "Tajikistan"
msgstr "Tadžikistāna"

#: src/translations_countries.h:250
msgid "Tokelau"
msgstr "Tokelau"

#: src/translations_countries.h:251
msgid "East Timor"
msgstr "Austrumtimora"

#: src/translations_countries.h:252
msgid "Turkmenistan"
msgstr "Turkmenistāna"

#: src/translations_countries.h:253
msgid "Tunisia"
msgstr "Tunisija"

#: src/translations_countries.h:254
msgid "Tonga"
msgstr "Tonga"

#: src/translations_countries.h:255
msgid "Turkey"
msgstr "Turcija"

#: src/translations_countries.h:256
msgid "Trinidad and Tobago"
msgstr "Trinidada un Tobago"

#: src/translations_countries.h:257
msgid "Tuvalu"
msgstr "Tuvalu"

#: src/translations_countries.h:258
msgid "Taiwan"
msgstr "Taivāna"

#: src/translations_countries.h:259
msgid "Tanzania"
msgstr "Tanzānija"

#: src/translations_countries.h:260
msgid "Ukraine"
msgstr "Ukraina"

#: src/translations_countries.h:261
msgid "Uganda"
msgstr "Uganda"

#: src/translations_countries.h:262
msgid "US minor outlying islands"
msgstr ""

#: src/translations_countries.h:263
msgid "United States"
msgstr "Amerikas Savienotās Valstis"

#: src/translations_countries.h:264
msgid "Uruguay"
msgstr "Urugvaja"

#: src/translations_countries.h:265
msgid "Uzbekistan"
msgstr "Uzbekistāna"

#: src/translations_countries.h:266
msgid "Vatican City"
msgstr ""

#: src/translations_countries.h:267
msgid "St Vincent"
msgstr ""

#: src/translations_countries.h:268
msgid "Venezuela"
msgstr "Venecuēla"

#: src/translations_countries.h:269
msgid "Virgin Islands (UK)"
msgstr ""

#: src/translations_countries.h:270
msgid "Virgin Islands (US)"
msgstr ""

#: src/translations_countries.h:271
msgid "Vietnam"
msgstr ""

#: src/translations_countries.h:272
msgid "Vanuatu"
msgstr "Vanuatu"

#: src/translations_countries.h:273
msgid "Wallis and Futuna"
msgstr "Volisa un Futuna"

#: src/translations_countries.h:274
msgid "Samoa (western)"
msgstr ""

#: src/translations_countries.h:275
msgid "Yemen"
msgstr "Jemena"

#: src/translations_countries.h:276
msgid "Mayotte"
msgstr "Majota"

#: src/translations_countries.h:277
msgid "South Africa"
msgstr "Dienvidāfrika"

#: src/translations_countries.h:278
msgid "Zambia"
msgstr "Zambija"

#: src/translations_countries.h:279
msgid "Zimbabwe"
msgstr "Zimbabve"

#: src/ui_dateTimeDialogGui.h:380
msgid "Date and Time in Gregorian calendar"
msgstr ""

#: src/ui_dateTimeDialogGui.h:385
msgid "Modified Julian Day"
msgstr "Labota Juliāna Diena"

#: src/ui_helpDialogGui.h:277 src/ui_helpDialogGui.h:283
#: plugins/TelescopeControl/src/ui_telescopeDialog.h:430
msgid "Help"
msgstr "Paskaidrojumi"

#: src/ui_helpDialogGui.h:285
msgid "About"
msgstr "Par programmu"

#: src/ui_helpDialogGui.h:287 src/ui_scriptConsole.h:374
msgid "Log"
msgstr "Žurnāls"

#: src/ui_helpDialogGui.h:290 src/ui_configurationDialog.h:1397
msgid "Edit keyboard shortcuts..."
msgstr "Rediģēt klaviatūras saīsnes..."

#: src/ui_helpDialogGui.h:291
msgid "Refresh"
msgstr "Atsvaidzināt"

#: src/ui_locationDialogGui.h:476 src/ui_locationDialogGui.h:479
msgid ""
"Standard list of locations contains only English names (without diacritics!)"
msgstr ""

#: src/ui_locationDialogGui.h:483
msgid "Reset location list to show all known locations"
msgstr ""

#: src/ui_locationDialogGui.h:485
msgid "Reset Location List"
msgstr ""

#: src/ui_locationDialogGui.h:486
msgid "Current location information"
msgstr "Informācija par pašreizējo atrašanās vietu"

#: src/ui_locationDialogGui.h:487
msgid "Add to list"
msgstr "Pievienot sarakstam"

#: src/ui_locationDialogGui.h:488
msgid "Delete from list"
msgstr ""

#: src/ui_locationDialogGui.h:489
msgid "Return to default location"
msgstr ""

#: src/ui_locationDialogGui.h:490
#: plugins/TextUserInterface/src/TextUserInterface.cpp:150
msgid "Longitude:"
msgstr "Garums:"

#: src/ui_locationDialogGui.h:491
#: plugins/TextUserInterface/src/TextUserInterface.cpp:147
msgid "Latitude:"
msgstr "Platums:"

#: src/ui_locationDialogGui.h:492
msgid "Use current location as default"
msgstr ""

#: src/ui_locationDialogGui.h:493
msgid "Get location from Network"
msgstr ""

#: src/ui_locationDialogGui.h:494
#: plugins/TextUserInterface/src/TextUserInterface.cpp:153
msgid "Altitude:"
msgstr "Augstums"

#: src/ui_locationDialogGui.h:496 src/ui_locationDialogGui.h:499
msgid ""
"You can enter values in decimal degrees, or using dms format, for example: "
"+1d 12m 8s"
msgstr ""
"Var ievadīt vērtības decimālā sistēmā vai grādu/minūšu/sekunžu formātā, "
"piemēram, +1d 12m 8s"

#: src/ui_locationDialogGui.h:502
msgid "Enter the altitude in meter"
msgstr "Ievadiet augstumu metros"

#: src/ui_locationDialogGui.h:504
msgid " m"
msgstr ""

#: src/ui_locationDialogGui.h:506
msgid "Retrieve current coordinates from GPS. Does not set timezone!"
msgstr ""

#: src/ui_locationDialogGui.h:509
msgid "New Location"
msgstr "Jauna atrašanās vieta"

#: src/ui_locationDialogGui.h:510
msgid "Planet:"
msgstr "Planēta:"

#: src/ui_locationDialogGui.h:511
msgid "Use custom time zone"
msgstr ""

#: src/ui_locationDialogGui.h:512
msgid "Time zone:"
msgstr ""

#: src/ui_locationDialogGui.h:513
msgid "Name/City:"
msgstr "Nosaukums/pilsēta:"

#: src/ui_locationDialogGui.h:514
msgid "Country:"
msgstr "Valsts:"

#: src/ui_locationDialogGui.h:518
msgid "Enable daylight saving time"
msgstr ""

#: src/ui_searchDialogGui.h:612
msgid "Find Object"
msgstr "Meklēt objektu"

#: src/ui_searchDialogGui.h:616 src/ui_searchDialogGui.h:620
msgid "Use tab key for select of found items"
msgstr ""

#: src/ui_searchDialogGui.h:625
msgid "iota"
msgstr "jota"

#: src/ui_searchDialogGui.h:628
msgid "alpha"
msgstr "alfa"

#: src/ui_searchDialogGui.h:631
msgid "beta"
msgstr "bēta"

#: src/ui_searchDialogGui.h:634
msgid "gamma"
msgstr "gamma"

#: src/ui_searchDialogGui.h:637
msgid "delta"
msgstr "delta"

#: src/ui_searchDialogGui.h:640
msgid "epsilon"
msgstr "epsilons"

#: src/ui_searchDialogGui.h:643
msgid "zeta"
msgstr "zēta"

#: src/ui_searchDialogGui.h:646
msgid "eta"
msgstr "ēta"

#: src/ui_searchDialogGui.h:649
msgid "theta"
msgstr "tēta"

#: src/ui_searchDialogGui.h:652
msgid "kappa"
msgstr "kapa"

#: src/ui_searchDialogGui.h:655
msgid "lambda"
msgstr "lambda"

#: src/ui_searchDialogGui.h:658
msgid "mu"
msgstr "mī"

#: src/ui_searchDialogGui.h:661
msgid "nu"
msgstr "nī"

#: src/ui_searchDialogGui.h:664
msgid "xi"
msgstr "ksī"

#: src/ui_searchDialogGui.h:667
msgid "omicron"
msgstr "omikrons"

#: src/ui_searchDialogGui.h:670
msgid "pi"
msgstr "pī"

#: src/ui_searchDialogGui.h:673
msgid "rho"
msgstr "ro"

#: src/ui_searchDialogGui.h:676
msgid "sigma"
msgstr "sigma"

#: src/ui_searchDialogGui.h:679
msgid "tau"
msgstr "tau"

#: src/ui_searchDialogGui.h:682
msgid "upsilon"
msgstr "ipsilons"

#: src/ui_searchDialogGui.h:685
msgid "phi"
msgstr "fī"

#: src/ui_searchDialogGui.h:688
msgid "chi"
msgstr "hī"

#: src/ui_searchDialogGui.h:691
msgid "psi"
msgstr "psī"

#: src/ui_searchDialogGui.h:694
msgid "omega"
msgstr "omega"

#: src/ui_searchDialogGui.h:696
msgid "Greek letters for Bayer designations"
msgstr ""

#: src/ui_searchDialogGui.h:698
msgid ""
"Note: this tool doesn't apply the refraction correction for coordinates."
msgstr ""

#: src/ui_searchDialogGui.h:700
#: plugins/TelescopeControl/src/ui_telescopeConfigurationDialog.h:575
msgid "Coordinate system:"
msgstr ""

#: src/ui_searchDialogGui.h:702
msgid "Position"
msgstr "Pozīcija"

#: src/ui_searchDialogGui.h:704
msgid "Some objects may be found after activation respective plug-ins"
msgstr ""

#: src/ui_searchDialogGui.h:706
msgid "names in English"
msgstr "nosaukumi angļu valodā"

#: src/ui_searchDialogGui.h:707
msgid "Search in list..."
msgstr "Meklēt sarakstā..."

#: src/ui_searchDialogGui.h:708
#: plugins/SolarSystemEditor/src/ui_mpcImportWindow.h:527
msgid "Lists"
msgstr "Saraksti"

#: src/ui_searchDialogGui.h:710
msgid "Use on-line astronomical database SIMBAD"
msgstr ""

#: src/ui_searchDialogGui.h:712
msgid "Use SIMBAD"
msgstr ""

#: src/ui_searchDialogGui.h:713
msgid "Server:"
msgstr "Serveris:"

#: src/ui_searchDialogGui.h:714
msgid "Search options"
msgstr "Meklēšanas opcijas"

#: src/ui_searchDialogGui.h:715
msgid "Use autofill only from the beginning of words"
msgstr ""

#: src/ui_searchDialogGui.h:716
msgid "Lock position when coordinates are used"
msgstr ""

#: src/ui_searchDialogGui.h:717 src/ui_viewDialog.h:2772
#: src/ui_viewDialog.h:2794 src/ui_viewDialog.h:2838
#: src/ui_configurationDialog.h:1533 src/ui_configurationDialog.h:1544
#: plugins/TelescopeControl/src/ui_telescopeDialog.h:429
msgid "Options"
msgstr "Iestatījumi"

#: src/ui_viewDialog.h:2380
msgid "View"
msgstr "Skats"

#: src/ui_viewDialog.h:2383
#: plugins/TextUserInterface/src/TextUserInterface.cpp:275
msgid "Twinkle:"
msgstr "Mirgošana:"

#: src/ui_viewDialog.h:2385
msgid "Limit the magnitude of stars"
msgstr ""

#: src/ui_viewDialog.h:2387 src/ui_viewDialog.h:2448 src/ui_viewDialog.h:2555
msgid "Limit magnitude:"
msgstr ""

#: src/ui_viewDialog.h:2388 src/ui_viewDialog.h:2454 src/ui_viewDialog.h:2543
msgid "Labels and Markers"
msgstr "Nosaukumi un apzīmējumi"

#: src/ui_viewDialog.h:2389
#: plugins/TextUserInterface/src/TextUserInterface.cpp:269
msgid "Absolute scale:"
msgstr "Absolūtais mērogs:"

#: src/ui_viewDialog.h:2390
#: plugins/TextUserInterface/src/TextUserInterface.cpp:263
msgid "Relative scale:"
msgstr "Relatīvais mērogs:"

#: src/ui_viewDialog.h:2391 src/ui_viewDialog.h:2844
msgid "Sky"
msgstr "Debesis"

#: src/ui_viewDialog.h:2392
#: plugins/TextUserInterface/src/TextUserInterface.cpp:445
msgid "Light pollution:"
msgstr "Gaismas piesārņojums:"

#: src/ui_viewDialog.h:2393
msgid "Milky Way brightness:"
msgstr ""

#: src/ui_viewDialog.h:2395
msgid "Dim faint stars when a very bright object is visible"
msgstr "Aptumšot vājas zvaigznes blakus spožam objektam"

#: src/ui_viewDialog.h:2397
msgid "Dynamic eye adaptation"
msgstr "Dinamiskā acs pielāgošanās"

#: src/ui_viewDialog.h:2398
msgid "Zodiacal Light brightness:"
msgstr ""

#: src/ui_viewDialog.h:2400
msgid ""
"Use light pollution data from locations database and ignore settings for "
"light pollution below"
msgstr ""

#: src/ui_viewDialog.h:2404
msgid "pressure, temperature, extinction coefficient"
msgstr "spiediens, temperatūra, ekstinkcijas koeficients"

#: src/ui_viewDialog.h:2406
msgid "Refraction/Extinction settings..."
msgstr "Refrakcijas/ekstinkcijas iestatījumi..."

#: src/ui_viewDialog.h:2407
msgid "Atmosphere visualization"
msgstr ""

#: src/ui_viewDialog.h:2408
msgid "Solar System objects"
msgstr "Saules sistēmas objekti"

#: src/ui_viewDialog.h:2410
msgid ""
"Activate this option to simulate the effect of real speed of light "
"(recommended)."
msgstr ""

#: src/ui_viewDialog.h:2412
msgid "Simulate light speed"
msgstr "Modelēt gaismas ātrumu"

#: src/ui_viewDialog.h:2413
msgid "Use custom settings of GRS:"
msgstr ""

#: src/ui_viewDialog.h:2414
msgid "GRS details..."
msgstr ""

#: src/ui_viewDialog.h:2416
msgid "Settings for sporadic meteors"
msgstr ""

#: src/ui_viewDialog.h:2418
msgctxt "Zenithal Hourly Rate"
msgid "Shooting stars:"
msgstr ""

#: src/ui_viewDialog.h:2420 src/ui_viewDialog.h:2423
msgid "The zenithal hourly rate for the sporadic meteors"
msgstr ""

#: src/ui_viewDialog.h:2426
msgid "Show planet orbits"
msgstr "Attēlot planētu orbītas"

#: src/ui_viewDialog.h:2428
msgid "Configure colors of orbit lines"
msgstr ""

#: src/ui_viewDialog.h:2430
msgid "Colors..."
msgstr ""

#: src/ui_viewDialog.h:2431
msgid "Scale minor bodies:"
msgstr ""

#: src/ui_viewDialog.h:2432
msgid "Planets magnitude algorithm:"
msgstr ""

#: src/ui_viewDialog.h:2434
msgid ""
"Deactivate this option if you want to see the trails for all Solar system "
"bodies."
msgstr ""

#: src/ui_viewDialog.h:2436
msgid "Show trail only for selected planet"
msgstr ""

#: src/ui_viewDialog.h:2440
msgid "Simulate self-shadowing"
msgstr ""

#: src/ui_viewDialog.h:2441
msgid "Scale Moon:"
msgstr ""

#: src/ui_viewDialog.h:2443
msgid "Scale factor"
msgstr ""

#: src/ui_viewDialog.h:2446
msgid "Limit the magnitude of solar system objects"
msgstr ""

#: src/ui_viewDialog.h:2452
msgid "Use more accurate 3D models (where available)"
msgstr ""

#: src/ui_viewDialog.h:2453
msgid "Show planet markers"
msgstr "Attēlot planētu apzīmējumus"

#: src/ui_viewDialog.h:2456
msgid ""
"Deactivate this option if you want to see orbit for selected planet and its "
"moons."
msgstr ""

#: src/ui_viewDialog.h:2458
msgid "Show orbit for selected planet"
msgstr ""

#: src/ui_viewDialog.h:2460
msgid "Show hints and labels for planetary features"
msgstr ""

#: src/ui_viewDialog.h:2462
msgid "Show planetary nomenclature"
msgstr ""

#: src/ui_viewDialog.h:2464
msgid "Color of nomenclature labels"
msgstr ""

#: src/ui_viewDialog.h:2467
msgid "Display objects from catalogs"
msgstr ""

#: src/ui_viewDialog.h:2469
msgid ""
"A catalogue of Hα-emission regions in the southern Milky Way (Rodgers+, 1960)"
msgstr ""

#: src/ui_viewDialog.h:2475
msgid "New General Catalogue of Nebulae and Clusters of Stars"
msgstr ""

#: src/ui_viewDialog.h:2478
msgid ""
"A Catalogue of Star Clusters shown on Franklin-Adams Chart Plates (Melotte, "
"1915)"
msgstr ""

#: src/ui_viewDialog.h:2481
msgid "Catalogue of Reflection Nebulae (Van den Bergh, 1966)"
msgstr ""

#: src/ui_viewDialog.h:2484
msgid "Lynds' Catalogue of Bright Nebulae (Lynds, 1965)"
msgstr ""

#: src/ui_viewDialog.h:2487
msgid "Catalog of Open Galactic Clusters (Collinder, 1931)"
msgstr ""

#: src/ui_viewDialog.h:2490
msgid "Lynds' Catalogue of Dark Nebulae (Lynds, 1962)"
msgstr ""

#: src/ui_viewDialog.h:2493
msgid "The Catalogue of Interacting Galaxies (Vorontsov-Velyaminov+, 2001)"
msgstr ""

#: src/ui_viewDialog.h:2496
msgid "Catalog of bright diffuse Galactic nebulae (Cederblad, 1946)"
msgstr ""

#: src/ui_viewDialog.h:2499
msgid "Catalogue of HII Regions (Sharpless, 1959)"
msgstr ""

#: src/ui_viewDialog.h:2505
msgid "The Catalogue of Galactic Planetary Nebulae (Kohoutek, 2001)"
msgstr ""

#: src/ui_viewDialog.h:2508
msgid "Index Catalogue of Nebulae and Clusters of Stars"
msgstr ""

#: src/ui_viewDialog.h:2517
msgid "Barnard's Catalogue of 349 Dark Objects in the Sky (Barnard, 1927)"
msgstr ""

#: src/ui_viewDialog.h:2520
msgid "Atlas of Peculiar Galaxies (Arp, 1966)"
msgstr ""

#: src/ui_viewDialog.h:2523
msgid ""
"The Strasbourg-ESO Catalogue of Galactic Planetary Nebulae (Acker+, 1992)"
msgstr ""

#: src/ui_viewDialog.h:2526
msgid "A catalogue of Galactic supernova remnants (Green, 2014)"
msgstr ""

#: src/ui_viewDialog.h:2529
msgid "A Catalog of Rich Clusters of Galaxies (Abell+, 1989)"
msgstr ""

#: src/ui_viewDialog.h:2531
msgid "Filter by type"
msgstr ""

#: src/ui_viewDialog.h:2539 src/ui_dsoColorsDialog.h:556
msgid "Hydrogen regions"
msgstr ""

#: src/ui_viewDialog.h:2542
msgid "Other"
msgstr "Citi iestatījumi"

#: src/ui_viewDialog.h:2545
msgid "Use hints proportional to angular size of deep-sky objects"
msgstr ""

#: src/ui_viewDialog.h:2547
msgid "Use proportional hints"
msgstr ""

#: src/ui_viewDialog.h:2549
msgid ""
"Use surface brightness of deep-sky objects for scale of the visibility of "
"their markers and labels."
msgstr ""

#: src/ui_viewDialog.h:2551
msgid "Use surface brightness"
msgstr ""

#: src/ui_viewDialog.h:2553
msgid ""
"Limit magnitude (for unaided/binocular observers) of deep-sky objects."
msgstr ""

#: src/ui_viewDialog.h:2557
msgid ""
"Use designations of deep-sky objects instead of their common names for "
"screen labels"
msgstr ""

#: src/ui_viewDialog.h:2559
msgid "Use designations for screen labels"
msgstr ""

#: src/ui_viewDialog.h:2560 plugins/Satellites/src/ui_satellitesDialog.h:753
msgid "Labels"
msgstr "Nosaukumi"

#: src/ui_viewDialog.h:2561
msgid "Hints"
msgstr ""

#: src/ui_viewDialog.h:2562
msgid "Configure colors of markers"
msgstr ""

#: src/ui_viewDialog.h:2563
msgid "Use outlines for big deep-sky objects"
msgstr ""

#: src/ui_viewDialog.h:2564
msgid "Celestial Sphere"
msgstr "Debess sfēra"

#: src/ui_viewDialog.h:2566
msgid "Color of the opposition/conjunction longitude line"
msgstr ""

#: src/ui_viewDialog.h:2569
msgid "Color of meridian"
msgstr ""

#: src/ui_viewDialog.h:2572
msgid "Show ecliptic line of J2000.0 (VSOP87A fundamental plane)."
msgstr ""

#: src/ui_viewDialog.h:2574
msgid "Ecliptic (J2000)"
msgstr ""

#: src/ui_viewDialog.h:2576
msgid "Show celestial equator of current planet and date."
msgstr ""

#: src/ui_viewDialog.h:2578
msgid "Equator (of date)"
msgstr ""

#: src/ui_viewDialog.h:2580
msgid "Show celestial equator of J2000.0."
msgstr ""

#: src/ui_viewDialog.h:2582
msgid "Equator (J2000)"
msgstr ""

#: src/ui_viewDialog.h:2584
msgid "Color of equator (J2000.0)"
msgstr ""

#: src/ui_viewDialog.h:2587
msgid "Show ecliptic line of current date."
msgstr ""

#: src/ui_viewDialog.h:2589
msgid "Ecliptic (of date)"
msgstr ""

#: src/ui_viewDialog.h:2591
msgid "Color of equator (of date)"
msgstr ""

#: src/ui_viewDialog.h:2594
msgid "Show Galactic equator line."
msgstr ""

#: src/ui_viewDialog.h:2598
msgid "Color of supergalactic equator"
msgstr ""

#: src/ui_viewDialog.h:2601
msgid "Color of ecliptic (of date)"
msgstr ""

#: src/ui_viewDialog.h:2604
msgid "Color of ecliptic (J2000.0)"
msgstr ""

#: src/ui_viewDialog.h:2607
msgid "Color of galactic equator"
msgstr ""

#: src/ui_viewDialog.h:2610
msgid "Show mathematical horizon line."
msgstr ""

#: src/ui_viewDialog.h:2614
msgid "Color of horizon"
msgstr ""

#: src/ui_viewDialog.h:2617
msgid "Show equator of de Vaucouleurs' Supergalactic coordinates (1976)."
msgstr ""

#: src/ui_viewDialog.h:2621
msgid "Show meridian line."
msgstr ""

#: src/ui_viewDialog.h:2625
msgid ""
"Opposition/conjunction longitude line - the line of ecliptic longitude which "
"passes through both ecliptic poles, the Sun and opposition point."
msgstr ""

#: src/ui_viewDialog.h:2629
msgid "Color of colures"
msgstr ""

#: src/ui_viewDialog.h:2632
msgid "Show colures (great circles through poles and solstices/equinoxes)."
msgstr ""

#: src/ui_viewDialog.h:2634
msgid "Colures"
msgstr ""

#: src/ui_viewDialog.h:2636
msgid "Labels for the Cardinal directions."
msgstr ""

#: src/ui_viewDialog.h:2640
msgid "Color of cardinal points"
msgstr ""

#: src/ui_viewDialog.h:2644
msgid "Color of the ecliptic poles (J2000.0)"
msgstr ""

#: src/ui_viewDialog.h:2647
msgid "Color of Prime Vertical"
msgstr ""

#: src/ui_viewDialog.h:2650
msgid "Show ecliptic poles of J2000.0"
msgstr ""

#: src/ui_viewDialog.h:2652
msgid "Ecliptic poles (J2000)"
msgstr ""

#: src/ui_viewDialog.h:2654
msgid "Color of the celestial poles (J2000.0)"
msgstr ""

#: src/ui_viewDialog.h:2657
msgid "Show celestial poles of current planet and date."
msgstr ""

#: src/ui_viewDialog.h:2659
msgid "Celestial poles (of date)"
msgstr ""

#: src/ui_viewDialog.h:2661
msgid "Color of ecliptic poles (of date)"
msgstr ""

#: src/ui_viewDialog.h:2664
msgid "Color of celestial poles (of date)"
msgstr ""

#: src/ui_viewDialog.h:2667
msgid "Color of supergalactic poles"
msgstr ""

#: src/ui_viewDialog.h:2670
msgid "Show ecliptic poles of current date."
msgstr ""

#: src/ui_viewDialog.h:2672
msgid "Ecliptic poles (of date)"
msgstr ""

#: src/ui_viewDialog.h:2674
msgid "Show Prime (East-West) Vertical."
msgstr ""

#: src/ui_viewDialog.h:2678
msgid "Color of galactic poles"
msgstr ""

#: src/ui_viewDialog.h:2680
msgid "Zenith and Nadir"
msgstr ""

#: src/ui_viewDialog.h:2682
msgid "Color of Zenith and Nadir"
msgstr ""

#: src/ui_viewDialog.h:2686
msgid "Color of circumpolar circles"
msgstr ""

#: src/ui_viewDialog.h:2689
msgid "Show celestial poles of J2000.0."
msgstr ""

#: src/ui_viewDialog.h:2691
msgid "Celestial poles (J2000)"
msgstr ""

#: src/ui_viewDialog.h:2693
msgid ""
"These circles delimit stars which stay always above (respectively below) the "
"mathematical horizon."
msgstr ""

#: src/ui_viewDialog.h:2695
msgid "Circumpolar circles"
msgstr ""

#: src/ui_viewDialog.h:2697
msgid "Color of precession circles"
msgstr ""

#: src/ui_viewDialog.h:2700
msgid ""
"Instantaneous circles of earth's axis on its motion around ecliptical poles. "
"Displayed on Earth only."
msgstr ""

#: src/ui_viewDialog.h:2702
msgid "Precession circles"
msgstr ""

#: src/ui_viewDialog.h:2704
msgid "Altitudes and azimuth (counted from North towards East)."
msgstr ""

#: src/ui_viewDialog.h:2708
msgid "Ecliptical coordinates for current date. Displayed on Earth only."
msgstr ""

#: src/ui_viewDialog.h:2710
msgid "Ecliptic grid (of date)"
msgstr ""

#: src/ui_viewDialog.h:2712
msgid "Color of the equatorial grid (J2000.0)"
msgstr ""

#: src/ui_viewDialog.h:2715
msgid "Color of the equinox points (J2000.0)"
msgstr ""

#: src/ui_viewDialog.h:2718
msgid "Ecliptical coordinates for J2000.0."
msgstr ""

#: src/ui_viewDialog.h:2720
msgid "Ecliptic grid (J2000)"
msgstr ""

#: src/ui_viewDialog.h:2722
msgid "Color of the supergalactic grid"
msgstr ""

#: src/ui_viewDialog.h:2725
msgid "Color of the galactic grid"
msgstr ""

#: src/ui_viewDialog.h:2728
msgid ""
"Show de Vaucouleurs' Supergalactic coordinates (1976), defined by the "
"distribution of nearby galaxies."
msgstr ""

#: src/ui_viewDialog.h:2732
msgid "Equatorial coordinates of J2000.0."
msgstr ""

#: src/ui_viewDialog.h:2734
msgid "Equatorial grid (J2000)"
msgstr ""

#: src/ui_viewDialog.h:2736
msgid "Color of the ecliptical grid (J2000.0)"
msgstr ""

#: src/ui_viewDialog.h:2739
msgid "Galactic Coordinates, System II (IAU 1958)."
msgstr ""

#: src/ui_viewDialog.h:2743
msgid "Color of the equatorial grid (of date)"
msgstr ""

#: src/ui_viewDialog.h:2745
msgid "Equinoxes (J2000)"
msgstr ""

#: src/ui_viewDialog.h:2747
msgid "Color of the ecliptical grid (of date)"
msgstr ""

#: src/ui_viewDialog.h:2750
msgid "Color of the azimuthal grid"
msgstr ""

#: src/ui_viewDialog.h:2753
msgid "Color of the equinox points (of date)"
msgstr ""

#: src/ui_viewDialog.h:2756
msgid "Equatorial coordinates of current date and planet."
msgstr ""

#: src/ui_viewDialog.h:2758
msgid "Equatorial grid (of date)"
msgstr ""

#: src/ui_viewDialog.h:2759
msgid "Equinoxes (of date)"
msgstr ""

#: src/ui_viewDialog.h:2760
msgid "Solstices (J2000)"
msgstr ""

#: src/ui_viewDialog.h:2762
msgid "Color of the solstice points (J2000.0)"
msgstr ""

#: src/ui_viewDialog.h:2765
msgid "Solstices (of date)"
msgstr ""

#: src/ui_viewDialog.h:2767
msgid "Color of the solstice points (of date)"
msgstr ""

#: src/ui_viewDialog.h:2770
msgid "Projection"
msgstr "Projekcija"

#: src/ui_viewDialog.h:2771
msgid "Vertical viewport offset"
msgstr ""

#: src/ui_viewDialog.h:2773
msgid "Show fog"
msgstr "Attēlot miglu"

#: src/ui_viewDialog.h:2774
msgid "Use associated planet and position"
msgstr ""

#: src/ui_viewDialog.h:2775
msgid "Use this landscape as default"
msgstr "Uzstādīt ainavu kā noklusēto"

#: src/ui_viewDialog.h:2776
msgid "Show ground"
msgstr "Rādīt zemi"

#: src/ui_viewDialog.h:2778
msgid "Use minimal brightness to leave landscape visible also in darkness"
msgstr ""

#: src/ui_viewDialog.h:2780
msgid "Minimal brightness:"
msgstr ""

#: src/ui_viewDialog.h:2782
msgid ""
"Value range 0..1 (landscape is black at night - landscape is fully bright)"
msgstr ""

#: src/ui_viewDialog.h:2785
msgid "Use minimal brightness as may be specified in landscape.ini"
msgstr ""

#: src/ui_viewDialog.h:2787
msgid "from landscape, if given"
msgstr ""

#: src/ui_viewDialog.h:2789
msgid "Show illumination layer (bright windows, light pollution, etc.)"
msgstr ""

#: src/ui_viewDialog.h:2791
msgid "Show illumination "
msgstr ""

#: src/ui_viewDialog.h:2792
msgid "Show landscape labels"
msgstr ""

#: src/ui_viewDialog.h:2793
msgid "Add/remove landscapes..."
msgstr "Pievienot/noņemt ainavas..."

#: src/ui_viewDialog.h:2795
msgid "Show art in brightness"
msgstr ""

#: src/ui_viewDialog.h:2796
msgid "Show constellation lines"
msgstr ""

#: src/ui_viewDialog.h:2798 src/ui_viewDialog.h:2822 src/ui_viewDialog.h:2833
msgid "Thickness of line in pixels"
msgstr ""

#: src/ui_viewDialog.h:2801
msgid "Color of constellation lines"
msgstr ""

#: src/ui_viewDialog.h:2804
msgid "Use native names for planets from current culture"
msgstr ""

#: src/ui_viewDialog.h:2806
msgid "Use native names for planets"
msgstr ""

#: src/ui_viewDialog.h:2807
msgid "Use this sky culture as default"
msgstr ""

#: src/ui_viewDialog.h:2808
msgid "Show labels"
msgstr "Attēlot nosaukumus"

#: src/ui_viewDialog.h:2810
msgid "Select if you want names abbreviated, original or translated"
msgstr ""

#: src/ui_viewDialog.h:2814
msgid "Color of constellation names"
msgstr ""

#: src/ui_viewDialog.h:2816
msgid "Show boundaries"
msgstr "Attēlot robežas"

#: src/ui_viewDialog.h:2818
msgid "Color of constellation boundaries"
msgstr ""

#: src/ui_viewDialog.h:2820
msgid "Show asterism lines"
msgstr ""

#: src/ui_viewDialog.h:2825
msgid "Color of asterism lines"
msgstr ""

#: src/ui_viewDialog.h:2827
msgid "Show asterism labels"
msgstr ""

#: src/ui_viewDialog.h:2829
msgid "Color of asterism names"
msgstr ""

#: src/ui_viewDialog.h:2831
msgid "Show ray helpers"
msgstr ""

#: src/ui_viewDialog.h:2836
msgid "Color of ray helpers"
msgstr ""

#: src/ui_viewDialog.h:2839
msgid "Visible"
msgstr "Redzams"

#: src/ui_viewDialog.h:2846
msgctxt "Deep-Sky Objects"
msgid "DSO"
msgstr ""

#: src/ui_viewDialog.h:2848
msgid "Deep-Sky Objects"
msgstr ""

#: src/ui_viewDialog.h:2851
msgid "Markings"
msgstr "Apzīmējumi"

#: src/ui_viewDialog.h:2853
#: plugins/TextUserInterface/src/TextUserInterface.cpp:450
msgid "Landscape"
msgstr "Ainava"

#: src/ui_viewDialog.h:2855
#: plugins/TextUserInterface/src/TextUserInterface.cpp:231
msgid "Starlore"
msgstr "Zvaigžņu folklora"

#: src/ui_configurationDialog.h:1281
msgid "Configuration"
msgstr "Programmas iestatījumi"

#: src/ui_configurationDialog.h:1283
msgid "Language settings"
msgstr "Valodas iestatījumi"

#: src/ui_configurationDialog.h:1284
msgid "Program Language"
msgstr ""

#: src/ui_configurationDialog.h:1285
msgid "Sky Culture Language"
msgstr ""

#: src/ui_configurationDialog.h:1287
msgid "This feature has not been thoroughly tested yet!"
msgstr ""

#: src/ui_configurationDialog.h:1289
msgid "Ephemeris settings (experimental)"
msgstr ""

#: src/ui_configurationDialog.h:1290 src/ui_configurationDialog.h:1291
msgid "Not installed"
msgstr "Nav instalēta"

#: src/ui_configurationDialog.h:1293
msgid ""
"DE431 provides position data for years -13000...+17000. For special "
"applications only."
msgstr ""

#: src/ui_configurationDialog.h:1295
msgid "Use DE431 (long-time data)"
msgstr ""

#: src/ui_configurationDialog.h:1297
msgid "DE430 provides highest accuracy, only for years 1550...2650."
msgstr ""

#: src/ui_configurationDialog.h:1299
msgid "Use DE430 (high accuracy)"
msgstr ""

#: src/ui_configurationDialog.h:1301
msgid ""
"Using VSOP87 is recommended for years -4000...+8000 only, but delivers "
"useful positions outside this range."
msgstr ""

#: src/ui_configurationDialog.h:1303
msgid ""
"VSOP87/ELP2000-82B is used when these are not installed or not activated."
msgstr ""

#: src/ui_configurationDialog.h:1304
msgid "Default options"
msgstr "Noklusētie iestatījumi"

#: src/ui_configurationDialog.h:1305
msgid "Save View"
msgstr ""

#: src/ui_configurationDialog.h:1307
msgid ""
"Save the settings you've changed this session to be the same the next time "
"you start Stellarium"
msgstr ""

#: src/ui_configurationDialog.h:1309
#: plugins/NavStars/src/ui_navStarsWindow.h:211
#: plugins/FOV/src/ui_fovWindow.h:354
#: plugins/EquationOfTime/src/ui_equationOfTimeWindow.h:244
#: plugins/PointerCoordinates/src/ui_pointerCoordinatesWindow.h:316
msgid "Save settings"
msgstr "Saglabāt iestatījumus"

#: src/ui_configurationDialog.h:1311
msgid "Restore the default settings that came with Stellarium"
msgstr ""

#: src/ui_configurationDialog.h:1313
#: plugins/NavStars/src/ui_navStarsWindow.h:212
#: plugins/FOV/src/ui_fovWindow.h:371
#: plugins/EquationOfTime/src/ui_equationOfTimeWindow.h:245
#: plugins/PointerCoordinates/src/ui_pointerCoordinatesWindow.h:317
msgid "Restore defaults"
msgstr "Atjaunot noklusētos iestatījumus"

#: src/ui_configurationDialog.h:1314
msgid ""
"Save either the current FOV and direction of view or all the current options "
"for use at next startup. Restoring default settings requires a restart of "
"Stellarium. "
msgstr ""

#: src/ui_configurationDialog.h:1316
msgid "The vertical field (height) of your view when Stellarium starts"
msgstr ""

#: src/ui_configurationDialog.h:1319
msgid "The direction you're looking when Stellarium starts"
msgstr ""

#: src/ui_configurationDialog.h:1321 src/ui_configurationDialog.h:1555
msgid "Selected object information"
msgstr "Informācija par iezīmēto objektu"

#: src/ui_configurationDialog.h:1323
msgid "Display all information available"
msgstr "Attēlot visu pieejamo informāciju"

#: src/ui_configurationDialog.h:1325
msgid "All available"
msgstr "Visa pieejamā"

#: src/ui_configurationDialog.h:1327
msgid "Display no information"
msgstr "Neattēlot informāciju"

#: src/ui_configurationDialog.h:1329 plugins/Oculars/src/Oculars.cpp:2301
#: plugins/Observability/src/Observability.cpp:206
msgid "None"
msgstr "Nav"

#: src/ui_configurationDialog.h:1331
msgid "Display less information"
msgstr "Attēlot mazāk informācijas"

#: src/ui_configurationDialog.h:1333
msgid "Short"
msgstr "Īsi"

#: src/ui_configurationDialog.h:1335
msgid "Display user settings information"
msgstr ""

#: src/ui_configurationDialog.h:1337
msgid "Customized"
msgstr "Pielāgota"

#: src/ui_configurationDialog.h:1338
msgid "Displayed fields"
msgstr "Attēlotie lauki"

#: src/ui_configurationDialog.h:1340 src/ui_configurationDialog.h:1374
msgid "Equatorial coordinates, equinox of date"
msgstr ""

#: src/ui_configurationDialog.h:1342
msgid "Right ascension/Declination (of date)"
msgstr "Rektascensija/deklinācija (datumā)"

#: src/ui_configurationDialog.h:1343
msgid "Supergalactic coordinates"
msgstr ""

#: src/ui_configurationDialog.h:1345
msgid "The type of the object (star, planet, etc.)"
msgstr ""

#: src/ui_configurationDialog.h:1348
msgid "Absolute magnitude"
msgstr "Absolūtais zvaigžņlielums"

#: src/ui_configurationDialog.h:1350
msgid "Ecliptic coordinates, equinox of date (only for Earth)"
msgstr ""

#: src/ui_configurationDialog.h:1352
msgid "Ecliptic coordinates (of date)"
msgstr ""

#: src/ui_configurationDialog.h:1354
msgid "Angular or physical size"
msgstr "Leņķiskais vai fiziskais izmērs"

#: src/ui_configurationDialog.h:1358
msgid "Horizontal coordinates"
msgstr "Horizontālās koordinātes"

#: src/ui_configurationDialog.h:1360
msgid "Azimuth/Altitude"
msgstr ""

#: src/ui_configurationDialog.h:1361
msgid "Catalog number(s)"
msgstr "Kataloga numurs(-i)"

#: src/ui_configurationDialog.h:1363
msgid "Galactic coordinates"
msgstr ""

#: src/ui_configurationDialog.h:1365
msgid "Equatorial coordinates, equinox of J2000.0"
msgstr ""

#: src/ui_configurationDialog.h:1367
msgid "Right ascension/Declination (J2000)"
msgstr "Rektascensija/deklinācija (J2000)"

#: src/ui_configurationDialog.h:1370
msgid "Ecliptic coordinates, equinox J2000.0"
msgstr ""

#: src/ui_configurationDialog.h:1372
msgid "Ecliptic coordinates (J2000)"
msgstr ""

#: src/ui_configurationDialog.h:1376
#: plugins/PointerCoordinates/src/gui/PointerCoordinatesWindow.cpp:207
msgid "Hour angle/Declination"
msgstr "Stundu leņķis/deklinācija"

#: src/ui_configurationDialog.h:1377
msgid "Visual magnitude"
msgstr "Redzamais zvaigžņlielums"

#: src/ui_configurationDialog.h:1379
#: plugins/PointerCoordinates/src/ui_pointerCoordinatesWindow.h:295
msgid "3-letter IAU constellation abbreviation"
msgstr ""

#: src/ui_configurationDialog.h:1381
msgid "Constellation"
msgstr ""

#: src/ui_configurationDialog.h:1383
msgid "Spectral class, nebula type, etc."
msgstr "Spektra klase, miglāja tips, u.tml."

#: src/ui_configurationDialog.h:1385
msgid "Additional information"
msgstr "Papildu informācija"

#: src/ui_configurationDialog.h:1386
msgid "Sidereal time"
msgstr ""

#: src/ui_configurationDialog.h:1387
msgid "Additional settings"
msgstr ""

#: src/ui_configurationDialog.h:1388
msgid "Use short notation for unit of measurement of surface brightness"
msgstr ""

#: src/ui_configurationDialog.h:1389
msgid "Use unit of measurement mag/arcsec^2 for surface brightness"
msgstr ""

#: src/ui_configurationDialog.h:1390
msgid "Use formatting output for coordinates"
msgstr ""

#: src/ui_configurationDialog.h:1391
msgid "Use designations for celestial coordinate systems"
msgstr ""

#: src/ui_configurationDialog.h:1392
msgid "Control"
msgstr "Vadība"

#: src/ui_configurationDialog.h:1394
msgid "Allow mouse to pan (drag) and zoom (mousewheel)"
msgstr ""

#: src/ui_configurationDialog.h:1396
msgid "Enable mouse navigation"
msgstr "Navigācija ar peli"

#: src/ui_configurationDialog.h:1399
msgid "Allow keyboard to pan and zoom"
msgstr ""

#: src/ui_configurationDialog.h:1401
msgid "Enable keyboard navigation"
msgstr "Navigācija ar taustiņiem"

#: src/ui_configurationDialog.h:1403
msgid "Hides the mouse cursor when inactive"
msgstr ""

#: src/ui_configurationDialog.h:1405
msgid "Mouse cursor timeout:"
msgstr ""

#: src/ui_configurationDialog.h:1407
msgid "seconds"
msgstr "sekundes"

#: src/ui_configurationDialog.h:1409
#: plugins/TextUserInterface/src/TextUserInterface.cpp:193
msgid "Startup date and time"
msgstr "Programmas sākotnējais datums un laiks"

#: src/ui_configurationDialog.h:1411
msgid "Starts Stellarium at system clock date and time"
msgstr ""

#: src/ui_configurationDialog.h:1413
msgid "System date and time"
msgstr "Sistēmas datums un laiks"

#: src/ui_configurationDialog.h:1415
msgid ""
"Sets the simulation time to the next instance of this time of day when "
"Stellarium starts"
msgstr ""

#: src/ui_configurationDialog.h:1417
msgid "System date at:"
msgstr "Sistēmas datums plkst."

#: src/ui_configurationDialog.h:1419
msgid "Use a specific date and time when Stellarium starts up"
msgstr ""

#: src/ui_configurationDialog.h:1421
msgid "Other:"
msgstr "Cits:"

#: src/ui_configurationDialog.h:1423
msgid "Use current local date and time"
msgstr ""

#: src/ui_configurationDialog.h:1425
msgid "use current"
msgstr "izmantot pašreizējo"

#: src/ui_configurationDialog.h:1427
msgid ""
"These settings control the way time and date are displayed in the bottom bar."
msgstr ""

#: src/ui_configurationDialog.h:1429
msgid "Display formats of date and time"
msgstr ""

#: src/ui_configurationDialog.h:1430
#: plugins/MeteorShowers/src/ui_MSConfigDialog.h:457
msgid "Date:"
msgstr ""

#: src/ui_configurationDialog.h:1431
msgid "and time:"
msgstr ""

#: src/ui_configurationDialog.h:1432
msgid "Time correction"
msgstr ""

#: src/ui_configurationDialog.h:1435
msgid "Edit equation"
msgstr ""

#: src/ui_configurationDialog.h:1437
msgid "Planetarium options"
msgstr "Planetārija iestatījumi"

#: src/ui_configurationDialog.h:1439
msgid "Activate this option to calculate azimuth from south towards west."
msgstr ""

#: src/ui_configurationDialog.h:1441
msgid "Azimuth from South"
msgstr ""

#: src/ui_configurationDialog.h:1443
msgid "Toggle display of the button for Digitized Sky Survey."
msgstr ""

#: src/ui_configurationDialog.h:1445
msgid "Show DSS button"
msgstr ""

#: src/ui_configurationDialog.h:1447
msgid "Mask out everything outside a central circle in the main view"
msgstr ""

#: src/ui_configurationDialog.h:1449
msgid "Disc viewport"
msgstr "Diska skatvieta"

#: src/ui_configurationDialog.h:1451
msgid "Align labels with the horizon"
msgstr ""

#: src/ui_configurationDialog.h:1453
msgid "Gravity labels"
msgstr "Pagriezt nosaukumus"

#: src/ui_configurationDialog.h:1455
msgid "Use decimal degrees for coordinates"
msgstr ""

#: src/ui_configurationDialog.h:1457
msgid "Use decimal degrees"
msgstr ""

#: src/ui_configurationDialog.h:1459
msgid ""
"Spheric mirror distortion is used when projecting Stellarium onto a spheric "
"mirror for low-cost planetarium systems."
msgstr ""

#: src/ui_configurationDialog.h:1461
msgid "Spheric mirror distortion"
msgstr "Sfēriskā spoguļa aberācija"

#: src/ui_configurationDialog.h:1463
msgid ""
"Activate to view as seen from surface of the planet (recommended). If "
"switched off, display planetocentric view."
msgstr ""

#: src/ui_configurationDialog.h:1465
msgid "Topocentric coordinates"
msgstr ""

#: src/ui_configurationDialog.h:1467
msgid ""
"Auto-enabling of the atmosphere for bodies with atmosphere in location window"
msgstr ""

#: src/ui_configurationDialog.h:1469
msgid "Auto-enabling for the atmosphere"
msgstr ""

#: src/ui_configurationDialog.h:1471
msgid "Toggle vertical and horizontal image flip buttons."
msgstr "Apmainīt vietām vertikālās un horizontālās attēla apvēršanas pogas"

#: src/ui_configurationDialog.h:1473
msgid "Show flip buttons"
msgstr "Parādīt attēla apvēršanas pogas"

#: src/ui_configurationDialog.h:1475 src/ui_configurationDialog.h:1478
msgid "Hide other constellations when you click one"
msgstr ""

#: src/ui_configurationDialog.h:1482
msgid "Toggle display backgrounds of the nebulae."
msgstr ""

#: src/ui_configurationDialog.h:1484
msgid "Show nebula background button"
msgstr ""

#: src/ui_configurationDialog.h:1486
msgid ""
"Nutation is a small wobble of Earth's axis, amounting to a few arcseconds."
msgstr ""

#: src/ui_configurationDialog.h:1488
msgid "Include nutation"
msgstr ""

#: src/ui_configurationDialog.h:1490
msgid "Automatic change of landscape when planet is changed"
msgstr ""

#: src/ui_configurationDialog.h:1492
msgid "Auto select landscapes"
msgstr ""

#: src/ui_configurationDialog.h:1493
msgid "Show bookmarks button"
msgstr ""

#: src/ui_configurationDialog.h:1495
msgid "A button to toggle equatorial J2000 grid"
msgstr ""

#: src/ui_configurationDialog.h:1497
msgid "Show ICRS grid button"
msgstr ""

#: src/ui_configurationDialog.h:1499
msgid "A button to toggle galactic grid"
msgstr ""

#: src/ui_configurationDialog.h:1501
msgid "Show galactic grid button"
msgstr ""

#: src/ui_configurationDialog.h:1503
msgid "A button to toggle ecliptic grid of date"
msgstr ""

#: src/ui_configurationDialog.h:1505
msgid "Show ecliptic grid button"
msgstr ""

#: src/ui_configurationDialog.h:1506
msgid "Show constellation boundaries button"
msgstr ""

#: src/ui_configurationDialog.h:1508
msgid ""
"When enabled, the \"auto zoom out\" key will also set the initial viewing "
"direction"
msgstr ""

#: src/ui_configurationDialog.h:1510
#: plugins/TextUserInterface/src/TextUserInterface.cpp:462
msgid "Auto zoom out returns to initial direction of view"
msgstr ""

#: src/ui_configurationDialog.h:1512
msgid "Toggle the usage of background under GUI buttons"
msgstr ""

#: src/ui_configurationDialog.h:1514
msgid "Use buttons background"
msgstr ""

#: src/ui_configurationDialog.h:1515
msgid "Indication for mount mode"
msgstr ""

#: src/ui_configurationDialog.h:1516
msgid "Screenshots"
msgstr "Ekrānattēli"

#: src/ui_configurationDialog.h:1517
msgid "Screenshot Directory"
msgstr "Ekrānattēlu direktorija"

#: src/ui_configurationDialog.h:1519
msgid "Invert colors"
msgstr "Invertēt krāsas"

#: src/ui_configurationDialog.h:1520
msgid "Star catalog updates"
msgstr "Zvaigžņu katalogu jauninājumi"

#: src/ui_configurationDialog.h:1522
msgid "Click here to start downloading"
msgstr ""

#: src/ui_configurationDialog.h:1524
msgid "Download this file to view even more stars"
msgstr "Lejupielādējiet šo failu, lai redzētu vēl vairāk zvaigžņu"

#: src/ui_configurationDialog.h:1526
msgid "Restart the download"
msgstr ""

#: src/ui_configurationDialog.h:1528
msgid "Retry"
msgstr ""

#: src/ui_configurationDialog.h:1530
msgid "Stop the download. You can always restart it later"
msgstr ""

#: src/ui_configurationDialog.h:1535
msgid "Close window when script runs"
msgstr ""

#: src/ui_configurationDialog.h:1537
msgid "Run the selected script"
msgstr ""

#: src/ui_configurationDialog.h:1541
msgid "Stop a running script"
msgstr ""

#: src/ui_configurationDialog.h:1545
msgid "Load at startup"
msgstr "Ielādēt programmas sākumā"

#: src/ui_configurationDialog.h:1546
msgid "configure"
msgstr "iestatīt"

#: src/ui_configurationDialog.h:1551
msgid "Main"
msgstr "Galvenie"

#: src/ui_configurationDialog.h:1553
msgid "Information"
msgstr "Informācija"

#: src/ui_configurationDialog.h:1558
msgid "Navigation"
msgstr "Navigācija"

#: src/ui_configurationDialog.h:1560
msgid "Tools"
msgstr "Rīki"

#: src/ui_configurationDialog.h:1564
msgid "Plugins"
msgstr "Spraudņi"

#: src/ui_addRemoveLandscapesDialog.h:265
msgid "Add/Remove Landscapes"
msgstr ""

#: src/ui_addRemoveLandscapesDialog.h:267
msgid "Add a new landscape"
msgstr ""

#: src/ui_addRemoveLandscapesDialog.h:268
msgid "Install a new landscape from a ZIP archive..."
msgstr ""

#: src/ui_addRemoveLandscapesDialog.h:269
msgid "Switch to the new landscape after installation"
msgstr ""

#: src/ui_addRemoveLandscapesDialog.h:274
#: plugins/TelescopeControl/src/ui_telescopeDialog.h:419
#: plugins/SolarSystemEditor/src/ui_solarSystemManagerWindow.h:274
msgid "Remove"
msgstr ""

#: src/ui_addRemoveLandscapesDialog.h:275
msgid ""
"WARNING: Removing the selected landscape means deleting its files. This "
"operation is irreversible."
msgstr ""

#: src/ui_shortcutsDialog.h:195
msgid "Keyboard Shortcuts"
msgstr ""

#: src/ui_shortcutsDialog.h:199
msgid "Restore Defaults"
msgstr ""

#: src/ui_shortcutsDialog.h:200
msgid "Apply"
msgstr ""

#: src/ui_atmosphereDialog.h:177
msgid "Atmosphere Details"
msgstr ""

#: src/ui_atmosphereDialog.h:179
msgid "Refraction Settings"
msgstr ""

#: src/ui_atmosphereDialog.h:180
msgid "Pressure (mbar):"
msgstr ""

#: src/ui_atmosphereDialog.h:181
msgid "Temperature (C):"
msgstr ""

#: src/ui_atmosphereDialog.h:186 src/ui_greatRedSpotDialog.h:181
msgid ""
"Extinction is the loss of star brightness due to Earth's atmosphere. It is "
"given in mag/airmass, where airmass is number of atmospheres light has to "
"pass. (zenith: 1; horizon: about 40)"
msgstr ""
"Ekstinkcija ir zvaigznes spožuma vājināšanās Zemes atmosfērā. To izsaka ar "
"zvagžņlielumu uz gaisa masu, kur gaisa masa ir atmosfēras biezums, kuru "
"gaisma pārvar (zenīts: 1, horizonts: aptuveni 40)."

#: src/ui_atmosphereDialog.h:188
msgid "Extinction Coefficient:"
msgstr "Ekstinkcijas koeficients:"

#: src/ui_atmosphereDialog.h:190
msgid ""
"Use about 0.12 for superb mountaintops, 0.2 for good rural landscape, 0.35 "
"for murky conditions."
msgstr ""

#: src/ui_greatRedSpotDialog.h:171
msgid "Great Red Spot Details"
msgstr ""

#: src/ui_greatRedSpotDialog.h:173
msgid "Custom settings for position of GRS"
msgstr ""

#: src/ui_greatRedSpotDialog.h:174
msgid "yyyy.MM.dd hh:mm"
msgstr ""

#: src/ui_greatRedSpotDialog.h:175
msgid "Annual drift (degrees):"
msgstr ""

#: src/ui_greatRedSpotDialog.h:176
msgid "Longitude of GRS (degrees):"
msgstr ""

#: src/ui_greatRedSpotDialog.h:183
msgid "Date and Time (UTC):"
msgstr ""

#: src/ui_greatRedSpotDialog.h:187
msgid "Get the recent GRS measurement"
msgstr ""

#: src/ui_scriptConsole.h:345
msgid "Script console"
msgstr ""

#: src/ui_scriptConsole.h:348
msgid "load script from file"
msgstr ""

#: src/ui_scriptConsole.h:352
msgid "save script to file"
msgstr ""

#: src/ui_scriptConsole.h:356
msgid "clear"
msgstr ""

#: src/ui_scriptConsole.h:360
msgid "pre-process script using SSC preprocessor"
msgstr ""

#: src/ui_scriptConsole.h:363
msgid "quickly load and run a utility script"
msgstr ""

#: src/ui_scriptConsole.h:366
msgid "run script"
msgstr ""

#: src/ui_scriptConsole.h:370
msgid "stop script"
msgstr ""

#: src/ui_scriptConsole.h:373
msgid "Script"
msgstr "Skripts"

#: src/ui_scriptConsole.h:375
msgid "Output"
msgstr "Izeja"

#: src/ui_scriptConsole.h:377
msgid "Cursor position"
msgstr "Kursora pozīcija"

#: src/ui_scriptConsole.h:379
msgid "Include dir:"
msgstr ""

#: src/ui_scriptConsole.h:380 plugins/TelescopeControl/src/ui_slewDialog.h:329
msgid "..."
msgstr "..."

#: src/ui_astroCalcDialog.h:771
msgid "Astronomical calculations"
msgstr ""

#: src/ui_astroCalcDialog.h:777
msgid "Positions"
msgstr ""

#: src/ui_astroCalcDialog.h:779
msgid "Celestial bodies above horizon"
msgstr ""

#: src/ui_astroCalcDialog.h:782
msgid "Ephemeris"
msgstr ""

#: src/ui_astroCalcDialog.h:784
msgid "Phenomena"
msgstr ""

#: src/ui_astroCalcDialog.h:786
msgid "Alt. vs. Time"
msgstr ""

#: src/ui_astroCalcDialog.h:788
msgid "Altitude vs. Time"
msgstr ""

#: src/ui_astroCalcDialog.h:791
msgid "Graphs"
msgstr ""

#: src/ui_astroCalcDialog.h:793 src/ui_astroCalcDialog.h:854
msgid "Graphs on the current year"
msgstr ""

#: src/ui_astroCalcDialog.h:796
msgctxt "What's Up Tonight"
msgid "WUT"
msgstr ""

#: src/ui_astroCalcDialog.h:798
msgid "What's Up Tonight"
msgstr ""

#: src/ui_astroCalcDialog.h:803
msgid "Save positions"
msgstr ""

#: src/ui_astroCalcDialog.h:804
msgid "Update positions"
msgstr ""

#: src/ui_astroCalcDialog.h:805 src/ui_astroCalcDialog.h:855
msgid "Show objects brighter than magnitude:"
msgstr ""

#: src/ui_astroCalcDialog.h:807
msgid "List of objects above horizon"
msgstr ""

#: src/ui_astroCalcDialog.h:809 src/ui_astroCalcDialog.h:833
msgid "Use horizontal coordinates"
msgstr ""

#: src/ui_astroCalcDialog.h:810 src/ui_astroCalcDialog.h:852
msgid "Celestial body:"
msgstr "Debesu ķermenis"

#: src/ui_astroCalcDialog.h:812 src/ui_astroCalcDialog.h:838
#: plugins/MeteorShowers/src/ui_MSSearchDialog.h:196
msgid "To:"
msgstr ""

#: src/ui_astroCalcDialog.h:813 src/ui_astroCalcDialog.h:848
#: plugins/MeteorShowers/src/ui_MSSearchDialog.h:194
msgid "From:"
msgstr ""

#: src/ui_astroCalcDialog.h:814
msgid "Time step:"
msgstr ""

#: src/ui_astroCalcDialog.h:815
msgid "Cleanup ephemerides"
msgstr ""

#: src/ui_astroCalcDialog.h:816
msgid "Save ephemeris"
msgstr ""

#: src/ui_astroCalcDialog.h:818 src/ui_astroCalcDialog.h:845
#: plugins/Satellites/src/ui_satellitesDialog.h:828
msgid "Calculations require time, please be patient"
msgstr ""

#: src/ui_astroCalcDialog.h:820
msgid "Calculate ephemeris"
msgstr ""

#: src/ui_astroCalcDialog.h:822
msgid "Show markers of positions of the current celestial body on the sky"
msgstr ""

#: src/ui_astroCalcDialog.h:824
msgid "Show markers"
msgstr ""

#: src/ui_astroCalcDialog.h:826
msgid "Show dates of positions of current celestial body near markers"
msgstr ""

#: src/ui_astroCalcDialog.h:828
msgid "Show dates"
msgstr ""

#: src/ui_astroCalcDialog.h:830
msgid "Show magnitudes of current celestial body"
msgstr ""

#: src/ui_astroCalcDialog.h:832
msgid "Show magnitudes"
msgstr ""

#: src/ui_astroCalcDialog.h:834
msgid "Maximum allowed separation:"
msgstr ""

#: src/ui_astroCalcDialog.h:836
msgid "Value in decimal degrees"
msgstr ""

#: src/ui_astroCalcDialog.h:839
msgid "Calculate oppositions"
msgstr ""

#: src/ui_astroCalcDialog.h:840
msgid "Between objects:"
msgstr ""

#: src/ui_astroCalcDialog.h:841
msgid "and"
msgstr "un"

#: src/ui_astroCalcDialog.h:842
msgid "Cleanup of phenomena"
msgstr ""

#: src/ui_astroCalcDialog.h:843
msgid "Save phenomena"
msgstr ""

#: src/ui_astroCalcDialog.h:847
msgid "Calculate phenomena"
msgstr ""

#: src/ui_astroCalcDialog.h:849
msgid "Please select object to plot its graph 'Altitude vs. Time'."
msgstr ""

#: src/ui_astroCalcDialog.h:850
msgid "Second graph (yellow):"
msgstr ""

#: src/ui_astroCalcDialog.h:851
msgid "First graph (red):"
msgstr ""

#: src/ui_astroCalcDialog.h:853
msgid "Draw graphs"
msgstr ""

#: src/ui_astroCalcDialog.h:856
msgid "Select a category:"
msgstr ""

#: src/ui_astroCalcDialog.h:857
msgid "Matching objects:"
msgstr ""

#: src/ui_astroCalcDialog.h:858
msgid "Save list of objects"
msgstr ""

#: src/ui_astroCalcDialog.h:859
msgid "Show objects which are up:"
msgstr ""

#: src/ui_bookmarksDialog.h:195
msgid "Add date and time"
msgstr ""

#: src/ui_bookmarksDialog.h:196
msgid "Add location"
msgstr ""

#: src/ui_bookmarksDialog.h:198
msgid "Add selected object to bookmarks"
msgstr ""

#: src/ui_bookmarksDialog.h:200
msgid "&Add bookmark"
msgstr ""

#: src/ui_bookmarksDialog.h:201
msgid "&Remove bookmark"
msgstr ""

#: src/ui_bookmarksDialog.h:202
msgid "Clear bookmarks"
msgstr ""

#: src/ui_bookmarksDialog.h:203
msgid "&Go to..."
msgstr ""

#: src/ui_bookmarksDialog.h:205
msgid "Export bookmarks"
msgstr ""

#: src/ui_dsoColorsDialog.h:536 src/ui_orbitColorsDialog.h:378
msgid "Color settings"
msgstr ""

#: src/ui_dsoColorsDialog.h:538
msgid "Colors of labels and markers of deep-sky objects"
msgstr ""

#: src/ui_dsoColorsDialog.h:540
msgid "Color of markers of dark nebulae"
msgstr ""

#: src/ui_dsoColorsDialog.h:546
msgid "Clusters with neb."
msgstr ""

#: src/ui_dsoColorsDialog.h:550
msgid "Color of markers of open star clusters"
msgstr ""

#: src/ui_dsoColorsDialog.h:553
msgid "Color of markers of stellar associations"
msgstr ""

#: src/ui_dsoColorsDialog.h:558
msgid "Possible planetary nebulae"
msgstr ""

#: src/ui_dsoColorsDialog.h:560
msgid "Possible pl. nebulae"
msgstr ""

#: src/ui_dsoColorsDialog.h:563
msgid "Color of labels of deep-sky objects"
msgstr ""

#: src/ui_dsoColorsDialog.h:566
msgid "Color of markers of interacting galaxies"
msgstr ""

#: src/ui_dsoColorsDialog.h:569
msgid "Color of markers of clusters associated with nebulosity"
msgstr ""

#: src/ui_dsoColorsDialog.h:573
msgid "Color of markers of young stellar objects"
msgstr ""

#: src/ui_dsoColorsDialog.h:576
msgid "Color of markers of protoplanetary nebulae"
msgstr ""

#: src/ui_dsoColorsDialog.h:579
msgid "Color of markers of possible planetary nebulae"
msgstr ""

#: src/ui_dsoColorsDialog.h:582
msgid "Color of markers of possible quasars"
msgstr ""

#: src/ui_dsoColorsDialog.h:585
msgid "Color of markers of star clusters"
msgstr ""

#: src/ui_dsoColorsDialog.h:589
msgid "Color of markers of supernova remnants"
msgstr ""

#: src/ui_dsoColorsDialog.h:591
msgid "Possible quasars"
msgstr ""

#: src/ui_dsoColorsDialog.h:593
msgid "Color of markers of blazars"
msgstr ""

#: src/ui_dsoColorsDialog.h:597
msgid "Color of markers of quasars"
msgstr ""

#: src/ui_dsoColorsDialog.h:600
msgid "Color of markers of emission nebulae"
msgstr ""

#: src/ui_dsoColorsDialog.h:603
msgid "Color of markers of reflection nebulae"
msgstr ""

#: src/ui_dsoColorsDialog.h:606
msgid "Color of markers of star clouds"
msgstr ""

#: src/ui_dsoColorsDialog.h:609
msgid "Labels of deep-sky objects"
msgstr ""

#: src/ui_dsoColorsDialog.h:611
msgid "Labels of DSOs"
msgstr ""

#: src/ui_dsoColorsDialog.h:616
msgid "Young stellar objects"
msgstr ""

#: src/ui_dsoColorsDialog.h:617
msgid "Molecular clouds"
msgstr ""

#: src/ui_dsoColorsDialog.h:619
msgid "Color of markers of symbiotic stars"
msgstr ""

#: src/ui_dsoColorsDialog.h:623
msgid "Color of markers of molecular clouds"
msgstr ""

#: src/ui_dsoColorsDialog.h:627
msgid "Color of markers of interstellar matter"
msgstr ""

#: src/ui_dsoColorsDialog.h:631
msgid "Color of markers of hydrogen regions"
msgstr ""

#: src/ui_dsoColorsDialog.h:634
msgid "Color of markers of radio galaxies"
msgstr ""

#: src/ui_dsoColorsDialog.h:638
msgid "Color of markers of stars"
msgstr ""

#: src/ui_dsoColorsDialog.h:641
msgid "Color of markers of nebulae"
msgstr ""

#: src/ui_dsoColorsDialog.h:645
msgid "Color of markers of bipolar nebulae"
msgstr ""

#: src/ui_dsoColorsDialog.h:647 plugins/Quasars/src/Quasars.cpp:72
#: plugins/Quasars/src/Quasars.cpp:170 plugins/Quasars/src/Quasars.cpp:171
msgid "Quasars"
msgstr ""

#: src/ui_dsoColorsDialog.h:649
msgid "Color of markers of emission-line stars"
msgstr ""

#: src/ui_dsoColorsDialog.h:654
msgid "Color of markers of emission objects"
msgstr ""

#: src/ui_dsoColorsDialog.h:657
msgid "Color of markers of deep-sky objects"
msgstr ""

#: src/ui_dsoColorsDialog.h:661
msgid "Protoplanetary nebulae"
msgstr ""

#: src/ui_dsoColorsDialog.h:663
msgid "Color of markers of active galaxies"
msgstr ""

#: src/ui_dsoColorsDialog.h:666
msgid "Markers of deep-sky objects"
msgstr ""

#: src/ui_dsoColorsDialog.h:668
msgid "Markers of DSOs"
msgstr ""

#: src/ui_dsoColorsDialog.h:672
msgid "Color of markers of galaxies"
msgstr ""

#: src/ui_dsoColorsDialog.h:676
msgid "Color of markers of planetary nebulae"
msgstr ""

#: src/ui_dsoColorsDialog.h:681
msgid "Color of markers of globular star clusters"
msgstr ""

#: src/ui_dsoColorsDialog.h:684
msgid "Color of markers of BL Lac objects"
msgstr ""

#: src/ui_dsoColorsDialog.h:688
msgid "Color of markers of supernova candidates"
msgstr ""

#: src/ui_dsoColorsDialog.h:692
msgid "Color of markers of supernova remnant candidates"
msgstr ""

#: src/ui_dsoColorsDialog.h:696
msgid "Color of markers for clusters of galaxies"
msgstr ""

#: src/ui_orbitColorsDialog.h:380
msgid "Style of orbit colors"
msgstr ""

#: src/ui_orbitColorsDialog.h:381
msgid "One color for all orbits"
msgstr ""

#: src/ui_orbitColorsDialog.h:382
msgid "Separate colors for orbits by object type"
msgstr ""

#: src/ui_orbitColorsDialog.h:383
msgid "Separate colors for orbits of major planets only"
msgstr ""

#: src/ui_orbitColorsDialog.h:384
msgid "Colors of orbits of Solar system bodies"
msgstr ""

#: src/ui_orbitColorsDialog.h:386
msgid "Color of comet orbits"
msgstr ""

#: src/ui_orbitColorsDialog.h:388
msgid "Orbit of Uranus"
msgstr ""

#: src/ui_orbitColorsDialog.h:389
msgid "Orbit of Mars"
msgstr ""

#: src/ui_orbitColorsDialog.h:391
msgid "Color of Neptune orbit"
msgstr ""

#: src/ui_orbitColorsDialog.h:394
msgid "Color of planet moon orbits"
msgstr ""

#: src/ui_orbitColorsDialog.h:397
msgid "Color of generic orbit"
msgstr ""

#: src/ui_orbitColorsDialog.h:399
msgid "Orbit of Mercury"
msgstr ""

#: src/ui_orbitColorsDialog.h:401
msgid "Color of major planet orbits"
msgstr ""

#: src/ui_orbitColorsDialog.h:403
msgid "Orbits of major planets"
msgstr ""

#: src/ui_orbitColorsDialog.h:405
msgid "Color of Saturn orbit"
msgstr ""

#: src/ui_orbitColorsDialog.h:407
msgid "Orbit of Jupiter"
msgstr ""

#: src/ui_orbitColorsDialog.h:411
msgid "Orbit of Neptune"
msgstr ""

#: src/ui_orbitColorsDialog.h:412
msgid "Orbits of moons of planets"
msgstr ""

#: src/ui_orbitColorsDialog.h:414
msgid "Color of cubewano orbits"
msgstr ""

#: src/ui_orbitColorsDialog.h:417
msgid "Color of Venus orbit"
msgstr ""

#: src/ui_orbitColorsDialog.h:420
msgid "Color of minor planet orbits"
msgstr ""

#: src/ui_orbitColorsDialog.h:425
msgid "Orbit of Saturn"
msgstr ""

#: src/ui_orbitColorsDialog.h:427
msgid "Color of Uranus orbit"
msgstr ""

#: src/ui_orbitColorsDialog.h:430
msgid "Color of Earth orbit"
msgstr ""

#: src/ui_orbitColorsDialog.h:432
msgid "Orbit of Earth"
msgstr ""

#: src/ui_orbitColorsDialog.h:434
msgid "Color of dwarf planet orbits"
msgstr ""

#: src/ui_orbitColorsDialog.h:436
msgid "Orbits of comets"
msgstr ""

#: src/ui_orbitColorsDialog.h:437
msgid "Orbits of dwarf planets"
msgstr ""

#: src/ui_orbitColorsDialog.h:439
msgid "Color of Mercury orbit"
msgstr ""

#: src/ui_orbitColorsDialog.h:441
msgid "Orbits of plutinos"
msgstr ""

#: src/ui_orbitColorsDialog.h:445
msgid "Generic orbit"
msgstr ""

#: src/ui_orbitColorsDialog.h:446
msgid "Orbits of cubewanos"
msgstr ""

#: src/ui_orbitColorsDialog.h:448
msgid "Color of Mars orbit"
msgstr ""

#: src/ui_orbitColorsDialog.h:451
msgid "Color of Jupiter orbit"
msgstr ""

#: src/ui_orbitColorsDialog.h:453
msgid "Orbit of Venus"
msgstr ""

#: src/ui_orbitColorsDialog.h:455
msgid "Color of plutino orbits"
msgstr ""

#: src/ui_orbitColorsDialog.h:460
msgid "Orbits of minor planets"
msgstr ""

#: src/ui_orbitColorsDialog.h:462
msgid "Color of Oort cloud object orbits"
msgstr ""

#: src/ui_orbitColorsDialog.h:464
msgid "Orbits of Oort cloud objects"
msgstr ""

#: src/ui_orbitColorsDialog.h:465
msgid "Orbits of scattered disk objects"
msgstr ""

#: src/ui_orbitColorsDialog.h:467
msgid "Color of scattered disk object orbits"
msgstr ""

#: src/ui_orbitColorsDialog.h:469
msgid "Orbits of sednoids"
msgstr ""

#: src/ui_orbitColorsDialog.h:471
msgid "Color of sednoid orbits"
msgstr ""

#: plugins/AngleMeasure/src/AngleMeasure.cpp:56
#: plugins/AngleMeasure/src/AngleMeasure.cpp:138
#: plugins/AngleMeasure/src/ui_angleMeasureDialog.h:232
msgid "Angle Measure"
msgstr ""

#: plugins/AngleMeasure/src/AngleMeasure.cpp:59
msgid "Provides an angle measurement tool"
msgstr ""

#: plugins/AngleMeasure/src/AngleMeasure.cpp:138
msgid "Angle measure"
msgstr ""

#. TRANSLATORS: instructions for using the AngleMeasure plugin.
#: plugins/AngleMeasure/src/AngleMeasure.cpp:524
msgid "The Angle Measure is enabled:"
msgstr ""

#. TRANSLATORS: instructions for using the AngleMeasure plugin.
#: plugins/AngleMeasure/src/AngleMeasure.cpp:526
msgid "Drag with the left button to measure, left-click to clear."
msgstr ""

#. TRANSLATORS: instructions for using the AngleMeasure plugin.
#: plugins/AngleMeasure/src/AngleMeasure.cpp:528
msgid "Right-clicking changes the end point only."
msgstr ""

#. TRANSLATORS: PA is abbreviation for phrase "Position Angle"
#: plugins/AngleMeasure/src/AngleMeasure.cpp:530
msgid "PA="
msgstr ""

#: plugins/AngleMeasure/src/gui/AngleMeasureDialog.cpp:89
msgid "Angle Measure Plug-in"
msgstr ""

#: plugins/AngleMeasure/src/gui/AngleMeasureDialog.cpp:98
msgid ""
"The Angle Measure plugin is a small tool which is used to measure the "
"angular distance between two points on the sky (and calculation of position "
"angle between those two points)."
msgstr ""

#: plugins/AngleMeasure/src/gui/AngleMeasureDialog.cpp:99
msgid ""
"Start and end points in horizontal mode can be linked to the rotating sky, "
"which may be helpful to keep relations between landscape and some celestial "
"object or (with both linked) for Dobsonian starhopping."
msgstr ""

#: plugins/AngleMeasure/src/gui/AngleMeasureDialog.cpp:100
msgid ""
"*goes misty eyed* I recall measuring the size of the Cassini Division when I "
"was a student. It was not the high academic glamor one might expect... It "
"was cloudy... It was rainy... The observatory lab had some old scopes set up "
"at one end, pointing at a <em>photograph</em> of Saturn at the other end of "
"the lab. We measured. We calculated. We wished we were in Hawaii."
msgstr ""

#: plugins/AngleMeasure/src/gui/AngleMeasureDialog.cpp:102
#: plugins/Oculars/src/gui/OcularDialog.cpp:579
#: plugins/Satellites/src/gui/SatellitesDialog.cpp:493
#: plugins/TelescopeControl/src/gui/TelescopeDialog.cpp:272
#: plugins/SolarSystemEditor/src/gui/SolarSystemManagerWindow.cpp:229
#: plugins/Supernovae/src/gui/SupernovaeDialog.cpp:140
#: plugins/NavStars/src/gui/NavStarsWindow.cpp:96
#: plugins/Novae/src/gui/NovaeDialog.cpp:133
#: plugins/Quasars/src/gui/QuasarsDialog.cpp:130
#: plugins/Pulsars/src/gui/PulsarsDialog.cpp:153
#: plugins/RemoteControl/src/gui/RemoteControlDialog.cpp:127
#: plugins/RemoteSync/src/gui/RemoteSyncDialog.cpp:204
#: plugins/Exoplanets/src/gui/ExoplanetsDialog.cpp:154
#: plugins/FOV/src/gui/FOVWindow.cpp:89
#: plugins/EquationOfTime/src/gui/EquationOfTimeWindow.cpp:91
#: plugins/MeteorShowers/src/gui/MSConfigDialog.cpp:313
#: plugins/PointerCoordinates/src/gui/PointerCoordinatesWindow.cpp:133
#: plugins/ArchaeoLines/src/gui/ArchaeoLinesDialog.cpp:275
msgid "Links"
msgstr "Saites"

#: plugins/AngleMeasure/src/gui/AngleMeasureDialog.cpp:103
#: plugins/Oculars/src/gui/OcularDialog.cpp:580
#: plugins/Satellites/src/gui/SatellitesDialog.cpp:494
#: plugins/TelescopeControl/src/gui/TelescopeDialog.cpp:273
#: plugins/SolarSystemEditor/src/gui/SolarSystemManagerWindow.cpp:230
#: plugins/Supernovae/src/gui/SupernovaeDialog.cpp:141
#: plugins/NavStars/src/gui/NavStarsWindow.cpp:97
#: plugins/Novae/src/gui/NovaeDialog.cpp:134
#: plugins/Quasars/src/gui/QuasarsDialog.cpp:131
#: plugins/Pulsars/src/gui/PulsarsDialog.cpp:154
#: plugins/RemoteControl/src/gui/RemoteControlDialog.cpp:129
#: plugins/RemoteSync/src/gui/RemoteSyncDialog.cpp:205
#: plugins/Exoplanets/src/gui/ExoplanetsDialog.cpp:155
#: plugins/FOV/src/gui/FOVWindow.cpp:90
#: plugins/EquationOfTime/src/gui/EquationOfTimeWindow.cpp:92
#: plugins/PointerCoordinates/src/gui/PointerCoordinatesWindow.cpp:134
#: plugins/ArchaeoLines/src/gui/ArchaeoLinesDialog.cpp:276
#, qt-format
msgid ""
"Support is provided via the Launchpad website.  Be sure to put \"%1\" in the "
"subject when posting."
msgstr ""

#. TRANSLATORS: The numbers contain the opening and closing tag of an HTML link
#: plugins/AngleMeasure/src/gui/AngleMeasureDialog.cpp:106
#: plugins/Oculars/src/gui/OcularDialog.cpp:583
#: plugins/Satellites/src/gui/SatellitesDialog.cpp:497
#: plugins/TelescopeControl/src/gui/TelescopeDialog.cpp:276
#: plugins/SolarSystemEditor/src/gui/SolarSystemManagerWindow.cpp:233
#: plugins/Supernovae/src/gui/SupernovaeDialog.cpp:144
#: plugins/NavStars/src/gui/NavStarsWindow.cpp:100
#: plugins/Novae/src/gui/NovaeDialog.cpp:137
#: plugins/Quasars/src/gui/QuasarsDialog.cpp:134
#: plugins/Pulsars/src/gui/PulsarsDialog.cpp:157
#: plugins/RemoteControl/src/gui/RemoteControlDialog.cpp:132
#: plugins/RemoteSync/src/gui/RemoteSyncDialog.cpp:208
#: plugins/Exoplanets/src/gui/ExoplanetsDialog.cpp:158
#: plugins/FOV/src/gui/FOVWindow.cpp:93
#: plugins/EquationOfTime/src/gui/EquationOfTimeWindow.cpp:95
#: plugins/MeteorShowers/src/gui/MSConfigDialog.cpp:317
#: plugins/PointerCoordinates/src/gui/PointerCoordinatesWindow.cpp:137
#: plugins/ArchaeoLines/src/gui/ArchaeoLinesDialog.cpp:279
#, qt-format
msgid "If you have a question, you can %1get an answer here%2"
msgstr ""

#. TRANSLATORS: The numbers contain the opening and closing tag of an HTML link
#: plugins/AngleMeasure/src/gui/AngleMeasureDialog.cpp:108
#: plugins/Oculars/src/gui/OcularDialog.cpp:585
#: plugins/Satellites/src/gui/SatellitesDialog.cpp:499
#: plugins/TelescopeControl/src/gui/TelescopeDialog.cpp:278
#: plugins/SolarSystemEditor/src/gui/SolarSystemManagerWindow.cpp:235
#: plugins/Supernovae/src/gui/SupernovaeDialog.cpp:146
#: plugins/NavStars/src/gui/NavStarsWindow.cpp:102
#: plugins/Novae/src/gui/NovaeDialog.cpp:139
#: plugins/Quasars/src/gui/QuasarsDialog.cpp:136
#: plugins/Pulsars/src/gui/PulsarsDialog.cpp:159
#: plugins/RemoteControl/src/gui/RemoteControlDialog.cpp:134
#: plugins/RemoteSync/src/gui/RemoteSyncDialog.cpp:210
#: plugins/Exoplanets/src/gui/ExoplanetsDialog.cpp:160
#: plugins/FOV/src/gui/FOVWindow.cpp:95
#: plugins/EquationOfTime/src/gui/EquationOfTimeWindow.cpp:97
#: plugins/MeteorShowers/src/gui/MSConfigDialog.cpp:319
#: plugins/PointerCoordinates/src/gui/PointerCoordinatesWindow.cpp:139
#: plugins/ArchaeoLines/src/gui/ArchaeoLinesDialog.cpp:281
#, qt-format
msgid "Bug reports can be made %1here%2."
msgstr ""

#. TRANSLATORS: The numbers contain the opening and closing tag of an HTML link
#: plugins/AngleMeasure/src/gui/AngleMeasureDialog.cpp:110
#: plugins/Oculars/src/gui/OcularDialog.cpp:587
#: plugins/Satellites/src/gui/SatellitesDialog.cpp:501
#: plugins/TelescopeControl/src/gui/TelescopeDialog.cpp:280
#: plugins/SolarSystemEditor/src/gui/SolarSystemManagerWindow.cpp:237
#: plugins/Supernovae/src/gui/SupernovaeDialog.cpp:148
#: plugins/NavStars/src/gui/NavStarsWindow.cpp:104
#: plugins/Novae/src/gui/NovaeDialog.cpp:141
#: plugins/Quasars/src/gui/QuasarsDialog.cpp:138
#: plugins/Pulsars/src/gui/PulsarsDialog.cpp:161
#: plugins/RemoteControl/src/gui/RemoteControlDialog.cpp:136
#: plugins/RemoteSync/src/gui/RemoteSyncDialog.cpp:212
#: plugins/Exoplanets/src/gui/ExoplanetsDialog.cpp:162
#: plugins/FOV/src/gui/FOVWindow.cpp:97
#: plugins/EquationOfTime/src/gui/EquationOfTimeWindow.cpp:99
#: plugins/MeteorShowers/src/gui/MSConfigDialog.cpp:321
#: plugins/PointerCoordinates/src/gui/PointerCoordinatesWindow.cpp:141
#: plugins/ArchaeoLines/src/gui/ArchaeoLinesDialog.cpp:283
msgid ""
"If you would like to make a feature request, you can create a bug report, "
"and set the severity to \"wishlist\"."
msgstr ""

#. TRANSLATORS: The numbers contain the opening and closing tag of an HTML link
#: plugins/AngleMeasure/src/gui/AngleMeasureDialog.cpp:112
#: plugins/RemoteControl/src/gui/RemoteControlDialog.cpp:138
#: plugins/RemoteSync/src/gui/RemoteSyncDialog.cpp:214
#, qt-format
msgid ""
"If you want to read full information about this plugin and its history, you "
"can %1get info here%2."
msgstr ""

#: plugins/AngleMeasure/src/ui_angleMeasureDialog.h:217
#: plugins/Pulsars/src/ui_pulsarsDialog.h:263
msgid "Pulsars Configuration"
msgstr ""

#: plugins/AngleMeasure/src/ui_angleMeasureDialog.h:218
msgid "Angle Measure Plug-in Configuration"
msgstr ""

#: plugins/AngleMeasure/src/ui_angleMeasureDialog.h:220
msgid "Show in Equatorial Coordinates"
msgstr ""

#: plugins/AngleMeasure/src/ui_angleMeasureDialog.h:221
msgid "Display with position angle"
msgstr ""

#: plugins/AngleMeasure/src/ui_angleMeasureDialog.h:222
msgid "Show in Horizontal Coordinates"
msgstr ""

#: plugins/AngleMeasure/src/ui_angleMeasureDialog.h:224
msgid "(e.g. for Dobson starhopping)"
msgstr ""

#: plugins/AngleMeasure/src/ui_angleMeasureDialog.h:226
msgid "Display with position angle "
msgstr ""

#: plugins/AngleMeasure/src/ui_angleMeasureDialog.h:227
msgid "Attach start point to rotating sky"
msgstr ""

#: plugins/AngleMeasure/src/ui_angleMeasureDialog.h:228
msgid "Attach end point to rotating sky"
msgstr ""

#: plugins/AngleMeasure/src/ui_angleMeasureDialog.h:229
msgid "Format"
msgstr "Formāts"

#: plugins/AngleMeasure/src/ui_angleMeasureDialog.h:230
msgid "Use dms format for angles"
msgstr ""

#: plugins/AngleMeasure/src/ui_angleMeasureDialog.h:231
#: plugins/Satellites/src/ui_satellitesDialog.h:778
#: plugins/Supernovae/src/ui_supernovaeDialog.h:238
#: plugins/Novae/src/ui_novaeDialog.h:241
#: plugins/Quasars/src/ui_quasarsDialog.h:273
#: plugins/Pulsars/src/ui_pulsarsDialog.h:280
#: plugins/RemoteControl/src/ui_remoteControlDialog.h:250
#: plugins/RemoteSync/src/ui_remoteSyncDialog.h:501
#: plugins/Exoplanets/src/ui_exoplanetsDialog.h:491
#: plugins/Observability/src/ui_ObservabilityDialog.h:357
#: plugins/MeteorShowers/src/ui_MSConfigDialog.h:431
#: plugins/ArchaeoLines/src/ui_archaeoLinesDialog.h:575
msgid "Restore default settings"
msgstr ""

#: plugins/AngleMeasure/src/ui_angleMeasureDialog.h:233
#: plugins/Oculars/src/ui_ocularDialog.h:1211
#: plugins/Satellites/src/ui_satellitesDialog.h:833
#: plugins/TelescopeControl/src/ui_telescopeDialog.h:431
#: plugins/SolarSystemEditor/src/ui_solarSystemManagerWindow.h:278
#: plugins/Supernovae/src/ui_supernovaeDialog.h:241
#: plugins/NavStars/src/ui_navStarsWindow.h:214
#: plugins/Novae/src/ui_novaeDialog.h:244
#: plugins/Quasars/src/ui_quasarsDialog.h:276
#: plugins/Pulsars/src/ui_pulsarsDialog.h:283
#: plugins/RemoteControl/src/ui_remoteControlDialog.h:261
#: plugins/RemoteSync/src/ui_remoteSyncDialog.h:500
#: plugins/Exoplanets/src/ui_exoplanetsDialog.h:514
#: plugins/Observability/src/ui_ObservabilityDialog.h:360
#: plugins/FOV/src/ui_fovWindow.h:373
#: plugins/EquationOfTime/src/ui_equationOfTimeWindow.h:247
#: plugins/MeteorShowers/src/ui_MSConfigDialog.h:462
#: plugins/PointerCoordinates/src/ui_pointerCoordinatesWindow.h:319
#: plugins/ArchaeoLines/src/ui_archaeoLinesDialog.h:577
msgctxt "tab in plugin windows"
msgid "About"
msgstr ""

#: plugins/CompassMarks/src/CompassMarks.cpp:52
#: plugins/CompassMarks/src/CompassMarks.cpp:96
msgid "Compass Marks"
msgstr ""

#: plugins/CompassMarks/src/CompassMarks.cpp:55
msgid "Displays compass bearing marks along the horizon"
msgstr ""

#: plugins/CompassMarks/src/CompassMarks.cpp:96
msgid "Compass marks"
msgstr ""

#: plugins/Oculars/src/Oculars.cpp:84 plugins/Oculars/src/Oculars.cpp:1469
#: plugins/Oculars/src/gui/OcularsGuiPanel.cpp:188
#: plugins/Oculars/src/ui_ocularDialog.h:1137
msgid "Oculars"
msgstr ""

#: plugins/Oculars/src/Oculars.cpp:87
msgid ""
"Shows the sky as if looking through a telescope eyepiece. (Only "
"magnification and field of view are simulated.) It can also show a sensor "
"frame and a Telrad sight."
msgstr ""

#: plugins/Oculars/src/Oculars.cpp:967
msgid "Please select an object before switching to ocular view."
msgstr ""

#: plugins/Oculars/src/Oculars.cpp:1063
msgid "&Previous ocular"
msgstr ""

#: plugins/Oculars/src/Oculars.cpp:1064
msgid "&Next ocular"
msgstr ""

#: plugins/Oculars/src/Oculars.cpp:1065
msgid "Select &ocular"
msgstr ""

#: plugins/Oculars/src/Oculars.cpp:1108
msgid "Toggle &crosshair"
msgstr ""

#: plugins/Oculars/src/Oculars.cpp:1118
msgid "Configure &Oculars"
msgstr "Iestatīt &okulārus"

#: plugins/Oculars/src/Oculars.cpp:1127
msgid "Toggle &CCD"
msgstr ""

#: plugins/Oculars/src/Oculars.cpp:1135
msgid "Toggle &Telrad"
msgstr ""

#: plugins/Oculars/src/Oculars.cpp:1144
msgid "&Previous CCD"
msgstr ""

#: plugins/Oculars/src/Oculars.cpp:1145
msgid "&Next CCD"
msgstr ""

#: plugins/Oculars/src/Oculars.cpp:1146
msgid "&Select CCD"
msgstr ""

#: plugins/Oculars/src/Oculars.cpp:1168
msgid "&Rotate CCD"
msgstr ""

#: plugins/Oculars/src/Oculars.cpp:1190
msgid "&Reset rotation"
msgstr ""

#: plugins/Oculars/src/Oculars.cpp:1470
#: plugins/Oculars/src/ui_ocularDialog.h:1150
msgid "Ocular view"
msgstr ""

#: plugins/Oculars/src/Oculars.cpp:1485
msgid "Oculars popup menu"
msgstr ""

#: plugins/Oculars/src/Oculars.cpp:1486
msgid "Show crosshairs"
msgstr ""

#: plugins/Oculars/src/Oculars.cpp:1487
msgid "Image sensor frame"
msgstr ""

#: plugins/Oculars/src/Oculars.cpp:1488
msgid "Telrad sight"
msgstr ""

#: plugins/Oculars/src/Oculars.cpp:1489
msgid "Oculars plugin configuration"
msgstr ""

#: plugins/Oculars/src/Oculars.cpp:1491
msgid "Select next telescope"
msgstr ""

#: plugins/Oculars/src/Oculars.cpp:1493
msgid "Select previous telescope"
msgstr ""

#: plugins/Oculars/src/Oculars.cpp:1495
msgid "Select next eyepiece"
msgstr ""

#: plugins/Oculars/src/Oculars.cpp:1497
msgid "Select previous eyepiece"
msgstr ""

#: plugins/Oculars/src/Oculars.cpp:1680
msgctxt "abbreviated in the plugin"
msgid "RA/Dec (J2000.0) of cross"
msgstr ""

#. TRANSLATORS: Unit of measure for scale - arcseconds per pixel
#: plugins/Oculars/src/Oculars.cpp:1688
#: plugins/Oculars/src/gui/OcularsGuiPanel.cpp:721
#: plugins/Oculars/src/gui/OcularsGuiPanel.cpp:828
msgid "\"/px"
msgstr ""

#: plugins/Oculars/src/Oculars.cpp:1877
#: plugins/Oculars/src/gui/OcularsGuiPanel.cpp:523
msgid "Ocular"
msgstr ""

#: plugins/Oculars/src/Oculars.cpp:1879
#: plugins/Oculars/src/gui/OcularsGuiPanel.cpp:525
msgid "Binocular"
msgstr ""

#. TRANSLATORS: FL = Focal length
#: plugins/Oculars/src/Oculars.cpp:1899
#: plugins/Oculars/src/gui/OcularsGuiPanel.cpp:568
#, qt-format
msgid "Ocular FL: %1 mm"
msgstr ""

#. TRANSLATORS: aFOV = apparent field of view
#: plugins/Oculars/src/Oculars.cpp:1906
#: plugins/Oculars/src/gui/OcularsGuiPanel.cpp:577
#, qt-format
msgid "Ocular aFOV: %1"
msgstr ""

#: plugins/Oculars/src/Oculars.cpp:1917
#: plugins/Oculars/src/gui/OcularsGuiPanel.cpp:607
#, qt-format
msgid "Lens #%1"
msgstr ""

#: plugins/Oculars/src/Oculars.cpp:1921
#: plugins/Oculars/src/gui/OcularsGuiPanel.cpp:611
#, qt-format
msgid "Lens #%1: %2"
msgstr ""

#: plugins/Oculars/src/Oculars.cpp:1926
msgid "Lens: none"
msgstr ""

#: plugins/Oculars/src/Oculars.cpp:1941 plugins/Oculars/src/Oculars.cpp:2001
#: plugins/Oculars/src/gui/OcularsGuiPanel.cpp:781
#, qt-format
msgid "Telescope #%1"
msgstr ""

#: plugins/Oculars/src/Oculars.cpp:1950
#: plugins/Oculars/src/gui/OcularsGuiPanel.cpp:873
#, qt-format
msgid "Magnification: %1"
msgstr ""

#: plugins/Oculars/src/Oculars.cpp:1957
#: plugins/Oculars/src/gui/OcularsGuiPanel.cpp:884
#, qt-format
msgid "Exit pupil: %1 mm"
msgstr ""

#: plugins/Oculars/src/Oculars.cpp:1964
#: plugins/Oculars/src/gui/OcularsGuiPanel.cpp:892
#, qt-format
msgid "FOV: %1"
msgstr ""

#: plugins/Oculars/src/Oculars.cpp:1985
#: plugins/Oculars/src/gui/OcularsGuiPanel.cpp:714
#: plugins/Oculars/src/gui/OcularsGuiPanel.cpp:823
#, qt-format
msgid "Dimensions: %1"
msgstr ""

#: plugins/Oculars/src/Oculars.cpp:1989
#: plugins/Oculars/src/gui/OcularsGuiPanel.cpp:674
#, qt-format
msgid "Sensor #%1"
msgstr ""

#: plugins/Oculars/src/Oculars.cpp:1993
#: plugins/Oculars/src/gui/OcularsGuiPanel.cpp:678
#, qt-format
msgid "Sensor #%1: %2"
msgstr ""

#: plugins/Oculars/src/Oculars.cpp:2006
#: plugins/Oculars/src/gui/OcularsGuiPanel.cpp:785
#, qt-format
msgid "Telescope #%1: %2"
msgstr ""

#: plugins/Oculars/src/Oculars.cpp:2297
msgid "&Lens"
msgstr ""

#: plugins/Oculars/src/Oculars.cpp:2298
msgid "&Previous lens"
msgstr ""

#: plugins/Oculars/src/Oculars.cpp:2299
msgid "&Next lens"
msgstr ""

#: plugins/Oculars/src/Oculars.cpp:2329
msgid "&Telescope"
msgstr ""

#: plugins/Oculars/src/Oculars.cpp:2330
msgid "&Previous telescope"
msgstr ""

#: plugins/Oculars/src/Oculars.cpp:2331
msgid "&Next telescope"
msgstr ""

#: plugins/Oculars/src/gui/OcularsGuiPanel.cpp:189
#: plugins/Oculars/src/gui/OcularsGuiPanel.cpp:211
msgid "Previous ocular"
msgstr ""

#: plugins/Oculars/src/gui/OcularsGuiPanel.cpp:190
#: plugins/Oculars/src/gui/OcularsGuiPanel.cpp:217
msgid "Next ocular"
msgstr ""

#: plugins/Oculars/src/gui/OcularsGuiPanel.cpp:191
#: plugins/Oculars/src/gui/OcularsGuiPanel.cpp:223
msgid "Previous lens"
msgstr ""

#: plugins/Oculars/src/gui/OcularsGuiPanel.cpp:192
#: plugins/Oculars/src/gui/OcularsGuiPanel.cpp:229
msgid "Next lens"
msgstr ""

#: plugins/Oculars/src/gui/OcularsGuiPanel.cpp:193
#: plugins/Oculars/src/gui/OcularsGuiPanel.cpp:235
msgid "Previous CCD frame"
msgstr ""

#: plugins/Oculars/src/gui/OcularsGuiPanel.cpp:194
#: plugins/Oculars/src/gui/OcularsGuiPanel.cpp:241
msgid "Next CCD frame"
msgstr ""

#: plugins/Oculars/src/gui/OcularsGuiPanel.cpp:195
#: plugins/Oculars/src/gui/OcularsGuiPanel.cpp:247
msgid "Previous telescope"
msgstr ""

#: plugins/Oculars/src/gui/OcularsGuiPanel.cpp:196
#: plugins/Oculars/src/gui/OcularsGuiPanel.cpp:253
msgid "Next telescope"
msgstr ""

#: plugins/Oculars/src/gui/OcularsGuiPanel.cpp:198
#: plugins/Oculars/src/gui/OcularsGuiPanel.cpp:325
msgid "Reset the sensor frame rotation"
msgstr ""

#: plugins/Oculars/src/gui/OcularsGuiPanel.cpp:199
#: plugins/Oculars/src/gui/OcularsGuiPanel.cpp:286
msgid "Rotate the sensor frame 15 degrees counterclockwise"
msgstr ""

#: plugins/Oculars/src/gui/OcularsGuiPanel.cpp:200
#: plugins/Oculars/src/gui/OcularsGuiPanel.cpp:299
msgid "Rotate the sensor frame 5 degrees counterclockwise"
msgstr ""

#: plugins/Oculars/src/gui/OcularsGuiPanel.cpp:201
#: plugins/Oculars/src/gui/OcularsGuiPanel.cpp:312
msgid "Rotate the sensor frame 1 degree counterclockwise"
msgstr ""

#: plugins/Oculars/src/gui/OcularsGuiPanel.cpp:202
#: plugins/Oculars/src/gui/OcularsGuiPanel.cpp:364
msgid "Rotate the sensor frame 15 degrees clockwise"
msgstr ""

#: plugins/Oculars/src/gui/OcularsGuiPanel.cpp:203
#: plugins/Oculars/src/gui/OcularsGuiPanel.cpp:351
msgid "Rotate the sensor frame 5 degrees clockwise"
msgstr ""

#: plugins/Oculars/src/gui/OcularsGuiPanel.cpp:204
#: plugins/Oculars/src/gui/OcularsGuiPanel.cpp:338
msgid "Rotate the sensor frame 1 degree clockwise"
msgstr ""

#: plugins/Oculars/src/gui/OcularsGuiPanel.cpp:570
msgid "Effective focal length of the ocular"
msgstr ""

#: plugins/Oculars/src/gui/OcularsGuiPanel.cpp:580
msgid "Apparent field of view of the ocular"
msgstr ""

#: plugins/Oculars/src/gui/OcularsGuiPanel.cpp:613
#, qt-format
msgid "Multiplicity: %1"
msgstr ""

#: plugins/Oculars/src/gui/OcularsGuiPanel.cpp:618
msgid "Lens: None"
msgstr ""

#: plugins/Oculars/src/gui/OcularsGuiPanel.cpp:619
msgid "Multiplicity: N/A"
msgstr ""

#: plugins/Oculars/src/gui/OcularsGuiPanel.cpp:623
msgid "Focal length of eyepiece"
msgstr ""

#: plugins/Oculars/src/gui/OcularsGuiPanel.cpp:716
#: plugins/Oculars/src/gui/OcularsGuiPanel.cpp:825
msgid "Dimensions field of view"
msgstr ""

#: plugins/Oculars/src/gui/OcularsGuiPanel.cpp:722
#: plugins/Oculars/src/gui/OcularsGuiPanel.cpp:829
msgid "X scale"
msgstr ""

#: plugins/Oculars/src/gui/OcularsGuiPanel.cpp:723
#: plugins/Oculars/src/gui/OcularsGuiPanel.cpp:830
msgid "Horizontal scale"
msgstr ""

#: plugins/Oculars/src/gui/OcularsGuiPanel.cpp:727
#: plugins/Oculars/src/gui/OcularsGuiPanel.cpp:831
msgid "Y scale"
msgstr ""

#: plugins/Oculars/src/gui/OcularsGuiPanel.cpp:728
#: plugins/Oculars/src/gui/OcularsGuiPanel.cpp:832
msgid "Vertical scale"
msgstr ""

#: plugins/Oculars/src/gui/OcularsGuiPanel.cpp:734
#, qt-format
msgid "Rotation: %1"
msgstr ""

#: plugins/Oculars/src/gui/OcularsGuiPanel.cpp:854
msgid "Magnification provided by these binoculars"
msgstr ""

#: plugins/Oculars/src/gui/OcularsGuiPanel.cpp:855
msgid "Actual field of view provided by these binoculars"
msgstr ""

#: plugins/Oculars/src/gui/OcularsGuiPanel.cpp:856
msgid "Exit pupil provided by these binoculars"
msgstr ""

#: plugins/Oculars/src/gui/OcularsGuiPanel.cpp:864
msgid "Magnification provided by this ocular/lens/telescope combination"
msgstr ""

#: plugins/Oculars/src/gui/OcularsGuiPanel.cpp:865
msgid ""
"Actual field of view provided by this ocular/lens/telescope combination"
msgstr ""

#: plugins/Oculars/src/gui/OcularsGuiPanel.cpp:866
msgid "Exit pupil provided by this ocular/lens/telescope combination"
msgstr ""

#: plugins/Oculars/src/gui/OcularsGuiPanel.cpp:919
msgid "Rayleigh criterion"
msgstr ""

#: plugins/Oculars/src/gui/OcularsGuiPanel.cpp:921
msgid "The Rayleigh resolution criterion"
msgstr ""

#: plugins/Oculars/src/gui/OcularsGuiPanel.cpp:926
msgid "Dawes' limit"
msgstr ""

#: plugins/Oculars/src/gui/OcularsGuiPanel.cpp:928
msgid "Dawes' resolution criterion"
msgstr ""

#: plugins/Oculars/src/gui/OcularsGuiPanel.cpp:933
msgid "Abbe's limit"
msgstr ""

#: plugins/Oculars/src/gui/OcularsGuiPanel.cpp:935
msgid "Abbe’s diffraction resolution limit"
msgstr ""

#: plugins/Oculars/src/gui/OcularsGuiPanel.cpp:940
msgid "Sparrow's limit"
msgstr ""

#: plugins/Oculars/src/gui/OcularsGuiPanel.cpp:942
msgid "Sparrow's resolution limit"
msgstr ""

#. TRANSLATORS: tFOV for binoculars (tFOV = True Field of View)
#: plugins/Oculars/src/gui/OcularDialog.cpp:495
msgid "tFOV:"
msgstr ""

#. TRANSLATORS: Magnification factor for binoculars
#: plugins/Oculars/src/gui/OcularDialog.cpp:497
msgid "Magnification factor:"
msgstr ""

#: plugins/Oculars/src/gui/OcularDialog.cpp:498
#: plugins/Oculars/src/ui_ocularDialog.h:1206
msgid "Diameter:"
msgstr ""

#: plugins/Oculars/src/gui/OcularDialog.cpp:502
#: plugins/Oculars/src/ui_ocularDialog.h:1172
msgid "aFOV:"
msgstr ""

#: plugins/Oculars/src/gui/OcularDialog.cpp:503
#: plugins/Oculars/src/ui_ocularDialog.h:1173
#: plugins/Oculars/src/ui_ocularDialog.h:1205
msgid "Focal length:"
msgstr ""

#: plugins/Oculars/src/gui/OcularDialog.cpp:504
#: plugins/Oculars/src/ui_ocularDialog.h:1174
msgid "Field stop:"
msgstr ""

#: plugins/Oculars/src/gui/OcularDialog.cpp:513
msgid "Oculars Plug-in"
msgstr ""

#: plugins/Oculars/src/gui/OcularDialog.cpp:518
msgid "Barlow lens feature"
msgstr ""

#: plugins/Oculars/src/gui/OcularDialog.cpp:525
msgid "Overview"
msgstr ""

#: plugins/Oculars/src/gui/OcularDialog.cpp:527
msgid ""
"This plugin is intended to simulate what you would see through an eyepiece.  "
"This configuration dialog can be used to add, modify, or delete eyepieces "
"and telescopes, as well as CCD Sensors.  Your first time running the app "
"will populate some samples to get your started."
msgstr ""

#: plugins/Oculars/src/gui/OcularDialog.cpp:528
msgid "You can choose to scale the image you see on the screen."
msgstr ""

#: plugins/Oculars/src/gui/OcularDialog.cpp:529
msgid ""
"This is intended to show you a better comparison of what one "
"eyepiece/telescope combination will be like when compared to another."
msgstr ""

#: plugins/Oculars/src/gui/OcularDialog.cpp:530
msgid ""
"The same eyepiece in two different telescopes of differing focal length will "
"produce two different exit pupils, changing the view somewhat."
msgstr ""

#: plugins/Oculars/src/gui/OcularDialog.cpp:531
msgid ""
"The trade-off of this is that, with the image scaled, a large part of the "
"screen can be wasted."
msgstr ""

#: plugins/Oculars/src/gui/OcularDialog.cpp:532
msgid ""
"Therefore I recommend that you leave it off, unless you feel you have a need "
"of it."
msgstr ""

#: plugins/Oculars/src/gui/OcularDialog.cpp:533
msgid ""
"You can toggle a crosshair in the view.  Ideally, I wanted this to be "
"aligned to North.  I've been unable to do so.  So currently it aligns to the "
"top of the screen."
msgstr ""

#: plugins/Oculars/src/gui/OcularDialog.cpp:534
#, qt-format
msgid ""
"You can toggle a Telrad finder; this can only be done when you have not "
"turned on the Ocular view.  This feature draws three concentric circles of "
"0.5%1, 2.0%1, and 4.0%1, helping you see what you would expect to see with "
"the naked eye through the Telrad (or similar) finder."
msgstr ""

#: plugins/Oculars/src/gui/OcularDialog.cpp:535
msgid "If you find any issues, please let me know.  Enjoy!"
msgstr ""

#: plugins/Oculars/src/gui/OcularDialog.cpp:538
msgid "Hot Keys"
msgstr ""

#: plugins/Oculars/src/gui/OcularDialog.cpp:539
msgid ""
"The plug-in's key bindings can be edited in the Keyboard shortcuts editor "
"(F7)."
msgstr ""

#: plugins/Oculars/src/gui/OcularDialog.cpp:553
#: plugins/Oculars/src/gui/OcularDialog.cpp:558
msgid "[no key defined]"
msgstr ""

#: plugins/Oculars/src/gui/OcularDialog.cpp:562
msgid "Switches on/off the ocular overlay."
msgstr ""

#: plugins/Oculars/src/gui/OcularDialog.cpp:566
msgid "Opens the pop-up navigation menu."
msgstr ""

#: plugins/Oculars/src/gui/OcularDialog.cpp:570
msgid "Rotate reticle pattern of the eyepiece clockwise."
msgstr ""

#: plugins/Oculars/src/gui/OcularDialog.cpp:574
msgid "Rotate reticle pattern of the eyepiece сounterclockwise."
msgstr ""

#. TRANSLATORS: The numbers contain the opening and closing tag of an HTML link
#: plugins/Oculars/src/gui/OcularDialog.cpp:589
#: plugins/Quasars/src/gui/QuasarsDialog.cpp:140
#, qt-format
msgid ""
"If you want to read full information about this plugin, its history and "
"format of the catalog, you can %1get info here%2."
msgstr ""

#: plugins/Oculars/src/ui_ocularDialog.h:1139
msgid "Interface"
msgstr ""

#: plugins/Oculars/src/ui_ocularDialog.h:1141
msgid ""
"Mark it if you want the direction value the same like at the startup of "
"Stellarium."
msgstr ""

#: plugins/Oculars/src/ui_ocularDialog.h:1143
msgid "Restore direction to initial values"
msgstr ""

#: plugins/Oculars/src/ui_ocularDialog.h:1144
msgid "On-screen control panel"
msgstr ""

#: plugins/Oculars/src/ui_ocularDialog.h:1145
msgid "Show resolution criteria"
msgstr ""

#: plugins/Oculars/src/ui_ocularDialog.h:1147
msgid ""
"Mark it if you want the FOV value the same like at the startup of Stellarium."
msgstr ""

#: plugins/Oculars/src/ui_ocularDialog.h:1149
msgid "Restore FOV to initial values"
msgstr ""

#: plugins/Oculars/src/ui_ocularDialog.h:1151
msgid "Enable only if an object is selected"
msgstr ""

#: plugins/Oculars/src/ui_ocularDialog.h:1153
msgid "Apply limits stellar magnitude for different apertures of telescopes"
msgstr ""

#: plugins/Oculars/src/ui_ocularDialog.h:1155
msgid "Limit stellar magnitude"
msgstr ""

#: plugins/Oculars/src/ui_ocularDialog.h:1156
msgid "Scale image circle"
msgstr ""

#: plugins/Oculars/src/ui_ocularDialog.h:1160
msgid "Use semi-transparent mask"
msgstr ""

#: plugins/Oculars/src/ui_ocularDialog.h:1161
msgid "Hide grids and lines when enabled"
msgstr ""

#: plugins/Oculars/src/ui_ocularDialog.h:1162
msgid "Sensor view"
msgstr ""

#: plugins/Oculars/src/ui_ocularDialog.h:1163
msgid "Use degrees and minutes for FOV of CCD"
msgstr ""

#: plugins/Oculars/src/ui_ocularDialog.h:1165
msgid ""
"Enable automatic switch of mount type from the telescope settings for "
"horizontal orientation of CCD frame."
msgstr ""

#: plugins/Oculars/src/ui_ocularDialog.h:1167
msgid "Enable automatic switch of mount type"
msgstr ""

#: plugins/Oculars/src/ui_ocularDialog.h:1168
#: plugins/TextUserInterface/src/TextUserInterface.cpp:227
#: plugins/MeteorShowers/src/ui_MSConfigDialog.h:432
msgid "General"
msgstr ""

#: plugins/Oculars/src/ui_ocularDialog.h:1169
#: plugins/Oculars/src/ui_ocularDialog.h:1178
#: plugins/Oculars/src/ui_ocularDialog.h:1184
#: plugins/Oculars/src/ui_ocularDialog.h:1202
#: plugins/Satellites/src/ui_satellitesImportDialog.h:219
#: plugins/TelescopeControl/src/ui_telescopeDialog.h:415
msgid "Add"
msgstr ""

#: plugins/Oculars/src/ui_ocularDialog.h:1171
#: plugins/Oculars/src/ui_ocularDialog.h:1180
#: plugins/Oculars/src/ui_ocularDialog.h:1186
#: plugins/Oculars/src/ui_ocularDialog.h:1204
#: plugins/Satellites/src/ui_satellitesDialog.h:795
#: plugins/TelescopeControl/src/ui_telescopeConfigurationDialog.h:570
#: plugins/TelescopeControl/src/ui_storedPointsDialog.h:246
msgid "Name:"
msgstr ""

#: plugins/Oculars/src/ui_ocularDialog.h:1175
msgid "Binoculars"
msgstr ""

#: plugins/Oculars/src/ui_ocularDialog.h:1176
msgid "Has permanent cross-hairs"
msgstr ""

#: plugins/Oculars/src/ui_ocularDialog.h:1177
msgid "Eyepieces"
msgstr ""

#: plugins/Oculars/src/ui_ocularDialog.h:1181
msgid "Multiplier:"
msgstr ""

#: plugins/Oculars/src/ui_ocularDialog.h:1182
msgid ""
"Values of multiplicity >1 expand the focal length (Barlow lens). Values of "
"multiplicity <1 reduce the focal length (Shapley lens)."
msgstr ""

#: plugins/Oculars/src/ui_ocularDialog.h:1183
msgid "Lenses"
msgstr ""

#: plugins/Oculars/src/ui_ocularDialog.h:1187
msgid "Resolution x (pixels):"
msgstr ""

#: plugins/Oculars/src/ui_ocularDialog.h:1188
msgid "Resolution y (pixels):"
msgstr ""

#: plugins/Oculars/src/ui_ocularDialog.h:1189
msgid "Chip height (mm):"
msgstr ""

#: plugins/Oculars/src/ui_ocularDialog.h:1190
msgid "Chip width (mm):"
msgstr ""

#: plugins/Oculars/src/ui_ocularDialog.h:1191
msgid "Pixel width (micron):"
msgstr ""

#: plugins/Oculars/src/ui_ocularDialog.h:1192
msgid "Pixel height (micron):"
msgstr ""

#: plugins/Oculars/src/ui_ocularDialog.h:1193
msgid "Prism/CCD distance (mm):"
msgstr ""

#: plugins/Oculars/src/ui_ocularDialog.h:1194
msgid "Prism/CCD height (mm):"
msgstr ""

#: plugins/Oculars/src/ui_ocularDialog.h:1195
msgid "Prism/CCD width (mm):"
msgstr ""

#: plugins/Oculars/src/ui_ocularDialog.h:1196
msgid "Position angle (degrees):"
msgstr ""

#: plugins/Oculars/src/ui_ocularDialog.h:1197
msgid "Off-Axis guider"
msgstr ""

#: plugins/Oculars/src/ui_ocularDialog.h:1198
msgid "Rotation Angle (degrees):"
msgstr ""

#: plugins/Oculars/src/ui_ocularDialog.h:1199
msgid "Binning x:"
msgstr ""

#: plugins/Oculars/src/ui_ocularDialog.h:1200
msgid "Binning y:"
msgstr ""

#: plugins/Oculars/src/ui_ocularDialog.h:1201
msgid "Sensors"
msgstr ""

#: plugins/Oculars/src/ui_ocularDialog.h:1207
msgid "Horizontal flip"
msgstr "Apvērst horizontāli"

#: plugins/Oculars/src/ui_ocularDialog.h:1208
msgid "Vertical flip"
msgstr "Apvērst vertikāli"

#: plugins/Oculars/src/ui_ocularDialog.h:1209
msgid "Equatorial Mount"
msgstr ""

#: plugins/Oculars/src/ui_ocularDialog.h:1210
#: plugins/TelescopeControl/src/ui_telescopeDialog.h:404
#: plugins/TelescopeControl/src/ui_telescopeDialog.h:420
msgid "Telescopes"
msgstr ""

#: plugins/Satellites/src/Satellites.cpp:71
#: plugins/Satellites/src/Satellites.cpp:147
#: plugins/Satellites/src/ui_satellitesDialog.h:812
msgid "Satellites"
msgstr ""

#: plugins/Satellites/src/Satellites.cpp:74
msgid ""
"Prediction of artificial satellite positions in Earth orbit based on NORAD "
"TLE data"
msgstr ""

#: plugins/Satellites/src/Satellites.cpp:148
msgid "Satellite hints"
msgstr ""

#: plugins/Satellites/src/Satellites.cpp:149
msgid "Satellite labels"
msgstr "Pavadoņu nosaukumi"

#: plugins/Satellites/src/Satellites.cpp:150
msgid "Satellites configuration window"
msgstr "Pavadoņu konfigurācijas logs"

#: plugins/Satellites/src/Satellites.cpp:182
msgid ""
"The old satellites.json file is no longer compatible - using default file"
msgstr ""

#. TRANSLATORS: Satellite group: Bright/naked-eye-visible satellites
#: plugins/Satellites/src/Satellites.cpp:2048
msgid "visual"
msgstr ""

#. TRANSLATORS: Satellite group: Scientific satellites
#: plugins/Satellites/src/Satellites.cpp:2050
msgid "scientific"
msgstr ""

#. TRANSLATORS: Satellite group: Communication satellites
#: plugins/Satellites/src/Satellites.cpp:2052
msgid "communications"
msgstr ""

#. TRANSLATORS: Satellite group: Navigation satellites
#: plugins/Satellites/src/Satellites.cpp:2054
msgid "navigation"
msgstr ""

#. TRANSLATORS: Satellite group: Amateur radio (ham) satellites
#: plugins/Satellites/src/Satellites.cpp:2056
msgid "amateur"
msgstr ""

#. TRANSLATORS: Satellite group: Weather (meteorological) satellites
#: plugins/Satellites/src/Satellites.cpp:2058
msgid "weather"
msgstr ""

#. TRANSLATORS: Satellite group: Satellites in geostationary orbit
#: plugins/Satellites/src/Satellites.cpp:2060
msgid "geostationary"
msgstr ""

#. TRANSLATORS: Satellite group: Satellites that are no longer functioning
#: plugins/Satellites/src/Satellites.cpp:2062
msgid "non-operational"
msgstr ""

#. TRANSLATORS: Satellite group: Satellites belonging to the GPS constellation (the Global Positioning System)
#: plugins/Satellites/src/Satellites.cpp:2064
msgid "gps"
msgstr ""

#. TRANSLATORS: Satellite group: Satellites belonging to the GLONASS constellation (GLObal NAvigation Satellite System)
#: plugins/Satellites/src/Satellites.cpp:2066
msgid "glonass"
msgstr ""

#. TRANSLATORS: Satellite group: Satellites belonging to the Galileo constellation (global navigation satellite system by the European Union)
#: plugins/Satellites/src/Satellites.cpp:2068
msgid "galileo"
msgstr ""

#. TRANSLATORS: Satellite group: Satellites belonging to the Iridium constellation (Iridium is a proper name)
#: plugins/Satellites/src/Satellites.cpp:2070
msgid "iridium"
msgstr ""

#. TRANSLATORS: Satellite group: Space stations
#: plugins/Satellites/src/Satellites.cpp:2072
msgid "stations"
msgstr ""

#. TRANSLATORS: Satellite group: Education satellites
#: plugins/Satellites/src/Satellites.cpp:2074
msgid "education"
msgstr ""

#. TRANSLATORS: Satellite group: Satellites belonging to the space observatories
#: plugins/Satellites/src/Satellites.cpp:2076
msgid "observatory"
msgstr ""

#. TRANSLATORS: Satellite description. "Hubble" is a person's name.
#: plugins/Satellites/src/Satellites.cpp:2081
msgid "The Hubble Space Telescope"
msgstr ""

#. TRANSLATORS: Satellite description.
#: plugins/Satellites/src/Satellites.cpp:2083
msgid "The International Space Station"
msgstr ""

#. TRANSLATORS: Satellite description.
#: plugins/Satellites/src/Satellites.cpp:2085
msgid "China's first space station"
msgstr ""

#. TRANSLATORS: Satellite description.
#: plugins/Satellites/src/Satellites.cpp:2087
msgid "The russian space radio telescope RadioAstron"
msgstr ""

#. TRANSLATORS: Satellite description.
#: plugins/Satellites/src/Satellites.cpp:2089
msgid "International Gamma-Ray Astrophysics Laboratory"
msgstr ""

#. TRANSLATORS: Satellite description.
#: plugins/Satellites/src/Satellites.cpp:2091
msgid "The Gamma-Ray Observatory"
msgstr ""

#. TRANSLATORS: Satellite name: International Space Station
#: plugins/Satellites/src/Satellites.cpp:2095
msgid "ISS (ZARYA)"
msgstr ""

#. TRANSLATORS: Satellite name: Hubble Space Telescope
#: plugins/Satellites/src/Satellites.cpp:2097
msgid "HST"
msgstr ""

#. TRANSLATORS: Satellite name: Spektr-R Space Observatory (or RadioAstron)
#: plugins/Satellites/src/Satellites.cpp:2099
msgid "SPEKTR-R"
msgstr ""

#. TRANSLATORS: Satellite name: International Gamma-Ray Astrophysics Laboratory (INTEGRAL)
#: plugins/Satellites/src/Satellites.cpp:2101
msgid "INTEGRAL"
msgstr ""

#. TRANSLATORS: China's first space station name
#: plugins/Satellites/src/Satellites.cpp:2103
msgid "TIANGONG 1"
msgstr ""

#: plugins/Satellites/src/Satellite.cpp:268
#: plugins/Satellites/src/Satellite.cpp:272
msgid "Catalog #"
msgstr ""

#: plugins/Satellites/src/Satellite.cpp:274
msgid "International Designator"
msgstr ""

#: plugins/Satellites/src/Satellite.cpp:281
msgid "artificial satellite"
msgstr ""

#: plugins/Satellites/src/Satellite.cpp:290
msgid "Approx. magnitude"
msgstr ""

#. TRANSLATORS: Slant range: distance between the satellite and the observer
#: plugins/Satellites/src/Satellite.cpp:304
msgid "Range"
msgstr ""

#. TRANSLATORS: Rate at which the distance changes
#: plugins/Satellites/src/Satellite.cpp:306
msgid "Range rate"
msgstr ""

#: plugins/Satellites/src/Satellite.cpp:310
msgid "SubPoint (Lat./Long.)"
msgstr ""

#. TRANSLATORS: TEME is an Earth-centered inertial coordinate system
#: plugins/Satellites/src/Satellite.cpp:324
msgid "TEME coordinates"
msgstr ""

#. TRANSLATORS: TEME is an Earth-centered inertial coordinate system
#: plugins/Satellites/src/Satellite.cpp:331
msgid "TEME velocity"
msgstr ""

#: plugins/Satellites/src/Satellite.cpp:335
msgid "Sun reflection angle"
msgstr ""

#: plugins/Satellites/src/Satellite.cpp:348
msgid "Group"
msgstr ""

#: plugins/Satellites/src/Satellite.cpp:350
msgid "Groups"
msgstr ""

#: plugins/Satellites/src/Satellite.cpp:356
msgid "Operational status"
msgstr ""

#: plugins/Satellites/src/Satellite.cpp:363
msgid "The satellite and the observer are in sunlight."
msgstr ""

#: plugins/Satellites/src/Satellite.cpp:366
msgid "The satellite is visible."
msgstr ""

#: plugins/Satellites/src/Satellite.cpp:369
msgid "The satellite is eclipsed."
msgstr ""

#: plugins/Satellites/src/Satellite.cpp:372
msgid "The satellite is not visible"
msgstr ""

#. TRANSLATORS: Unit of measurement of frequency
#: plugins/Satellites/src/Satellite.cpp:398 plugins/Pulsars/src/Pulsar.cpp:259
msgctxt "frequency"
msgid "MHz"
msgstr ""

#: plugins/Satellites/src/Satellite.cpp:402
msgctxt "frequency"
msgid "kHz"
msgstr ""

#: plugins/Satellites/src/Satellite.cpp:703
#: plugins/Satellites/src/Satellite.cpp:728
msgctxt "operational status"
msgid "unknown"
msgstr ""

#: plugins/Satellites/src/Satellite.cpp:707
msgctxt "operational status"
msgid "operational"
msgstr ""

#: plugins/Satellites/src/Satellite.cpp:710
msgctxt "operational status"
msgid "nonoperational"
msgstr ""

#: plugins/Satellites/src/Satellite.cpp:713
msgctxt "operational status"
msgid "partially operational"
msgstr ""

#: plugins/Satellites/src/Satellite.cpp:716
msgctxt "operational status"
msgid "standby"
msgstr ""

#: plugins/Satellites/src/Satellite.cpp:719
msgctxt "operational status"
msgid "spare"
msgstr ""

#: plugins/Satellites/src/Satellite.cpp:722
msgctxt "operational status"
msgid "extended mission"
msgstr ""

#: plugins/Satellites/src/Satellite.cpp:725
msgctxt "operational status"
msgid "decayed"
msgstr ""

#: plugins/Satellites/src/gui/SatellitesDialog.cpp:245
msgid "Save predicted Iridium flares as..."
msgstr ""

#: plugins/Satellites/src/gui/SatellitesDialog.cpp:451
msgid "Stellarium Satellites Plugin"
msgstr ""

#: plugins/Satellites/src/gui/SatellitesDialog.cpp:457
#: plugins/Satellites/src/ui_satellitesDialog.h:832
msgid "Iridium flares"
msgstr ""

#: plugins/Satellites/src/gui/SatellitesDialog.cpp:461
msgid ""
"The Satellites plugin predicts the positions of artificial satellites in "
"Earth orbit."
msgstr ""

#: plugins/Satellites/src/gui/SatellitesDialog.cpp:463
msgid "Notes for users"
msgstr ""

#: plugins/Satellites/src/gui/SatellitesDialog.cpp:464
msgid ""
"Satellites and their orbits are only shown when the observer is on Earth."
msgstr ""

#: plugins/Satellites/src/gui/SatellitesDialog.cpp:465
msgid ""
"Predicted positions are only good for a fairly short time (on the order of "
"days, weeks or perhaps a month into the past and future). Expect high "
"weirdness when looking at dates outside this range."
msgstr ""

#: plugins/Satellites/src/gui/SatellitesDialog.cpp:466
msgid ""
"Orbital elements go out of date pretty quickly (over mere weeks, sometimes "
"days).  To get useful data out, you need to update the TLE data regularly."
msgstr ""

#. TRANSLATORS: The translated names of the button and the tab are filled in automatically. You can check the original names in Stellarium. File names are not translated.
#: plugins/Satellites/src/gui/SatellitesDialog.cpp:468
#, qt-format
msgid ""
"Clicking the \"%1\" button in the \"%2\" tab of this dialog will revert to "
"the default %3 file.  The old file will be backed up as %4.  This can be "
"found in the user data directory, under \"modules/Satellites/\"."
msgstr ""

#: plugins/Satellites/src/gui/SatellitesDialog.cpp:474
msgid ""
"The Satellites plugin is still under development.  Some features are "
"incomplete, missing or buggy."
msgstr ""

#. TRANSLATORS: Title of a section in the About tab of the Satellites window
#: plugins/Satellites/src/gui/SatellitesDialog.cpp:478
msgid "TLE data updates"
msgstr ""

#: plugins/Satellites/src/gui/SatellitesDialog.cpp:479
msgid ""
"The Satellites plugin can automatically download TLE data from Internet "
"sources, and by default the plugin will do this if the existing data is more "
"than 72 hours old. "
msgstr ""

#: plugins/Satellites/src/gui/SatellitesDialog.cpp:480
#, qt-format
msgid ""
"If you disable Internet updates, you may update from a file on your "
"computer.  This file must be in the same format as the Celestrak updates "
"(see %1 for an example)."
msgstr ""

#: plugins/Satellites/src/gui/SatellitesDialog.cpp:481
msgid ""
"<b>Note:</b> if the name of a satellite in update data has anything in "
"square brackets at the end, it will be removed before the data is used."
msgstr ""

#: plugins/Satellites/src/gui/SatellitesDialog.cpp:484
msgid "Adding new satellites"
msgstr ""

#: plugins/Satellites/src/gui/SatellitesDialog.cpp:485
msgid ""
"1. Make sure the satellite(s) you wish to add are included in one of the "
"URLs listed in the Sources tab of the satellites configuration dialog. 2. Go "
"to the Satellites tab, and click the '+' button.  Select the satellite(s) "
"you wish to add and select the \"add\" button."
msgstr ""

#: plugins/Satellites/src/gui/SatellitesDialog.cpp:487
msgid "Technical notes"
msgstr ""

#: plugins/Satellites/src/gui/SatellitesDialog.cpp:488
msgid ""
"Positions are calculated using the SGP4 & SDP4 methods, using NORAD TLE data "
"as the input. "
msgstr ""

#: plugins/Satellites/src/gui/SatellitesDialog.cpp:489
msgid ""
"The orbital calculation code is written by Jose Luis Canales according to "
"the revised Spacetrack Report #3 (including Spacetrack Report #6). "
msgstr ""

#. TRANSLATORS: The numbers contain the opening and closing tag of an HTML link
#: plugins/Satellites/src/gui/SatellitesDialog.cpp:491
#, qt-format
msgid "See %1this document%2 for details."
msgstr ""

#: plugins/Satellites/src/gui/SatellitesDialog.cpp:523
#: plugins/Supernovae/src/gui/SupernovaeDialog.cpp:170
#: plugins/Novae/src/gui/NovaeDialog.cpp:163
#: plugins/Quasars/src/gui/QuasarsDialog.cpp:160
#: plugins/Pulsars/src/gui/PulsarsDialog.cpp:183
#: plugins/Exoplanets/src/gui/ExoplanetsDialog.cpp:300
msgid "Internet updates disabled"
msgstr ""

#: plugins/Satellites/src/gui/SatellitesDialog.cpp:525
#: plugins/Satellites/src/gui/SatellitesDialog.cpp:547
#: plugins/Supernovae/src/gui/SupernovaeDialog.cpp:172
#: plugins/Supernovae/src/gui/SupernovaeDialog.cpp:215
#: plugins/Novae/src/gui/NovaeDialog.cpp:165
#: plugins/Novae/src/gui/NovaeDialog.cpp:208
#: plugins/Quasars/src/gui/QuasarsDialog.cpp:162
#: plugins/Quasars/src/gui/QuasarsDialog.cpp:223
#: plugins/Pulsars/src/gui/PulsarsDialog.cpp:185
#: plugins/Pulsars/src/gui/PulsarsDialog.cpp:252
#: plugins/Exoplanets/src/gui/ExoplanetsDialog.cpp:302
#: plugins/Exoplanets/src/gui/ExoplanetsDialog.cpp:376
msgid "Updating now..."
msgstr ""

#: plugins/Satellites/src/gui/SatellitesDialog.cpp:530
#: plugins/Supernovae/src/gui/SupernovaeDialog.cpp:174
#: plugins/Novae/src/gui/NovaeDialog.cpp:167
#: plugins/Quasars/src/gui/QuasarsDialog.cpp:164
#: plugins/Pulsars/src/gui/PulsarsDialog.cpp:187
#: plugins/Exoplanets/src/gui/ExoplanetsDialog.cpp:304
msgid "Next update: < 1 minute"
msgstr ""

#: plugins/Satellites/src/gui/SatellitesDialog.cpp:534
#: plugins/Supernovae/src/gui/SupernovaeDialog.cpp:178
#: plugins/Novae/src/gui/NovaeDialog.cpp:171
#: plugins/Quasars/src/gui/QuasarsDialog.cpp:168
#: plugins/Pulsars/src/gui/PulsarsDialog.cpp:191
#: plugins/Exoplanets/src/gui/ExoplanetsDialog.cpp:308
#, qt-format, qt-plural-format
msgid "Next update: %1 minute(s)"
msgid_plural "Next update: %1 minute(s)"
msgstr[0] ""
msgstr[1] ""

#: plugins/Satellites/src/gui/SatellitesDialog.cpp:539
#: plugins/Supernovae/src/gui/SupernovaeDialog.cpp:183
#: plugins/Novae/src/gui/NovaeDialog.cpp:176
#: plugins/Quasars/src/gui/QuasarsDialog.cpp:173
#: plugins/Pulsars/src/gui/PulsarsDialog.cpp:196
#: plugins/Exoplanets/src/gui/ExoplanetsDialog.cpp:313
#, qt-format, qt-plural-format
msgid "Next update: %1 hour(s)"
msgid_plural "Next update: %1 hour(s)"
msgstr[0] ""
msgstr[1] ""

#: plugins/Satellites/src/gui/SatellitesDialog.cpp:550
#: plugins/Supernovae/src/gui/SupernovaeDialog.cpp:218
#: plugins/Novae/src/gui/NovaeDialog.cpp:211
#: plugins/Quasars/src/gui/QuasarsDialog.cpp:226
#: plugins/Pulsars/src/gui/PulsarsDialog.cpp:255
#: plugins/Exoplanets/src/gui/ExoplanetsDialog.cpp:379
msgid "Update error"
msgstr ""

#: plugins/Satellites/src/gui/SatellitesDialog.cpp:563
#, qt-format
msgid "Updated %1/%2 satellite(s); %3 added; %4 removed"
msgstr ""

#: plugins/Satellites/src/gui/SatellitesDialog.cpp:565
#, qt-format
msgid "Updated %1/%2 satellite(s); %3 added; %4 missing"
msgstr ""

#: plugins/Satellites/src/gui/SatellitesDialog.cpp:627
msgid "[new source]"
msgstr ""

#: plugins/Satellites/src/gui/SatellitesDialog.cpp:679
#: plugins/Satellites/src/ui_satellitesDialog.h:750
#: plugins/Supernovae/src/gui/SupernovaeDialog.cpp:204
#: plugins/Supernovae/src/ui_supernovaeDialog.h:237
#: plugins/Novae/src/gui/NovaeDialog.cpp:197
#: plugins/Novae/src/ui_novaeDialog.h:240
#: plugins/Quasars/src/gui/QuasarsDialog.cpp:194
#: plugins/Quasars/src/ui_quasarsDialog.h:265
#: plugins/Pulsars/src/gui/PulsarsDialog.cpp:217
#: plugins/Pulsars/src/ui_pulsarsDialog.h:271
#: plugins/Exoplanets/src/gui/ExoplanetsDialog.cpp:365
#: plugins/Exoplanets/src/ui_exoplanetsDialog.h:474
#: plugins/MeteorShowers/src/ui_MSConfigDialog.h:460
msgid "Update now"
msgstr ""

#: plugins/Satellites/src/gui/SatellitesDialog.cpp:681
#: plugins/Supernovae/src/gui/SupernovaeDialog.cpp:206
#: plugins/Novae/src/gui/NovaeDialog.cpp:199
#: plugins/Quasars/src/gui/QuasarsDialog.cpp:196
#: plugins/Pulsars/src/gui/PulsarsDialog.cpp:219
#: plugins/Exoplanets/src/gui/ExoplanetsDialog.cpp:367
msgid "Update from files"
msgstr ""

#: plugins/Satellites/src/gui/SatellitesDialog.cpp:723
msgid "[orbit calculation error]"
msgstr ""

#: plugins/Satellites/src/gui/SatellitesDialog.cpp:724
msgid "[all newly added]"
msgstr ""

#: plugins/Satellites/src/gui/SatellitesDialog.cpp:725
msgid "[all not displayed]"
msgstr ""

#: plugins/Satellites/src/gui/SatellitesDialog.cpp:726
msgid "[all displayed]"
msgstr ""

#: plugins/Satellites/src/gui/SatellitesDialog.cpp:727
msgid "[all]"
msgstr ""

#. TRANSLATORS: Displayed in the satellite group selection box.
#: plugins/Satellites/src/gui/SatellitesDialog.cpp:771
msgid "New group..."
msgstr ""

#: plugins/Satellites/src/gui/SatellitesDialog.cpp:977
msgid "Select TLE Update File"
msgstr ""

#: plugins/Satellites/src/gui/SatellitesDialog.cpp:996
#: plugins/RemoteSync/src/ui_remoteSyncDialog.h:484
msgid "Time"
msgstr ""

#: plugins/Satellites/src/gui/SatellitesDialog.cpp:997
msgid "Brightness"
msgstr ""

#: plugins/Satellites/src/gui/SatellitesDialog.cpp:1000
msgid "Satellite"
msgstr ""

#: plugins/Satellites/src/gui/SatellitesImportDialog.cpp:154
msgid "Downloading data..."
msgstr ""

#: plugins/Satellites/src/gui/SatellitesImportDialog.cpp:155
msgid ""
"Stellarium is downloading satellite data from the update sources. Please "
"wait..."
msgstr ""

#: plugins/Satellites/src/gui/SatellitesImportDialog.cpp:172
msgid "Select TLE source file(s)..."
msgstr ""

#: plugins/Satellites/src/gui/SatellitesImportDialog.cpp:187
#: plugins/Satellites/src/gui/SatellitesImportDialog.cpp:188
#: plugins/Satellites/src/gui/SatellitesImportDialog.cpp:247
#: plugins/Satellites/src/gui/SatellitesImportDialog.cpp:248
msgid "Processing data..."
msgstr ""

#: plugins/Satellites/src/gui/SatellitesImportDialog.cpp:242
msgid "No data could be downloaded. Try again later."
msgstr ""

#: plugins/Satellites/src/gui/SatellitesImportDialog.cpp:264
msgid "Download aborted."
msgstr ""

#: plugins/Satellites/src/gui/SatellitesImportDialog.cpp:309
msgid "Get data"
msgstr ""

#: plugins/Satellites/src/gui/SatellitesImportDialog.cpp:375
#, qt-format
msgid "Catalog Number: %1"
msgstr ""

#: plugins/Satellites/src/ui_satellitesDialog.h:743
#: plugins/Satellites/src/ui_satellitesDialog.h:744
msgid "Satellites Configuration"
msgstr ""

#: plugins/Satellites/src/ui_satellitesDialog.h:746
msgid "Updates"
msgstr ""

#: plugins/Satellites/src/ui_satellitesDialog.h:747
msgid "Update satellite data from Internet sources"
msgstr ""

#: plugins/Satellites/src/ui_satellitesDialog.h:748
#: plugins/Supernovae/src/ui_supernovaeDialog.h:234
#: plugins/Novae/src/ui_novaeDialog.h:237
#: plugins/Quasars/src/ui_quasarsDialog.h:262
#: plugins/Pulsars/src/ui_pulsarsDialog.h:268
#: plugins/Exoplanets/src/ui_exoplanetsDialog.h:471
msgid "Last update:"
msgstr ""

#: plugins/Satellites/src/ui_satellitesDialog.h:749
msgid "On update, add all new satellites from the selected source(s)"
msgstr ""

#: plugins/Satellites/src/ui_satellitesDialog.h:751
msgid ""
"On update, remove the satellites that are no longer listed in the update "
"sources"
msgstr ""

#: plugins/Satellites/src/ui_satellitesDialog.h:752
#: plugins/Exoplanets/src/ui_exoplanetsDialog.h:472
#: plugins/MeteorShowers/src/ui_MSConfigDialog.h:454
msgid "Update frequency (hours):"
msgstr ""

#: plugins/Satellites/src/ui_satellitesDialog.h:754
msgid "Label font size (pixels):"
msgstr ""

#: plugins/Satellites/src/ui_satellitesDialog.h:755
msgid "Orbit lines"
msgstr ""

#: plugins/Satellites/src/ui_satellitesDialog.h:757
#: plugins/Satellites/src/ui_satellitesDialog.h:761
msgid "Number of segments used to draw the line"
msgstr ""

#: plugins/Satellites/src/ui_satellitesDialog.h:759
msgid "Number of  segments:"
msgstr ""

#: plugins/Satellites/src/ui_satellitesDialog.h:764
#: plugins/Satellites/src/ui_satellitesDialog.h:768
msgid "Duration of a single segment in seconds"
msgstr ""

#: plugins/Satellites/src/ui_satellitesDialog.h:766
msgid "Segment length (s):"
msgstr ""

#: plugins/Satellites/src/ui_satellitesDialog.h:771
#: plugins/Satellites/src/ui_satellitesDialog.h:774
msgid "Number of segments used to draw each end of the line"
msgstr ""

#: plugins/Satellites/src/ui_satellitesDialog.h:776
msgid "Fade length:"
msgstr ""

#: plugins/Satellites/src/ui_satellitesDialog.h:777
msgid "Realistic mode for the artificial satellites"
msgstr ""

#: plugins/Satellites/src/ui_satellitesDialog.h:779
#: plugins/Supernovae/src/ui_supernovaeDialog.h:239
#: plugins/Novae/src/ui_novaeDialog.h:242
#: plugins/Quasars/src/ui_quasarsDialog.h:274
#: plugins/Pulsars/src/ui_pulsarsDialog.h:281
#: plugins/RemoteControl/src/ui_remoteControlDialog.h:251
#: plugins/RemoteSync/src/ui_remoteSyncDialog.h:502
#: plugins/Exoplanets/src/ui_exoplanetsDialog.h:492
#: plugins/Observability/src/ui_ObservabilityDialog.h:358
msgid "Save settings as default"
msgstr ""

#: plugins/Satellites/src/ui_satellitesDialog.h:780
#: plugins/Supernovae/src/ui_supernovaeDialog.h:240
#: plugins/Novae/src/ui_novaeDialog.h:243
#: plugins/Quasars/src/ui_quasarsDialog.h:275
#: plugins/Pulsars/src/ui_pulsarsDialog.h:282
#: plugins/Exoplanets/src/ui_exoplanetsDialog.h:493
#: plugins/Observability/src/ui_ObservabilityDialog.h:359
msgid "Settings"
msgstr ""

#: plugins/Satellites/src/ui_satellitesDialog.h:782
msgid "Double-click a satellite to start tracking it."
msgstr ""

#: plugins/Satellites/src/ui_satellitesDialog.h:785
msgid "Add more satellites"
msgstr ""

#: plugins/Satellites/src/ui_satellitesDialog.h:788
msgid "Remove the selected satellites"
msgstr "Noņemt iezīmētos pavadoņus"

#: plugins/Satellites/src/ui_satellitesDialog.h:792
msgid "Save changes"
msgstr ""

#: plugins/Satellites/src/ui_satellitesDialog.h:796
msgid "Catalog number:"
msgstr ""

#: plugins/Satellites/src/ui_satellitesDialog.h:798
msgid "Display the selected satellite(s)"
msgstr "Attēlot iezīmētos pavadoņus"

#: plugins/Satellites/src/ui_satellitesDialog.h:800
msgid "Displayed"
msgstr ""

#: plugins/Satellites/src/ui_satellitesDialog.h:802
msgid "Display orbit line(s) for the selected satellite(s)"
msgstr "Attēlot iezīmēto pavadoņu orbītas"

#: plugins/Satellites/src/ui_satellitesDialog.h:804
msgid "Orbit"
msgstr ""

#: plugins/Satellites/src/ui_satellitesDialog.h:806
msgid "Do not update (or remove on update) the selected satellite(s)"
msgstr ""

#: plugins/Satellites/src/ui_satellitesDialog.h:808
msgid "Do not update"
msgstr ""

#: plugins/Satellites/src/ui_satellitesDialog.h:809
#: plugins/Scenery3d/src/ui_storedViewDialog.h:219
msgid "Description:"
msgstr ""

#: plugins/Satellites/src/ui_satellitesDialog.h:810
msgid "Groups:"
msgstr ""

#: plugins/Satellites/src/ui_satellitesDialog.h:811
msgid "TLE set:"
msgstr ""

#: plugins/Satellites/src/ui_satellitesDialog.h:813
msgid ""
"Satellites in the marked source lists will be automatically added on the "
"next update if they are not already in the collection."
msgstr ""

#: plugins/Satellites/src/ui_satellitesDialog.h:815
msgid ""
"Enter or edit the URL of the selected source. Changes are saved by pressing "
"Enter."
msgstr ""

#: plugins/Satellites/src/ui_satellitesDialog.h:818
msgid "Add new source"
msgstr ""

#: plugins/Satellites/src/ui_satellitesDialog.h:822
msgid "Remove selected source"
msgstr "Noņemt iezīmēto avotu"

#: plugins/Satellites/src/ui_satellitesDialog.h:825
msgid "Sources"
msgstr ""

#: plugins/Satellites/src/ui_satellitesDialog.h:826
msgid "Flare prediction (days):"
msgstr ""

#: plugins/Satellites/src/ui_satellitesDialog.h:830
msgid "Predict Iridium flares"
msgstr ""

#: plugins/Satellites/src/ui_satellitesDialog.h:831
msgid "Save predictions..."
msgstr ""

#: plugins/Satellites/src/ui_satellitesImportDialog.h:211
msgid "More Satellites"
msgstr ""

#: plugins/Satellites/src/ui_satellitesImportDialog.h:213
msgid "Get data from update sources"
msgstr ""

#: plugins/Satellites/src/ui_satellitesImportDialog.h:214
#: plugins/SolarSystemEditor/src/ui_mpcImportWindow.h:526
msgid "Abort download"
msgstr ""

#: plugins/Satellites/src/ui_satellitesImportDialog.h:215
msgid "New satellites"
msgstr ""

#: plugins/Satellites/src/ui_satellitesImportDialog.h:216
#: plugins/SolarSystemEditor/src/ui_mpcImportWindow.h:535
msgid "Mark all"
msgstr ""

#: plugins/Satellites/src/ui_satellitesImportDialog.h:217
#: plugins/SolarSystemEditor/src/ui_mpcImportWindow.h:536
msgid "Mark none"
msgstr ""

#: plugins/Satellites/src/ui_satellitesImportDialog.h:218
#: plugins/SolarSystemEditor/src/ui_mpcImportWindow.h:537
msgid "Discard"
msgstr ""

#: plugins/TelescopeControl/src/TelescopeControl.cpp:80
#: plugins/TelescopeControl/src/TelescopeControl.cpp:163
#: plugins/TelescopeControl/src/TelescopeControl.cpp:190
msgid "Telescope Control"
msgstr ""

#: plugins/TelescopeControl/src/TelescopeControl.cpp:83
msgid ""
"This plug-in allows Stellarium to send \"slew\" commands to a telescope on a "
"computerized mount (a \"GoTo telescope\")."
msgstr ""

#: plugins/TelescopeControl/src/TelescopeControl.cpp:170
#: plugins/TelescopeControl/src/TelescopeControl.cpp:223
#, qt-format
msgid "Move telescope #%1 to selected object"
msgstr "Pārvietot teleskopu #%1 uz iezīmēto objektu"

#: plugins/TelescopeControl/src/TelescopeControl.cpp:177
#: plugins/TelescopeControl/src/TelescopeControl.cpp:227
#, qt-format
msgid "Move telescope #%1 to the point currently in the center of the screen"
msgstr ""

#: plugins/TelescopeControl/src/TelescopeControl.cpp:190
msgid "Move a telescope to a given set of coordinates"
msgstr ""

#. TRANSLATORS: Description for Meade AutoStar compatible mounts
#: plugins/TelescopeControl/src/TelescopeControl.cpp:1657
msgid ""
"Any telescope or telescope mount compatible with Meade's AutoStar controller."
msgstr ""

#. TRANSLATORS: Description for Meade LX200 (compatible) mounts
#: plugins/TelescopeControl/src/TelescopeControl.cpp:1659
msgid "Any telescope or telescope mount compatible with Meade LX200."
msgstr ""

#. TRANSLATORS: Description for Meade ETX70 (#494 Autostar, #506 CCS) mounts
#: plugins/TelescopeControl/src/TelescopeControl.cpp:1661
msgid ""
"Meade's ETX70 with the #494 Autostar controller and the #506 Connector Cable "
"Set."
msgstr ""

#. TRANSLATORS: Description for Losmandy G-11 mounts
#: plugins/TelescopeControl/src/TelescopeControl.cpp:1663
msgid "Losmandy's G-11 telescope mount."
msgstr ""

#. TRANSLATORS: Description for Wildcard Innovations Argo Navis (Meade mode) mounts
#: plugins/TelescopeControl/src/TelescopeControl.cpp:1665
msgid "Wildcard Innovations' Argo Navis DTC in Meade LX200 emulation mode."
msgstr ""

#. TRANSLATORS: Description for Celestron NexStar (compatible) mounts
#: plugins/TelescopeControl/src/TelescopeControl.cpp:1667
msgid "Any telescope or telescope mount compatible with Celestron NexStar."
msgstr ""

#. TRANSLATORS: Description for Sky-Watcher SynScan (version 3 or later) mounts
#: plugins/TelescopeControl/src/TelescopeControl.cpp:1669
msgid ""
"Any Sky-Watcher mount that uses version 3 or later of the SynScan hand "
"controller."
msgstr ""

#. TRANSLATORS: Description for Sky-Watcher SynScan AZ GOTO mounts
#: plugins/TelescopeControl/src/TelescopeControl.cpp:1671
msgid ""
"The Sky-Watcher SynScan AZ GOTO mount used in a number of telescope models."
msgstr ""

#: plugins/TelescopeControl/src/clients/TelescopeClientJsonRts2.cpp:276
msgid "Read-only telescope"
msgstr ""

#: plugins/TelescopeControl/src/clients/TelescopeClientJsonRts2.cpp:279
msgid "Telescope position: "
msgstr ""

#: plugins/TelescopeControl/src/clients/TelescopeClientJsonRts2.cpp:281
msgid "Distance to target position: "
msgstr ""

#: plugins/TelescopeControl/src/gui/TelescopeConfigurationDialog.cpp:157
msgid ""
"The approximate time it takes for the signals from the telescope to reach "
"Stellarium. Increase this value if the reticle is skipping."
msgstr ""

#: plugins/TelescopeControl/src/gui/TelescopeConfigurationDialog.cpp:158
msgid ""
"Refresh rate of the RTS2 telescope. Delay before sending next telescope "
"status request. The default value of 0.5 second works fine with most setups."
msgstr ""

#: plugins/TelescopeControl/src/gui/TelescopeConfigurationDialog.cpp:221
msgid "Add New Telescope"
msgstr ""

#: plugins/TelescopeControl/src/gui/TelescopeConfigurationDialog.cpp:231
msgid "Configure Telescope"
msgstr "Iestatīt teleskopu"

#: plugins/TelescopeControl/src/gui/TelescopeDialog.cpp:63
msgid "N/A"
msgstr ""

#: plugins/TelescopeControl/src/gui/TelescopeDialog.cpp:64
msgid "Starting"
msgstr ""

#: plugins/TelescopeControl/src/gui/TelescopeDialog.cpp:65
msgid "Connecting"
msgstr ""

#: plugins/TelescopeControl/src/gui/TelescopeDialog.cpp:66
msgid "Connected"
msgstr ""

#: plugins/TelescopeControl/src/gui/TelescopeDialog.cpp:67
msgid "Disconnected"
msgstr ""

#: plugins/TelescopeControl/src/gui/TelescopeDialog.cpp:68
msgid "Stopped"
msgstr ""

#: plugins/TelescopeControl/src/gui/TelescopeDialog.cpp:255
msgid "Telescope Control plug-in"
msgstr ""

#: plugins/TelescopeControl/src/gui/TelescopeDialog.cpp:260
msgid "Plug-in and GUI programming"
msgstr ""

#: plugins/TelescopeControl/src/gui/TelescopeDialog.cpp:261
msgid "RTS2 support"
msgstr ""

#: plugins/TelescopeControl/src/gui/TelescopeDialog.cpp:265
msgid ""
"This plug-in is based on and reuses a lot of code under the GNU General "
"Public License:"
msgstr ""

#: plugins/TelescopeControl/src/gui/TelescopeDialog.cpp:266
msgid ""
"the Telescope, TelescopeDummy, TelescopeTcp and TelescopeMgr classes in "
"Stellarium's code (the client side of Stellarium's original telescope "
"control feature);"
msgstr ""

#: plugins/TelescopeControl/src/gui/TelescopeDialog.cpp:267
msgid "the telescope server core code (licensed under the LGPL)"
msgstr ""

#: plugins/TelescopeControl/src/gui/TelescopeDialog.cpp:268
msgid ""
"the TelescopeServerLx200 telescope server core code (originally licensed "
"under the LGPL)"
msgstr ""

#: plugins/TelescopeControl/src/gui/TelescopeDialog.cpp:269
msgid ""
"Author of all of the above - the client, the server core, and the LX200 "
"server, along with the Stellarium telescope control network protocol (over "
"TCP/IP), is <b>Johannes Gajdosik</b>."
msgstr ""

#: plugins/TelescopeControl/src/gui/TelescopeDialog.cpp:270
msgid ""
"the TelescopeServerNexStar telescope server core code (originally licensed "
"under the LGPL, based on TelescopeServerLx200) by <b>Michael Heinz</b>."
msgstr ""

#. TRANSLATORS: The numbers contain the opening and closing tag of an HTML link
#: plugins/TelescopeControl/src/gui/TelescopeDialog.cpp:282
#: plugins/SolarSystemEditor/src/gui/SolarSystemManagerWindow.cpp:239
#: plugins/Supernovae/src/gui/SupernovaeDialog.cpp:150
#: plugins/Pulsars/src/gui/PulsarsDialog.cpp:163
#: plugins/FOV/src/gui/FOVWindow.cpp:99
#: plugins/EquationOfTime/src/gui/EquationOfTimeWindow.cpp:101
#, qt-format
msgid ""
"If you want to read full information about this plugin, its history and "
"format of catalog, you can %1get info here%2."
msgstr ""

#: plugins/TelescopeControl/src/gui/TelescopeDialog.cpp:286
#, qt-format
msgid ""
"A more complete and up-to-date documentation for this plug-in can be found "
"on the %1Telescope Control%2 page in the Stellarium Wiki."
msgstr ""

#: plugins/TelescopeControl/src/gui/TelescopeDialog.cpp:287
msgid "Contents"
msgstr ""

#: plugins/TelescopeControl/src/gui/TelescopeDialog.cpp:288
#: plugins/TelescopeControl/src/gui/TelescopeDialog.cpp:303
msgid "Abilities and limitations"
msgstr ""

#: plugins/TelescopeControl/src/gui/TelescopeDialog.cpp:289
#: plugins/TelescopeControl/src/gui/TelescopeDialog.cpp:311
msgid "The original telescope control feature"
msgstr ""

#: plugins/TelescopeControl/src/gui/TelescopeDialog.cpp:290
#: plugins/TelescopeControl/src/gui/TelescopeDialog.cpp:315
msgid "Using this plug-in"
msgstr ""

#: plugins/TelescopeControl/src/gui/TelescopeDialog.cpp:291
#: plugins/TelescopeControl/src/gui/TelescopeDialog.cpp:328
msgid "Main window ('Telescopes')"
msgstr ""

#: plugins/TelescopeControl/src/gui/TelescopeDialog.cpp:292
#: plugins/TelescopeControl/src/gui/TelescopeDialog.cpp:343
msgid "Telescope configuration window"
msgstr ""

#: plugins/TelescopeControl/src/gui/TelescopeDialog.cpp:293
#: plugins/TelescopeControl/src/gui/TelescopeDialog.cpp:345
msgid "Connection type"
msgstr ""

#: plugins/TelescopeControl/src/gui/TelescopeDialog.cpp:294
#: plugins/TelescopeControl/src/gui/TelescopeDialog.cpp:353
#: plugins/TelescopeControl/src/ui_telescopeConfigurationDialog.h:569
msgid "Telescope properties"
msgstr ""

#: plugins/TelescopeControl/src/gui/TelescopeDialog.cpp:295
#: plugins/TelescopeControl/src/gui/TelescopeDialog.cpp:361
#: plugins/TelescopeControl/src/ui_telescopeConfigurationDialog.h:582
msgid "Device settings"
msgstr ""

#: plugins/TelescopeControl/src/gui/TelescopeDialog.cpp:296
#: plugins/TelescopeControl/src/gui/TelescopeDialog.cpp:374
#: plugins/TelescopeControl/src/ui_telescopeConfigurationDialog.h:585
msgid "Connection settings"
msgstr ""

#: plugins/TelescopeControl/src/gui/TelescopeDialog.cpp:297
#: plugins/TelescopeControl/src/gui/TelescopeDialog.cpp:384
msgid "Field of view indicators"
msgstr ""

#: plugins/TelescopeControl/src/gui/TelescopeDialog.cpp:298
#: plugins/TelescopeControl/src/gui/TelescopeDialog.cpp:392
msgid "'Slew telescope to' window"
msgstr ""

#: plugins/TelescopeControl/src/gui/TelescopeDialog.cpp:299
msgid "Telescope commands"
msgstr ""

#: plugins/TelescopeControl/src/gui/TelescopeDialog.cpp:300
#: plugins/TelescopeControl/src/gui/TelescopeDialog.cpp:417
msgid "Supported devices"
msgstr ""

#: plugins/TelescopeControl/src/gui/TelescopeDialog.cpp:301
#: plugins/TelescopeControl/src/gui/TelescopeDialog.cpp:433
msgid "Virtual telescope"
msgstr ""

#: plugins/TelescopeControl/src/gui/TelescopeDialog.cpp:304
msgid ""
"This plug-in allows Stellarium to send only '<b>slew</b>' ('go to') commands "
"to the device and to receive its current position. It cannot issue any other "
"commands, so users should be aware of the possibility for mount collisions "
"and similar situations. (To abort a slew, you can start another one to a "
"safe position.)"
msgstr ""

#: plugins/TelescopeControl/src/gui/TelescopeDialog.cpp:305
msgid ""
"As of the current version, this plug-in doesn't allow satellite tracking, "
"and is not very suitable for lunar or planetary observations."
msgstr ""

#: plugins/TelescopeControl/src/gui/TelescopeDialog.cpp:306
msgid ""
"WARNING: Stellarium CANNOT prevent your telescope from being pointed at the "
"Sun."
msgstr ""

#: plugins/TelescopeControl/src/gui/TelescopeDialog.cpp:307
msgid ""
"Never point your telescope at the Sun without a proper solar filter "
"installed. The powerful light amplified by the telescope WILL cause "
"irreversible damage to your eyes and/or your equipment."
msgstr ""

#: plugins/TelescopeControl/src/gui/TelescopeDialog.cpp:308
msgid ""
"Even if you don't do it deliberately, a slew during daylight hours may cause "
"your telescope to point at the sun on its way to the given destination, so "
"it is strongly recommended to avoid using the telescope control feature "
"before sunset without appropriate protection."
msgstr ""

#: plugins/TelescopeControl/src/gui/TelescopeDialog.cpp:309
#: plugins/TelescopeControl/src/gui/TelescopeDialog.cpp:313
#: plugins/TelescopeControl/src/gui/TelescopeDialog.cpp:326
#: plugins/TelescopeControl/src/gui/TelescopeDialog.cpp:341
#: plugins/TelescopeControl/src/gui/TelescopeDialog.cpp:351
#: plugins/TelescopeControl/src/gui/TelescopeDialog.cpp:359
#: plugins/TelescopeControl/src/gui/TelescopeDialog.cpp:372
#: plugins/TelescopeControl/src/gui/TelescopeDialog.cpp:382
#: plugins/TelescopeControl/src/gui/TelescopeDialog.cpp:390
#: plugins/TelescopeControl/src/gui/TelescopeDialog.cpp:402
#: plugins/TelescopeControl/src/gui/TelescopeDialog.cpp:415
#: plugins/TelescopeControl/src/gui/TelescopeDialog.cpp:431
#: plugins/TelescopeControl/src/gui/TelescopeDialog.cpp:437
msgid "Back to top"
msgstr ""

#: plugins/TelescopeControl/src/gui/TelescopeDialog.cpp:312
msgid ""
"As of Stellarium 0.10.5, the original telescope control feature has been "
"removed. There is no longer a way to control a telescope with Stellarium "
"without this plug-in."
msgstr ""

#: plugins/TelescopeControl/src/gui/TelescopeDialog.cpp:316
msgid ""
"Here are two general ways to control a device with this plug-in, depending "
"on the situation:"
msgstr ""

#: plugins/TelescopeControl/src/gui/TelescopeDialog.cpp:317
msgid "DIRECT CONNECTION"
msgstr ""

#: plugins/TelescopeControl/src/gui/TelescopeDialog.cpp:317
#, qt-format
msgid ""
"A %1device supported by the plug-in%2 is connected with a cable to the "
"computer running Stellarium;"
msgstr ""

#: plugins/TelescopeControl/src/gui/TelescopeDialog.cpp:318
msgid "INDIRECT CONNECTION"
msgstr ""

#: plugins/TelescopeControl/src/gui/TelescopeDialog.cpp:319
#, qt-format
msgid ""
"A device is connected to the same computer but it is driven by a %1stand-"
"alone telescope server program%2 or a %3third-party application%4 <b>that "
"can 'talk' to Stellarium</b>;"
msgstr ""

#: plugins/TelescopeControl/src/gui/TelescopeDialog.cpp:320
msgid ""
"A device is connected to a remote computer and the software that drives it "
"can 'talk' to Stellarium <i>over the network</i>; this software can be "
"either one of Stellarium's stand-alone telescope servers, or a third party "
"application."
msgstr ""

#: plugins/TelescopeControl/src/gui/TelescopeDialog.cpp:321
#, qt-format
msgid ""
"Most older telescopes use cables that connect to a %1serial port%2 (RS-232), "
"the newer ones use %3USB%4 (Universal Serial Bus)."
msgstr ""

#: plugins/TelescopeControl/src/gui/TelescopeDialog.cpp:322
msgid ""
"On Linux and Mac OS X both cases are handled identically by the plug-in. On "
"Windows, a USB connection may require a 'virtual serial port' software, if "
"it is not supplied with the cable or the telescope."
msgstr ""

#: plugins/TelescopeControl/src/gui/TelescopeDialog.cpp:323
msgid ""
"Such a software creates a virtual ('fake') COM port that corresponds to the "
"real USB port so it can be used by the plug-in."
msgstr ""

#: plugins/TelescopeControl/src/gui/TelescopeDialog.cpp:324
msgid ""
"On all three platforms, if the computer has no 'classic' serial ports and "
"the telescope can connect only to a serial port, a serial-to-USB (RS-232-to-"
"USB) adapter may be necessary."
msgstr ""

#: plugins/TelescopeControl/src/gui/TelescopeDialog.cpp:325
msgid ""
"Telescope set-up (setting geographical coordinates, performing alignment, "
"etc.) should be done before connecting the telescope to Stellarium."
msgstr ""

#: plugins/TelescopeControl/src/gui/TelescopeDialog.cpp:329
msgid "The plug-in's main window can be opened:"
msgstr ""

#: plugins/TelescopeControl/src/gui/TelescopeDialog.cpp:330
msgid ""
"By pressing the 'configure' button for the plug-in in the 'Plugins' tab of "
"Stellarium's Configuration window (opened by pressing <b>F2</b> or the "
"respective button in the left toolbar)."
msgstr ""

#: plugins/TelescopeControl/src/gui/TelescopeDialog.cpp:331
#, qt-format
msgid ""
"By pressing the 'Configure telescopes...' button in the %1'Slew to' window%2 "
"(opened by pressing <b>Ctrl+0</b> or the respective button on the bottom "
"toolbar)."
msgstr ""

#: plugins/TelescopeControl/src/gui/TelescopeDialog.cpp:332
msgid ""
"The <b>Telescopes</b> tab displays a list of the telescope connections that "
"have been set up:"
msgstr ""

#: plugins/TelescopeControl/src/gui/TelescopeDialog.cpp:333
msgid ""
"The number (<b>#</b>) column shows the number used to control this "
"telescope. For example, for telescope #2, the shortcut is Ctrl+2."
msgstr ""

#: plugins/TelescopeControl/src/gui/TelescopeDialog.cpp:334
msgid ""
"The <b>Status</b> column indicates if this connection is currently active or "
"not. Unfortunately, there are some cases in which 'Connected' is displayed "
"when no working connection exists."
msgstr ""

#: plugins/TelescopeControl/src/gui/TelescopeDialog.cpp:335
msgid "The <b>Type</b> field indicates what kind of connection is this:"
msgstr ""

#: plugins/TelescopeControl/src/gui/TelescopeDialog.cpp:336
#, qt-format
msgid "<b>virtual</b> means a %1virtual telescope%2;"
msgstr ""

#: plugins/TelescopeControl/src/gui/TelescopeDialog.cpp:337
#, qt-format
msgid ""
"<b>local, Stellarium</b> means a DIRECT connection to the telescope (see "
"%1above%2);"
msgstr ""

#: plugins/TelescopeControl/src/gui/TelescopeDialog.cpp:338
msgid ""
"<b>local, external</b> means an INDIRECT connection to a program running on "
"the same computer;"
msgstr ""

#: plugins/TelescopeControl/src/gui/TelescopeDialog.cpp:339
msgid ""
"<b>remote, unknown</b> means an INDIRECT connection over a network to a "
"remote machine."
msgstr ""

#: plugins/TelescopeControl/src/gui/TelescopeDialog.cpp:340
msgid ""
"To set up a new telescope connection, press the <b>Add</b> button. To modify "
"the configuration of an existing connection, select it in the list and press "
"the <b>Configure</b> button. In both cases, a telescope connection "
"configuration window will open."
msgstr ""

#: plugins/TelescopeControl/src/gui/TelescopeDialog.cpp:346
#, qt-format
msgid ""
"The topmost field represents the choice between the two types of connections "
"(see %1above%2):"
msgstr ""

#: plugins/TelescopeControl/src/gui/TelescopeDialog.cpp:347
#: plugins/TelescopeControl/src/ui_telescopeConfigurationDialog.h:555
msgid "Telescope controlled by:"
msgstr ""

#: plugins/TelescopeControl/src/gui/TelescopeDialog.cpp:348
msgid "<b>Stellarium, directly through a serial port</b> is the DIRECT case"
msgstr ""

#: plugins/TelescopeControl/src/gui/TelescopeDialog.cpp:349
msgid "<b>External software or a remote computer</b> is the INDIRECT case"
msgstr ""

#: plugins/TelescopeControl/src/gui/TelescopeDialog.cpp:350
#, qt-format
msgid ""
"<b>Nothing, just simulate one (a moving reticle)</b> is a %1virtual "
"telescope%2 (no connection)"
msgstr ""

#: plugins/TelescopeControl/src/gui/TelescopeDialog.cpp:354
msgid ""
"<b>Name</b> is the label that will be displayed on the screen next to the "
"telescope reticle."
msgstr ""

#: plugins/TelescopeControl/src/gui/TelescopeDialog.cpp:355
msgid ""
"<b>Connection delay</b>: If the movement of the telescope reticle on the "
"screen is uneven, you can try increasing or decreasing this value."
msgstr ""

#: plugins/TelescopeControl/src/gui/TelescopeDialog.cpp:356
msgid ""
"<b>Coordinate system</b>: Some Celestron telescopes have had their firmware "
"updated and now interpret the coordinates they receive as coordinates that "
"use the equinox of the date (EOD, also known as JNow), making necessary this "
"override."
msgstr ""

#: plugins/TelescopeControl/src/gui/TelescopeDialog.cpp:357
msgid ""
"<b>Start/connect at startup</b>: Check this option if you want Stellarium to "
"attempt to connect to the telescope immediately after it starts."
msgstr ""

#: plugins/TelescopeControl/src/gui/TelescopeDialog.cpp:358
msgid ""
"Otherwise, to start the telescope, you need to open the main window, select "
"that telescope and press the 'Start/Connect' button."
msgstr ""

#: plugins/TelescopeControl/src/gui/TelescopeDialog.cpp:362
#, qt-format
msgid "This section is active only for DIRECT connections (see %1above%2)."
msgstr ""

#: plugins/TelescopeControl/src/gui/TelescopeDialog.cpp:363
msgid "<b>Serial port</b> sets the serial port used by the telescope."
msgstr ""

#: plugins/TelescopeControl/src/gui/TelescopeDialog.cpp:364
msgid "There is a pop-up box that suggests some default values:"
msgstr ""

#: plugins/TelescopeControl/src/gui/TelescopeDialog.cpp:365
msgid "On Windows, serial ports COM1 to COM10;"
msgstr ""

#: plugins/TelescopeControl/src/gui/TelescopeDialog.cpp:366
msgid ""
"On Linux, serial ports /dev/ttyS0 to /dev/ttyS3 and USB ports /dev/ttyUSB0 "
"to /dev/ttyUSB3;"
msgstr ""

#: plugins/TelescopeControl/src/gui/TelescopeDialog.cpp:367
msgid ""
"On Mac OS X, the list is empty as it names its ports in a peculiar way."
msgstr ""

#: plugins/TelescopeControl/src/gui/TelescopeDialog.cpp:368
msgid ""
"If you are using an USB cable, the default serial port of your telescope "
"most probably is not in the list of suggestions."
msgstr ""

#: plugins/TelescopeControl/src/gui/TelescopeDialog.cpp:369
msgid ""
"To list all valid serial port names in Mac OS X, open a terminal and type:"
msgstr ""

#: plugins/TelescopeControl/src/gui/TelescopeDialog.cpp:370
msgid ""
"This will list all devices, the full name of your serial port should be "
"somewhere in the list (for example, '/dev/cu.usbserial-FTDFZVMK')."
msgstr ""

#: plugins/TelescopeControl/src/gui/TelescopeDialog.cpp:371
#, qt-format
msgid "<b>Device model</b>: see %1Supported devices%2 below."
msgstr ""

#: plugins/TelescopeControl/src/gui/TelescopeDialog.cpp:375
#, qt-format
msgid "Both fields here refer to communication over a network (%1TCP/IP%2)."
msgstr ""

#: plugins/TelescopeControl/src/gui/TelescopeDialog.cpp:376
#, qt-format
msgid ""
"Doing something with them is necessary only for INDIRECT connections  (see "
"%1above%2)."
msgstr ""

#: plugins/TelescopeControl/src/gui/TelescopeDialog.cpp:377
#, qt-format
msgid ""
"<b>Host</b> can be either a host name or an %1IPv4%2 address such as "
"'127.0.0.1'. The default value of 'localhost' means 'this computer'."
msgstr ""

#: plugins/TelescopeControl/src/gui/TelescopeDialog.cpp:378
msgid ""
"<b>Port</b> refers to the TCP port used for communication. The default value "
"depends on the telescope number and ranges between 10001 and 10009."
msgstr ""

#: plugins/TelescopeControl/src/gui/TelescopeDialog.cpp:379
msgid "Both values are ignored for DIRECT connections."
msgstr ""

#: plugins/TelescopeControl/src/gui/TelescopeDialog.cpp:380
msgid ""
"For INDIRECT connections, modifying the default host name value makes sense "
"only if you are attempting a remote connection over a network."
msgstr ""

#: plugins/TelescopeControl/src/gui/TelescopeDialog.cpp:381
msgid ""
"In this case, it should be the name or IP address of the computer that runs "
"a program that runs the telescope."
msgstr ""

#: plugins/TelescopeControl/src/gui/TelescopeDialog.cpp:385
msgid ""
"A series of circles representing different fields of view can be added "
"around the telescope marker. This is a relic from the times before the "
"<strong>Oculars</strong> plug-in existed."
msgstr ""

#: plugins/TelescopeControl/src/gui/TelescopeDialog.cpp:386
msgid ""
"In the telescope configuration window, click on 'User Interface Settings'."
msgstr ""

#: plugins/TelescopeControl/src/gui/TelescopeDialog.cpp:387
msgid ""
"Mark the 'Use field of view indicators' option, then enter a list of values "
"separated with commas in the field below."
msgstr ""

#: plugins/TelescopeControl/src/gui/TelescopeDialog.cpp:388
msgid "The values are interpreted as degrees of arc."
msgstr ""

#: plugins/TelescopeControl/src/gui/TelescopeDialog.cpp:389
#, qt-format
msgid ""
"This can be used in combination with a %1virtual telescope%2 to display a "
"moving reticle with the Telrad circles."
msgstr ""

#: plugins/TelescopeControl/src/gui/TelescopeDialog.cpp:393
msgid ""
"The 'Slew telescope to' window can be opened by pressing <b>Ctrl+0</b> or "
"the respective button in the bottom toolbar."
msgstr ""

#: plugins/TelescopeControl/src/gui/TelescopeDialog.cpp:394
msgid ""
"It contains two fields for entering celestial coordinates, selectors for the "
"preferred format (Hours-Minutes-Seconds, Degrees-Minutes-Seconds, or Decimal "
"degrees), a drop-down list and two buttons."
msgstr ""

#: plugins/TelescopeControl/src/gui/TelescopeDialog.cpp:395
msgid ""
"The drop-down list contains the names of the currently connected devices."
msgstr ""

#: plugins/TelescopeControl/src/gui/TelescopeDialog.cpp:396
msgid ""
"If no devices are connected, it will remain empty, and the 'Slew' button "
"will be disabled."
msgstr ""

#: plugins/TelescopeControl/src/gui/TelescopeDialog.cpp:397
msgid ""
"Pressing the <b>Slew</b> button slews the selected device to the selected "
"set of coordinates."
msgstr ""

#: plugins/TelescopeControl/src/gui/TelescopeDialog.cpp:398
#, qt-format
msgid ""
"See the section about %1keyboard commands%2 below for other ways of "
"controlling the device."
msgstr ""

#: plugins/TelescopeControl/src/gui/TelescopeDialog.cpp:399
#, qt-format
msgid ""
"Pressing the <b>Configure telescopes...</b> button opens the %1main window%2 "
"of the plug-in."
msgstr ""

#: plugins/TelescopeControl/src/gui/TelescopeDialog.cpp:400
msgid ""
"<b>TIP:</b> Inside the 'Slew' window, underlined letters indicate that "
"pressing 'Alt + underlined letter' can be used instead of clicking."
msgstr ""

#: plugins/TelescopeControl/src/gui/TelescopeDialog.cpp:401
msgid ""
"For example, pressing <b>Alt+S</b> is equivalent to clicking the 'Slew' "
"button, pressing <b>Alt+E</b> switches to decimal degree format, etc."
msgstr ""

#: plugins/TelescopeControl/src/gui/TelescopeDialog.cpp:404
msgid "Sending commands"
msgstr ""

#: plugins/TelescopeControl/src/gui/TelescopeDialog.cpp:405
msgid ""
"Once a telescope is successfully started/connected, Stellarium displays a "
"telescope reticle labelled with the telescope's name on its current position "
"in the sky."
msgstr ""

#: plugins/TelescopeControl/src/gui/TelescopeDialog.cpp:406
msgid ""
"The reticle is an object like every other in Stellarium - it can be selected "
"with the mouse, it can be tracked and it appears as an object in the "
"'Search' window."
msgstr ""

#: plugins/TelescopeControl/src/gui/TelescopeDialog.cpp:407
msgid ""
"<b>To point a device to an object:</b> Select an object (e.g. a star) and "
"press the number of the device while holding down the <b>Ctrl</b> key."
msgstr ""

#: plugins/TelescopeControl/src/gui/TelescopeDialog.cpp:408
msgid "For example, Ctrl+1 for telescope #1."
msgstr ""

#: plugins/TelescopeControl/src/gui/TelescopeDialog.cpp:409
msgid "This will move the telescope to the selected object."
msgstr ""

#: plugins/TelescopeControl/src/gui/TelescopeDialog.cpp:410
msgid ""
"<b>To point a device to the center of the view:</b> Press the number of the "
"device while holding down the <b>Alt</b> key."
msgstr ""

#: plugins/TelescopeControl/src/gui/TelescopeDialog.cpp:411
msgid "For example, Alt+1 for telescope #1."
msgstr ""

#: plugins/TelescopeControl/src/gui/TelescopeDialog.cpp:412
msgid ""
"This will slew the device to the point in the center of the current view."
msgstr ""

#: plugins/TelescopeControl/src/gui/TelescopeDialog.cpp:413
msgid ""
"If you move the view after issuing the command, the target won't change "
"unless you issue another command."
msgstr ""

#: plugins/TelescopeControl/src/gui/TelescopeDialog.cpp:414
#, qt-format
msgid ""
"<b>To point a device to a given set of coordinates:</b> Use the %1'Slew to' "
"window%2 (press <b>Ctrl+0</b>)."
msgstr ""

#: plugins/TelescopeControl/src/gui/TelescopeDialog.cpp:418
#, qt-format
msgid ""
"All devices listed in the %1'Device model' list%2 are convenience "
"definitions using one of the two built-in interfaces: the Meade LX200 (the "
"Meade Autostar controller) interface and the Celestron NexStar interface."
msgstr ""

#: plugins/TelescopeControl/src/gui/TelescopeDialog.cpp:419
msgid "The device list contains the following:"
msgstr ""

#: plugins/TelescopeControl/src/gui/TelescopeDialog.cpp:420
msgid "Any device using the NexStar interface."
msgstr ""

#: plugins/TelescopeControl/src/gui/TelescopeDialog.cpp:421
msgid ""
"A computerized telescope mount made by Losmandy (Meade LX-200/Autostar "
"interface)."
msgstr ""

#: plugins/TelescopeControl/src/gui/TelescopeDialog.cpp:422
#: plugins/TelescopeControl/src/gui/TelescopeDialog.cpp:425
msgid "Any device using the LX-200/Autostar interface."
msgstr ""

#: plugins/TelescopeControl/src/gui/TelescopeDialog.cpp:423
msgid ""
"The Meade ETX-70 telescope with the #494 Autostar controller and the #506 "
"Connector Cable Set."
msgstr ""

#: plugins/TelescopeControl/src/gui/TelescopeDialog.cpp:424
#, qt-format
msgid ""
"According to the tester, it is a bit slow, so its default setting of "
"%1'Connection delay'%2 is 1.5 seconds instead of 0.5 seconds."
msgstr ""

#: plugins/TelescopeControl/src/gui/TelescopeDialog.cpp:426
msgid ""
"The Sky-Watcher SynScan AZ GoTo mount is used in a number of telescopes."
msgstr ""

#: plugins/TelescopeControl/src/gui/TelescopeDialog.cpp:427
msgid ""
"<b>SynScan</b> is also the name of the hand controller used in other Sky-"
"Watcher GoTo mounts, and it seems that any mount that uses a SynScan "
"controller version 3.0 or greater is supported by the plug-in, as it uses "
"the NexStar protocol."
msgstr ""

#: plugins/TelescopeControl/src/gui/TelescopeDialog.cpp:428
msgid "Argo Navis is a 'Digital Telescope Computer' by Wildcard Innovations."
msgstr ""

#: plugins/TelescopeControl/src/gui/TelescopeDialog.cpp:429
msgid ""
"It is an advanced digital setting circle that turns an ordinary telescope "
"(for example, a dobsonian) into a 'Push To' telescope (a telescope that uses "
"a computer to find targets and human power to move the telescope itself)."
msgstr ""

#: plugins/TelescopeControl/src/gui/TelescopeDialog.cpp:430
#, qt-format
msgid ""
"Just don't forget to set it to Meade compatibility mode and set the baud "
"rate to 9600B%1."
msgstr ""

#: plugins/TelescopeControl/src/gui/TelescopeDialog.cpp:434
msgid ""
"If you want to test this plug-in without an actual device connected to the "
"computer, choose <b>Nothing, just simulate one (a moving reticle)</b> in the "
"<b>Telescope controlled by:</b> field. It will show a telescope reticle that "
"will react in the same way as the reticle of a real telescope controlled by "
"the plug-in."
msgstr ""

#: plugins/TelescopeControl/src/gui/TelescopeDialog.cpp:435
#, qt-format
msgid ""
"See the section above about %1field of view indicators%2 for a possible "
"practical application (emulating 'Telrad' circles)."
msgstr ""

#: plugins/TelescopeControl/src/gui/TelescopeDialog.cpp:436
#, qt-format
msgid ""
"This feature is equivalent to the 'Dummy' type of telescope supported by "
"%1Stellarium's original telescope control feature%2."
msgstr ""

#. TRANSLATORS: Symbol for "number"
#: plugins/TelescopeControl/src/gui/TelescopeDialog.cpp:453
#: plugins/TelescopeControl/src/gui/StoredPointsDialog.cpp:94
msgid "#"
msgstr ""

#: plugins/TelescopeControl/src/gui/TelescopeDialog.cpp:455
msgid "Status"
msgstr "Statuss"

#: plugins/TelescopeControl/src/gui/TelescopeDialog.cpp:472
#, qt-format
msgid ""
"To slew a connected telescope to an object (for example, a star), select "
"that object, then hold down the %1 key and press the key with that "
"telescope's number. To slew it to the center of the current view, hold down "
"the Alt key and press the key with that telescope's number."
msgstr ""

#. TRANSLATORS: Currently, it is very unlikely if not impossible to actually see this text. :)
#: plugins/TelescopeControl/src/gui/TelescopeDialog.cpp:479
msgid ""
"No device model descriptions are available. Stellarium will not be able to "
"control a telescope on its own, but it is still possible to do it through an "
"external application or to connect to a remote host."
msgstr ""

#. TRANSLATORS: The translated name of the Add button is automatically inserted.
#: plugins/TelescopeControl/src/gui/TelescopeDialog.cpp:484
#, qt-format
msgid "Press the \"%1\" button to set up a new telescope connection."
msgstr ""

#. TRANSLATORS: Telescope connection type
#: plugins/TelescopeControl/src/gui/TelescopeDialog.cpp:498
msgid "local, Stellarium"
msgstr ""

#. TRANSLATORS: Telescope connection type
#: plugins/TelescopeControl/src/gui/TelescopeDialog.cpp:502
msgid "local, external"
msgstr ""

#. TRANSLATORS: Telescope connection type
#: plugins/TelescopeControl/src/gui/TelescopeDialog.cpp:506
msgid "remote, unknown"
msgstr ""

#. TRANSLATORS: Telescope connection type
#: plugins/TelescopeControl/src/gui/TelescopeDialog.cpp:510
msgid "virtual"
msgstr ""

#. TRANSLATORS: Telescope connection type
#: plugins/TelescopeControl/src/gui/TelescopeDialog.cpp:514
msgid "RTS2"
msgstr ""

#: plugins/TelescopeControl/src/gui/TelescopeDialog.cpp:936
#: plugins/TelescopeControl/src/ui_telescopeDialog.h:407
msgid "Start"
msgstr ""

#: plugins/TelescopeControl/src/gui/TelescopeDialog.cpp:937
msgid "Start the selected local telescope"
msgstr ""

#: plugins/TelescopeControl/src/gui/TelescopeDialog.cpp:942
msgid "Stop"
msgstr ""

#: plugins/TelescopeControl/src/gui/TelescopeDialog.cpp:943
msgid "Stop the selected local telescope"
msgstr ""

#: plugins/TelescopeControl/src/gui/TelescopeDialog.cpp:948
msgid "Connect"
msgstr ""

#: plugins/TelescopeControl/src/gui/TelescopeDialog.cpp:949
msgid "Connect to the selected telescope"
msgstr "Pieslēgties iezīmētajam teleskopam"

#: plugins/TelescopeControl/src/gui/TelescopeDialog.cpp:954
msgid "Disconnect"
msgstr ""

#: plugins/TelescopeControl/src/gui/TelescopeDialog.cpp:955
msgid "Disconnect from the selected telescope"
msgstr "Atvienoties no iezīmētā teleskopa"

#: plugins/TelescopeControl/src/gui/TelescopeDialog.cpp:976
msgid "Select a directory"
msgstr ""

#: plugins/TelescopeControl/src/gui/StoredPointsDialog.cpp:96
msgid "Right Ascension (J2000)"
msgstr ""

#: plugins/TelescopeControl/src/gui/StoredPointsDialog.cpp:97
msgid "Declination (J2000)"
msgstr ""

#: plugins/TelescopeControl/src/gui/SlewDialog.cpp:262
#: plugins/TelescopeControl/src/gui/SlewDialog.cpp:291
#: plugins/TelescopeControl/src/gui/SlewDialog.cpp:412
msgid "Select one"
msgstr ""

#: plugins/TelescopeControl/src/ui_slewDialog.h:321
msgid "Slew telescope to"
msgstr ""

#: plugins/TelescopeControl/src/ui_slewDialog.h:323
msgid "There are no active devices."
msgstr ""

#: plugins/TelescopeControl/src/ui_slewDialog.h:324
msgid "Slew telescope to coordinates"
msgstr ""

#: plugins/TelescopeControl/src/ui_slewDialog.h:325
#: plugins/TelescopeControl/src/ui_storedPointsDialog.h:247
msgid "&Right Ascension (J2000):"
msgstr ""

#: plugins/TelescopeControl/src/ui_slewDialog.h:326
#: plugins/TelescopeControl/src/ui_storedPointsDialog.h:248
msgid "De&clination (J2000):"
msgstr ""

#: plugins/TelescopeControl/src/ui_slewDialog.h:327
#: plugins/TelescopeControl/src/ui_storedPointsDialog.h:244
msgid "&Current object"
msgstr ""

#: plugins/TelescopeControl/src/ui_slewDialog.h:328
#: plugins/TelescopeControl/src/ui_storedPointsDialog.h:245
msgid "Center of the screen"
msgstr ""

#: plugins/TelescopeControl/src/ui_slewDialog.h:331
msgid "Hours-minutes-seconds format"
msgstr ""

#: plugins/TelescopeControl/src/ui_slewDialog.h:333
msgid "&HMS"
msgstr ""

#: plugins/TelescopeControl/src/ui_slewDialog.h:335
msgid "Degrees-minutes-seconds format"
msgstr ""

#: plugins/TelescopeControl/src/ui_slewDialog.h:337
msgid "&DMS"
msgstr ""

#: plugins/TelescopeControl/src/ui_slewDialog.h:339
msgid "Decimal degrees"
msgstr ""

#: plugins/TelescopeControl/src/ui_slewDialog.h:341
msgid "D&ecimal"
msgstr ""

#: plugins/TelescopeControl/src/ui_slewDialog.h:342
msgid "&Slew"
msgstr ""

#: plugins/TelescopeControl/src/ui_slewDialog.h:343
msgid "Configure &telescopes..."
msgstr "Iestatīt &teleskopus"

#: plugins/TelescopeControl/src/ui_telescopeConfigurationDialog.h:553
msgid "Telescope Configuration"
msgstr ""

#: plugins/TelescopeControl/src/ui_telescopeConfigurationDialog.h:557
msgid ""
"A telescope connected to this computer via a serial port and controlled "
"directly by Stellarium."
msgstr ""

#: plugins/TelescopeControl/src/ui_telescopeConfigurationDialog.h:559
msgid "Stellarium, directly through a serial port"
msgstr ""

#: plugins/TelescopeControl/src/ui_telescopeConfigurationDialog.h:561
msgid ""
"A telescope controlled by an external application, either at this computer "
"or at a remote machine."
msgstr ""

#: plugins/TelescopeControl/src/ui_telescopeConfigurationDialog.h:563
msgid "External software or a remote computer"
msgstr ""

#: plugins/TelescopeControl/src/ui_telescopeConfigurationDialog.h:565
msgid "Telescope which is accessible through RTS2(.org) JSON API"
msgstr ""

#: plugins/TelescopeControl/src/ui_telescopeConfigurationDialog.h:567
msgid "RTS2 telescope"
msgstr ""

#: plugins/TelescopeControl/src/ui_telescopeConfigurationDialog.h:568
msgid "Nothing, just simulate one (a moving reticle)"
msgstr ""

#: plugins/TelescopeControl/src/ui_telescopeConfigurationDialog.h:571
msgid "Connection delay:"
msgstr ""

#: plugins/TelescopeControl/src/ui_telescopeConfigurationDialog.h:576
msgid "J2000 (default)"
msgstr ""

#: plugins/TelescopeControl/src/ui_telescopeConfigurationDialog.h:577
msgid "Equinox of the date (JNow)"
msgstr ""

#: plugins/TelescopeControl/src/ui_telescopeConfigurationDialog.h:579
msgid ""
"Automatically attempt to start the telescope or establish connection when "
"Stellarium starts"
msgstr ""

#: plugins/TelescopeControl/src/ui_telescopeConfigurationDialog.h:581
msgid "Start/connect at startup"
msgstr ""

#: plugins/TelescopeControl/src/ui_telescopeConfigurationDialog.h:583
msgid "Serial port:"
msgstr ""

#: plugins/TelescopeControl/src/ui_telescopeConfigurationDialog.h:584
msgid "Device model:"
msgstr ""

#: plugins/TelescopeControl/src/ui_telescopeConfigurationDialog.h:586
msgid "Host:"
msgstr ""

#: plugins/TelescopeControl/src/ui_telescopeConfigurationDialog.h:588
msgid ""
"Host name or IPv4 address of the machine that hosts the telescope server"
msgstr ""

#: plugins/TelescopeControl/src/ui_telescopeConfigurationDialog.h:590
msgid "TCP port:"
msgstr ""

#: plugins/TelescopeControl/src/ui_telescopeConfigurationDialog.h:591
msgid "RTS2 telescope settings"
msgstr ""

#: plugins/TelescopeControl/src/ui_telescopeConfigurationDialog.h:592
msgid "URL:"
msgstr ""

#: plugins/TelescopeControl/src/ui_telescopeConfigurationDialog.h:593
msgid "Username:"
msgstr ""

#: plugins/TelescopeControl/src/ui_telescopeConfigurationDialog.h:594
msgid "Password:"
msgstr ""

#: plugins/TelescopeControl/src/ui_telescopeConfigurationDialog.h:596
msgid "RTS2 username"
msgstr ""

#: plugins/TelescopeControl/src/ui_telescopeConfigurationDialog.h:599
msgid "RTS2 password"
msgstr ""

#: plugins/TelescopeControl/src/ui_telescopeConfigurationDialog.h:602
msgid "URL of the machine that hosts the RTS2 JSON (httpd) server"
msgstr ""

#: plugins/TelescopeControl/src/ui_telescopeConfigurationDialog.h:604
msgid "Refresh every:"
msgstr ""

#: plugins/TelescopeControl/src/ui_telescopeConfigurationDialog.h:608
msgid "User interface settings"
msgstr ""

#: plugins/TelescopeControl/src/ui_telescopeConfigurationDialog.h:610
msgid "Show circles with fixed angular size around the telescope reticle"
msgstr ""

#: plugins/TelescopeControl/src/ui_telescopeConfigurationDialog.h:612
msgid "Use field of view indicators"
msgstr ""

#: plugins/TelescopeControl/src/ui_telescopeConfigurationDialog.h:613
msgid "Circle size(s):"
msgstr ""

#: plugins/TelescopeControl/src/ui_telescopeConfigurationDialog.h:615
msgid "Up to ten decimal values in degrees of arc, separated with commas"
msgstr ""

#: plugins/TelescopeControl/src/ui_telescopeConfigurationDialog.h:618
msgid "OK"
msgstr "OK"

#: plugins/TelescopeControl/src/ui_telescopeDialog.h:406
msgid "Telescopes Controlled"
msgstr ""

#: plugins/TelescopeControl/src/ui_telescopeDialog.h:409
msgid "Configure the selected telescope"
msgstr "Iestatīt iezīmēto teleskopu"

#: plugins/TelescopeControl/src/ui_telescopeDialog.h:411
msgid "Configure"
msgstr "Iestatīt"

#: plugins/TelescopeControl/src/ui_telescopeDialog.h:413
msgid "Add a new telescope"
msgstr ""

#: plugins/TelescopeControl/src/ui_telescopeDialog.h:417
msgid "Remove the selected telescope"
msgstr "Noņemt iezīmēto teleskopu"

#: plugins/TelescopeControl/src/ui_telescopeDialog.h:421
msgid "GUI"
msgstr ""

#: plugins/TelescopeControl/src/ui_telescopeDialog.h:422
msgid "Show telescope labels"
msgstr ""

#: plugins/TelescopeControl/src/ui_telescopeDialog.h:423
msgid "Show telescope reticles"
msgstr ""

#: plugins/TelescopeControl/src/ui_telescopeDialog.h:424
msgid "Show field of view indicators"
msgstr ""

#: plugins/TelescopeControl/src/ui_telescopeDialog.h:425
msgid "Files"
msgstr ""

#: plugins/TelescopeControl/src/ui_telescopeDialog.h:426
msgid "Log telescope driver messages to files"
msgstr ""

#: plugins/TelescopeControl/src/ui_telescopeDialog.h:427
msgid "Use telescope server executables (override built-in drivers)"
msgstr ""

#: plugins/TelescopeControl/src/ui_telescopeDialog.h:428
msgid "Executables directory:"
msgstr ""

#: plugins/TelescopeControl/src/ui_storedPointsDialog.h:242
msgid "Points"
msgstr ""

#: plugins/TelescopeControl/src/ui_storedPointsDialog.h:249
msgid "Add point"
msgstr ""

#: plugins/TelescopeControl/src/ui_storedPointsDialog.h:250
msgid "Remove selected"
msgstr ""

#: plugins/TelescopeControl/src/ui_storedPointsDialog.h:251
msgid "Clear list"
msgstr ""

#: plugins/TextUserInterface/src/TextUserInterface.cpp:88
msgid "Text User Interface"
msgstr ""

#: plugins/TextUserInterface/src/TextUserInterface.cpp:91
msgid ""
"Plugin implementation of 0.9.x series Text User Interface (TUI), used in "
"planetarium systems"
msgstr ""

#: plugins/TextUserInterface/src/TextUserInterface.cpp:161
msgid "Solar System body"
msgstr ""

#: plugins/TextUserInterface/src/TextUserInterface.cpp:176
msgid "Current date/time"
msgstr ""

#: plugins/TextUserInterface/src/TextUserInterface.cpp:181
msgid "Set time zone"
msgstr ""

#: plugins/TextUserInterface/src/TextUserInterface.cpp:182
msgid "Day keys"
msgstr ""

#: plugins/TextUserInterface/src/TextUserInterface.cpp:183
msgid "Startup date/time preset"
msgstr ""

#. TRANSLATORS: The current system time is used at startup
#: plugins/TextUserInterface/src/TextUserInterface.cpp:190
msgid "system"
msgstr ""

#. TRANSLATORS: A pre-set time is used at startup
#: plugins/TextUserInterface/src/TextUserInterface.cpp:192
msgid "preset"
msgstr ""

#: plugins/TextUserInterface/src/TextUserInterface.cpp:200
msgid "mmddyyyy"
msgstr ""

#: plugins/TextUserInterface/src/TextUserInterface.cpp:200
msgid "ddmmyyyy"
msgstr ""

#: plugins/TextUserInterface/src/TextUserInterface.cpp:200
msgid "yyyymmdd"
msgstr ""

#: plugins/TextUserInterface/src/TextUserInterface.cpp:201
msgid "Date display format"
msgstr ""

#. TRANSLATORS: 12-hour time format
#: plugins/TextUserInterface/src/TextUserInterface.cpp:209
msgid "12h"
msgstr ""

#. TRANSLATORS: 24-hour time format
#: plugins/TextUserInterface/src/TextUserInterface.cpp:211
msgid "24h"
msgstr ""

#: plugins/TextUserInterface/src/TextUserInterface.cpp:212
msgid "Time display format"
msgstr ""

#: plugins/TextUserInterface/src/TextUserInterface.cpp:237
msgid "Sky Language"
msgstr ""

#: plugins/TextUserInterface/src/TextUserInterface.cpp:243
msgid "App Language"
msgstr ""

#: plugins/TextUserInterface/src/TextUserInterface.cpp:259
msgid "Show stars"
msgstr ""

#: plugins/TextUserInterface/src/TextUserInterface.cpp:287
msgid "Colors"
msgstr ""

#. TRANSLATORS: Refers to constellation art
#: plugins/TextUserInterface/src/TextUserInterface.cpp:303
msgid "Art brightness:"
msgstr "Zīmējumu spilgtums"

#: plugins/TextUserInterface/src/TextUserInterface.cpp:363
msgid "Ecliptic line (J2000)"
msgstr ""

#: plugins/TextUserInterface/src/TextUserInterface.cpp:370
msgid "Nebula names"
msgstr ""

#: plugins/TextUserInterface/src/TextUserInterface.cpp:374
msgid "Nebula hints"
msgstr ""

#: plugins/TextUserInterface/src/TextUserInterface.cpp:378
msgid "Galaxy hints"
msgstr ""

#: plugins/TextUserInterface/src/TextUserInterface.cpp:382
msgid "Bright nebulae hints"
msgstr ""

#: plugins/TextUserInterface/src/TextUserInterface.cpp:386
msgid "Dark nebulae hints"
msgstr ""

#: plugins/TextUserInterface/src/TextUserInterface.cpp:390
msgid "Clusters hints"
msgstr ""

#: plugins/TextUserInterface/src/TextUserInterface.cpp:404
msgid "Galactic equator line"
msgstr ""

#: plugins/TextUserInterface/src/TextUserInterface.cpp:442
msgid "Effects"
msgstr ""

#: plugins/TextUserInterface/src/TextUserInterface.cpp:456
msgid "Setting landscape sets location"
msgstr ""

#: plugins/TextUserInterface/src/TextUserInterface.cpp:467
msgid "Zoom duration:"
msgstr ""

#: plugins/TextUserInterface/src/TextUserInterface.cpp:473
msgid "Milky Way intensity:"
msgstr ""

#: plugins/TextUserInterface/src/TextUserInterface.cpp:479
msgid "Zodiacal light intensity:"
msgstr ""

#: plugins/TextUserInterface/src/TextUserInterface.cpp:500
msgid "Run local script"
msgstr ""

#: plugins/TextUserInterface/src/TextUserInterface.cpp:506
msgid "Stop running script"
msgstr ""

#: plugins/TextUserInterface/src/TextUserInterface.cpp:517
#: plugins/TextUserInterface/src/TextUserInterface.cpp:521
msgid "Administration"
msgstr ""

#: plugins/TextUserInterface/src/TextUserInterface.cpp:527
msgid "Load default configuration"
msgstr ""

#: plugins/TextUserInterface/src/TextUserInterface.cpp:528
msgid "Save current configuration"
msgstr ""

#: plugins/TextUserInterface/src/TextUserInterface.cpp:531
msgid "Shut down"
msgstr ""

#: plugins/TextUserInterface/src/TextUserInterface.cpp:607
msgid "[no TUI node]"
msgstr ""

#: plugins/TextUserInterface/src/TuiNodeBool.cpp:72
msgid "On"
msgstr ""

#: plugins/TextUserInterface/src/TuiNodeBool.cpp:73
#: plugins/Scenery3d/src/ui_scenery3dDialog.h:489
msgid "Off"
msgstr ""

#: plugins/TextUserInterface/src/TuiNodeColor.cpp:109
#, qt-format
msgid "error, unknown color part \"%1\""
msgstr ""

#: plugins/TextUserInterface/src/TuiNodeActivate.cpp:48
msgid " [RETURN to activate]"
msgstr ""

#: plugins/SolarSystemEditor/src/SolarSystemEditor.cpp:57
#: plugins/SolarSystemEditor/src/SolarSystemEditor.cpp:135
#: plugins/SolarSystemEditor/src/gui/SolarSystemManagerWindow.cpp:219
msgid "Solar System Editor"
msgstr ""

#: plugins/SolarSystemEditor/src/SolarSystemEditor.cpp:60
#: plugins/SolarSystemEditor/src/gui/SolarSystemManagerWindow.cpp:227
msgid ""
"An interface for adding asteroids and comets to Stellarium. It can download "
"object lists from the Minor Planet Center's website and perform searches in "
"its online database."
msgstr ""

#: plugins/SolarSystemEditor/src/SolarSystemEditor.cpp:135
#: plugins/SolarSystemEditor/src/ui_solarSystemManagerWindow.h:276
msgid "Import orbital elements in MPC format..."
msgstr ""

#. TRANSLATORS: A link showing the text "Minor Planet & Comet Ephemeris Service" is inserted.
#: plugins/SolarSystemEditor/src/gui/MpcImportWindow.cpp:159
#, qt-format
msgid "Query the MPC's %1:"
msgstr ""

#: plugins/SolarSystemEditor/src/gui/MpcImportWindow.cpp:162
msgid "Only one result will be returned if the query is successful."
msgstr ""

#: plugins/SolarSystemEditor/src/gui/MpcImportWindow.cpp:163
msgid ""
"Both comets and asteroids can be identified with their number, name (in "
"English) or provisional designation."
msgstr ""

#: plugins/SolarSystemEditor/src/gui/MpcImportWindow.cpp:170
#, qt-format
msgid ""
"Comet <i>names</i> need to be prefixed with %1 or %2. If more than one comet "
"matches a name, only the first result will be returned. For example, "
"searching for \"%3\" will return %4, Halley's Comet, but a search for \"%5\" "
"will return the asteroid %6."
msgstr ""

#: plugins/SolarSystemEditor/src/gui/MpcImportWindow.cpp:211
msgid "Select bookmark..."
msgstr ""

#: plugins/SolarSystemEditor/src/gui/MpcImportWindow.cpp:334
msgid "Select a text file"
msgstr ""

#. TRANSLATORS: Appears as the text of hyperlinks linking to websites. :)
#: plugins/SolarSystemEditor/src/gui/SolarSystemManagerWindow.cpp:102
msgid "website"
msgstr ""

#. TRANSLATORS: IAU = International Astronomical Union
#: plugins/SolarSystemEditor/src/gui/SolarSystemManagerWindow.cpp:106
#, qt-format
msgid ""
"You can import comet and asteroid data formatted in the export formats of "
"the IAU's Minor Planet Center (%1). You can import files with lists of "
"objects, download such lists from the Internet or search the online Minor "
"Planet and Comet Ephemeris Service (MPES)."
msgstr ""

#: plugins/SolarSystemEditor/src/gui/SolarSystemManagerWindow.cpp:196
msgid "Save the minor Solar System bodies as..."
msgstr ""

#: plugins/SolarSystemEditor/src/gui/SolarSystemManagerWindow.cpp:202
#: plugins/SolarSystemEditor/src/gui/SolarSystemManagerWindow.cpp:210
msgid "Configuration files"
msgstr ""

#: plugins/SolarSystemEditor/src/gui/SolarSystemManagerWindow.cpp:204
msgid "Select a file to replace the Solar System minor bodies"
msgstr ""

#: plugins/SolarSystemEditor/src/gui/SolarSystemManagerWindow.cpp:212
msgid "Select a file to add the Solar System minor bodies"
msgstr ""

#: plugins/SolarSystemEditor/src/ui_mpcImportWindow.h:513
msgid "Import data"
msgstr ""

#: plugins/SolarSystemEditor/src/ui_mpcImportWindow.h:515
msgid "Select the type"
msgstr ""

#: plugins/SolarSystemEditor/src/ui_mpcImportWindow.h:518
msgid "Select the source"
msgstr "Izvēlieties avotu"

#: plugins/SolarSystemEditor/src/ui_mpcImportWindow.h:519
msgid "Download a list of objects from the Internet"
msgstr "Lejupielādēt objektu sarakstu no interneta"

#: plugins/SolarSystemEditor/src/ui_mpcImportWindow.h:520
msgid "Select a source from the list:"
msgstr "Izvēlieties avotu no saraksta:"

#: plugins/SolarSystemEditor/src/ui_mpcImportWindow.h:521
msgid "Or enter a URL:"
msgstr "Vai ievadiet URL:"

#: plugins/SolarSystemEditor/src/ui_mpcImportWindow.h:522
msgid "Add this URL to the bookmarks list"
msgstr ""

#: plugins/SolarSystemEditor/src/ui_mpcImportWindow.h:523
msgid "Bookmark title:"
msgstr ""

#: plugins/SolarSystemEditor/src/ui_mpcImportWindow.h:524
msgid "A file containing a list of objects"
msgstr ""

#: plugins/SolarSystemEditor/src/ui_mpcImportWindow.h:525
msgid "Get orbital elements"
msgstr ""

#: plugins/SolarSystemEditor/src/ui_mpcImportWindow.h:528
#: plugins/SolarSystemEditor/src/ui_mpcImportWindow.h:529
msgid "Online search"
msgstr ""

#: plugins/SolarSystemEditor/src/ui_mpcImportWindow.h:530
msgid "Objects found"
msgstr ""

#: plugins/SolarSystemEditor/src/ui_mpcImportWindow.h:531
msgid ""
"Mark the objects you wish to be imported. In <i>italic</i> are listed names "
"that match the names of already loaded objects. In <b>bold</b> are listed "
"names that match the names of objects inherited from Stellarium's default "
"Solar System configuration.<br/>Note that adding a large number of objects "
"may cause Stellarium to run slowly."
msgstr ""

#: plugins/SolarSystemEditor/src/ui_mpcImportWindow.h:532
msgid "Overwrite existing objects"
msgstr ""

#: plugins/SolarSystemEditor/src/ui_mpcImportWindow.h:533
msgid "Update existing objects"
msgstr ""

#: plugins/SolarSystemEditor/src/ui_mpcImportWindow.h:534
msgid "Update only the orbital elements"
msgstr ""

#: plugins/SolarSystemEditor/src/ui_mpcImportWindow.h:538
msgid "Add objects"
msgstr "Pievienot objektus"

#: plugins/SolarSystemEditor/src/ui_solarSystemManagerWindow.h:261
#: plugins/SolarSystemEditor/src/ui_solarSystemManagerWindow.h:273
msgid "Minor Solar System objects"
msgstr ""

#: plugins/SolarSystemEditor/src/ui_solarSystemManagerWindow.h:263
#: plugins/Pulsars/src/gui/PulsarsDialog.cpp:139
msgid "Note"
msgstr ""

#: plugins/SolarSystemEditor/src/ui_solarSystemManagerWindow.h:264
msgid ""
"This plug-in edits a custom Solar System configuration file for the minor "
"bodies. If something goes wrong and Stellarium crashes and/or doesn't start, "
"you can delete manually that file from:"
msgstr ""

#: plugins/SolarSystemEditor/src/ui_solarSystemManagerWindow.h:265
msgid ""
"You can also reset all changes and return to the default configuration:"
msgstr ""

#: plugins/SolarSystemEditor/src/ui_solarSystemManagerWindow.h:266
msgid "Reset to defaults"
msgstr "Atjaunot noklusējuma vērtības"

#: plugins/SolarSystemEditor/src/ui_solarSystemManagerWindow.h:267
msgid "Export/replace the Solar System minor objects file"
msgstr ""

#: plugins/SolarSystemEditor/src/ui_solarSystemManagerWindow.h:268
msgid ""
"You can create a backup copy of your custom Solar System configuration file "
"in a convenient location, or replace it with such a copy."
msgstr ""

#: plugins/SolarSystemEditor/src/ui_solarSystemManagerWindow.h:269
msgid "Export the Solar System minor objects to file..."
msgstr ""

#: plugins/SolarSystemEditor/src/ui_solarSystemManagerWindow.h:270
msgid "Import and replace the Solar System minor objects from file..."
msgstr ""

#: plugins/SolarSystemEditor/src/ui_solarSystemManagerWindow.h:271
msgid "Import and add Solar System minor objects from file..."
msgstr ""

#: plugins/SolarSystemEditor/src/ui_solarSystemManagerWindow.h:272
msgid "Configuration file"
msgstr "Iestatījumu fails"

#: plugins/SolarSystemEditor/src/ui_solarSystemManagerWindow.h:275
msgid "Add new Minor Solar System objects"
msgstr ""

#: plugins/SolarSystemEditor/src/ui_solarSystemManagerWindow.h:277
msgid "Solar System"
msgstr "Saules Sistēma"

#: plugins/Supernovae/src/Supernovae.cpp:71
#: plugins/Supernovae/src/Supernovae.cpp:149
msgid "Historical Supernovae"
msgstr "Vēsturiskās supernovas"

#: plugins/Supernovae/src/Supernovae.cpp:74
msgid "This plugin allows you to see some bright historical supernovae."
msgstr ""

#: plugins/Supernovae/src/Supernovae.cpp:149
msgid "Historical Supernovae configuration window"
msgstr "Vēsturisko supernovu konfigurācijas logs"

#: plugins/Supernovae/src/Supernovae.cpp:646 plugins/Novae/src/Novae.cpp:668
msgid "January"
msgstr ""

#: plugins/Supernovae/src/Supernovae.cpp:646 plugins/Novae/src/Novae.cpp:668
msgid "February"
msgstr ""

#: plugins/Supernovae/src/Supernovae.cpp:646 plugins/Novae/src/Novae.cpp:668
msgid "March"
msgstr ""

#: plugins/Supernovae/src/Supernovae.cpp:646 plugins/Novae/src/Novae.cpp:668
msgid "April"
msgstr ""

#: plugins/Supernovae/src/Supernovae.cpp:646 plugins/Novae/src/Novae.cpp:668
msgid "May"
msgstr ""

#: plugins/Supernovae/src/Supernovae.cpp:646 plugins/Novae/src/Novae.cpp:668
msgid "June"
msgstr ""

#: plugins/Supernovae/src/Supernovae.cpp:646 plugins/Novae/src/Novae.cpp:668
msgid "July"
msgstr ""

#: plugins/Supernovae/src/Supernovae.cpp:646 plugins/Novae/src/Novae.cpp:668
msgid "August"
msgstr ""

#: plugins/Supernovae/src/Supernovae.cpp:646 plugins/Novae/src/Novae.cpp:668
msgid "September"
msgstr ""

#: plugins/Supernovae/src/Supernovae.cpp:646 plugins/Novae/src/Novae.cpp:668
msgid "October"
msgstr ""

#: plugins/Supernovae/src/Supernovae.cpp:646 plugins/Novae/src/Novae.cpp:668
msgid "November"
msgstr ""

#: plugins/Supernovae/src/Supernovae.cpp:646 plugins/Novae/src/Novae.cpp:668
msgid "December"
msgstr ""

#: plugins/Supernovae/src/Supernova.cpp:132
msgid "supernova"
msgstr "supernova"

#: plugins/Supernovae/src/Supernova.cpp:149
msgid "Type of supernova"
msgstr ""

#: plugins/Supernovae/src/Supernova.cpp:150 plugins/Novae/src/Nova.cpp:163
msgid "Maximum brightness"
msgstr ""

#: plugins/Supernovae/src/gui/SupernovaeDialog.cpp:119
msgid "Historical Supernovae Plug-in"
msgstr "Vēsturisko supernovu spraudnis"

#: plugins/Supernovae/src/gui/SupernovaeDialog.cpp:125
msgid "This plugin allows you to see some bright historical supernovae: "
msgstr ""

#: plugins/Supernovae/src/gui/SupernovaeDialog.cpp:127
#: plugins/Novae/src/gui/NovaeDialog.cpp:125
#, qt-format
msgid "This list altogether contains %1 stars."
msgstr ""

#: plugins/Supernovae/src/gui/SupernovaeDialog.cpp:128
#, qt-format
msgid "All those supernovae are brighter %1 at peak of brightness."
msgstr ""

#: plugins/Supernovae/src/gui/SupernovaeDialog.cpp:130
#: plugins/Novae/src/gui/NovaeDialog.cpp:127
msgid "Light curves"
msgstr ""

#: plugins/Supernovae/src/gui/SupernovaeDialog.cpp:131
#, qt-format
msgid ""
"This plugin implements a simple model of light curves for different "
"supernovae. Typical views of light curves for type I and type II supernova "
"can be seen %1here%2 (right scale in days), and this model is used for this "
"plugin."
msgstr ""

#: plugins/Supernovae/src/gui/SupernovaeDialog.cpp:133
msgid "Acknowledgments"
msgstr ""

#: plugins/Supernovae/src/gui/SupernovaeDialog.cpp:134
#: plugins/Pulsars/src/gui/PulsarsDialog.cpp:142
msgid ""
"We thank the following people for their contribution and valuable comments:"
msgstr ""

#: plugins/Supernovae/src/gui/SupernovaeDialog.cpp:136
msgid "Sergei Blinnikov"
msgstr ""

#: plugins/Supernovae/src/gui/SupernovaeDialog.cpp:138
msgid "Institute for Theoretical and Experimental Physics"
msgstr ""

#: plugins/Supernovae/src/gui/SupernovaeDialog.cpp:139
#: plugins/Pulsars/src/gui/PulsarsDialog.cpp:147
msgid "in Russia"
msgstr ""

#: plugins/Supernovae/src/gui/SupernovaeDialog.cpp:188
#: plugins/Novae/src/gui/NovaeDialog.cpp:181
#: plugins/Quasars/src/gui/QuasarsDialog.cpp:178
#: plugins/Pulsars/src/gui/PulsarsDialog.cpp:201
#, qt-format, qt-plural-format
msgid "Next update: %1 day(s)"
msgid_plural "Next update: %1 day(s)"
msgstr[0] ""
msgstr[1] ""

#: plugins/Supernovae/src/gui/SupernovaeDialog.cpp:225
msgid "Historical supernovae is updated"
msgstr ""

#: plugins/Supernovae/src/ui_supernovaeDialog.h:229
msgid "Historical Supernovae Configuration"
msgstr ""

#: plugins/Supernovae/src/ui_supernovaeDialog.h:230
msgid "Historical Supernovae Plug-in Configuration"
msgstr ""

#: plugins/Supernovae/src/ui_supernovaeDialog.h:232
#: plugins/Novae/src/ui_novaeDialog.h:235
#: plugins/Quasars/src/ui_quasarsDialog.h:260
#: plugins/Pulsars/src/ui_pulsarsDialog.h:266
msgid "Update catalog from Internet"
msgstr ""

#: plugins/Supernovae/src/ui_supernovaeDialog.h:233
#: plugins/Novae/src/ui_novaeDialog.h:236
#: plugins/Quasars/src/ui_quasarsDialog.h:261
#: plugins/Pulsars/src/ui_pulsarsDialog.h:267
#: plugins/Exoplanets/src/ui_exoplanetsDialog.h:470
msgid "Update from Internet sources"
msgstr ""

#: plugins/Supernovae/src/ui_supernovaeDialog.h:235
#: plugins/Novae/src/ui_novaeDialog.h:238
#: plugins/Quasars/src/ui_quasarsDialog.h:263
#: plugins/Pulsars/src/ui_pulsarsDialog.h:269
msgid "Update frequency (days):"
msgstr ""

#: plugins/Supernovae/src/ui_supernovaeDialog.h:236
#: plugins/Novae/src/ui_novaeDialog.h:239
#: plugins/Quasars/src/ui_quasarsDialog.h:264
#: plugins/Pulsars/src/ui_pulsarsDialog.h:270
#: plugins/Exoplanets/src/ui_exoplanetsDialog.h:473
msgid "[next update info]"
msgstr ""

#: plugins/NavStars/src/NavStars.cpp:52 plugins/NavStars/src/NavStars.cpp:110
msgid "Navigational Stars"
msgstr ""

#: plugins/NavStars/src/NavStars.cpp:55
#: plugins/NavStars/src/gui/NavStarsWindow.cpp:93
msgid "This plugin marks navigational stars from a selected set."
msgstr ""

#: plugins/NavStars/src/NavStars.cpp:111
msgid "Mark the navigational stars"
msgstr ""

#. TRANSLATORS: The emphasis tags mark a title.
#: plugins/NavStars/src/NavStars.cpp:293
msgid ""
"The 57 \"selected stars\" that are listed in <em>The Nautical Almanac</em> "
"jointly published by Her Majesty's Nautical Almanac Office and the US Naval "
"Observatory since 1958; consequently, these stars are also used in "
"navigational aids such as the <em>2102D Star Finder</em> and "
"<em>Identifier</em>."
msgstr ""

#. TRANSLATORS: The emphasis tags mark a book title.
#: plugins/NavStars/src/NavStars.cpp:299
#, qt-format
msgid ""
"The 81 stars that are listed in the <em>%1</em> published by the French "
"Bureau des Longitudes."
msgstr ""

#. TRANSLATORS: The emphasis tags mark a book title.
#: plugins/NavStars/src/NavStars.cpp:305
#, qt-format
msgid ""
"The 160 stars that are listed in the Russian Nautical Almanac (The original "
"Russian title is <em>%1</em>)."
msgstr ""

#: plugins/NavStars/src/gui/NavStarsWindow.cpp:87
msgid "Navigational Stars Plug-in"
msgstr ""

#. TRANSLATORS: The numbers contain the opening and closing tag of an HTML link
#: plugins/NavStars/src/gui/NavStarsWindow.cpp:106
#: plugins/Novae/src/gui/NovaeDialog.cpp:143
#: plugins/PointerCoordinates/src/gui/PointerCoordinatesWindow.cpp:143
#, qt-format
msgid ""
"If you want to read full information about this plugin, its history and "
"catalog format, you can %1get info here%2."
msgstr ""

#. TRANSLATORS: Part of full phrase: Anglo-American set of navigational stars
#: plugins/NavStars/src/gui/NavStarsWindow.cpp:142
msgid "Anglo-American"
msgstr ""

#. TRANSLATORS: Part of full phrase: French set of navigational stars
#: plugins/NavStars/src/gui/NavStarsWindow.cpp:144
msgid "French"
msgstr ""

#. TRANSLATORS: Part of full phrase: Russian set of navigational stars
#: plugins/NavStars/src/gui/NavStarsWindow.cpp:146
msgid "Russian"
msgstr ""

#: plugins/NavStars/src/ui_navStarsWindow.h:202
#: plugins/NavStars/src/ui_navStarsWindow.h:213
msgid "Navigational stars"
msgstr ""

#: plugins/NavStars/src/ui_navStarsWindow.h:204
msgid "Set of navigational stars"
msgstr ""

#: plugins/NavStars/src/ui_navStarsWindow.h:206
#: plugins/PointerCoordinates/src/ui_pointerCoordinatesWindow.h:305
msgid "Place of the string with coordinates of the mouse pointer"
msgstr ""

#: plugins/NavStars/src/ui_navStarsWindow.h:208
msgid "Current set:"
msgstr ""

#: plugins/NavStars/src/ui_navStarsWindow.h:209
msgid "Note:"
msgstr ""

#: plugins/Novae/src/Novae.cpp:71 plugins/Novae/src/Novae.cpp:143
msgid "Bright Novae"
msgstr ""

#: plugins/Novae/src/Novae.cpp:74 plugins/Novae/src/gui/NovaeDialog.cpp:120
msgid "A plugin that shows some bright novae in the Milky Way galaxy."
msgstr ""

#: plugins/Novae/src/Novae.cpp:143
msgid "Bright Novae configuration window"
msgstr ""

#: plugins/Novae/src/Nova.cpp:147
msgid "nova"
msgstr ""

#: plugins/Novae/src/gui/NovaeDialog.cpp:114
msgid "Bright Novae Plug-in"
msgstr ""

#: plugins/Novae/src/gui/NovaeDialog.cpp:121
msgid ""
"You can find novae via search tool by entering designation of nova or its "
"common name (e.g. 'Nova Cygni 1975' or 'V1500 Cyg')."
msgstr ""

#: plugins/Novae/src/gui/NovaeDialog.cpp:123
msgid "This plugin allows you to see recent bright novae: "
msgstr ""

#: plugins/Novae/src/gui/NovaeDialog.cpp:126
#, qt-format
msgid "All those novae are brighter than %1 at peak of brightness."
msgstr ""

#: plugins/Novae/src/gui/NovaeDialog.cpp:128
msgid ""
"This plugin uses a very simple model for calculation of light curves for "
"novae stars."
msgstr ""

#: plugins/Novae/src/gui/NovaeDialog.cpp:129
#, qt-format
msgid ""
"This model is based on time for decay by %1 magnitudes from the maximum "
"value, where %1 is 2, 3, 6 and 9."
msgstr ""

#: plugins/Novae/src/gui/NovaeDialog.cpp:130
msgid ""
"If a nova has no values for decay of magnitude then this plugin will use "
"generalized values for it."
msgstr ""

#: plugins/Novae/src/gui/NovaeDialog.cpp:218
msgid "Novae is updated"
msgstr ""

#: plugins/Novae/src/ui_novaeDialog.h:232
msgid "Bright Novae Configuration"
msgstr ""

#: plugins/Novae/src/ui_novaeDialog.h:233
msgid "Bright Novae Plug-in Configuration"
msgstr ""

#: plugins/Quasars/src/Quasars.cpp:75
msgid ""
"A plugin that shows some quasars brighter than 16 visual magnitude. A "
"catalogue of quasars compiled from 'Quasars and Active Galactic Nuclei' "
"(13th Ed.) (Veron+ 2010) =2010A&A...518A..10V"
msgstr ""

#: plugins/Quasars/src/Quasars.cpp:170
msgid "Show quasars"
msgstr ""

#: plugins/Quasars/src/Quasars.cpp:171
msgid "Quasars configuration window"
msgstr "Kvazāru konfigurācijas logs"

#: plugins/Quasars/src/gui/QuasarsDialog.cpp:118
msgid "Quasars Plug-in"
msgstr ""

#: plugins/Quasars/src/gui/QuasarsDialog.cpp:125
msgid ""
"The Quasars plugin provides visualization of some quasars brighter than "
"visual magnitude 16. The catalogue of quasars was compiled from \"Quasars "
"and Active Galactic Nuclei\" (13th Ed.)"
msgstr ""

#: plugins/Quasars/src/gui/QuasarsDialog.cpp:127
msgid "Veron+ 2010"
msgstr ""

#: plugins/Quasars/src/gui/QuasarsDialog.cpp:129
#, qt-format
msgid "The current catalog contains info about %1 quasars."
msgstr ""

#: plugins/Quasars/src/gui/QuasarsDialog.cpp:233
msgid "Quasars is updated"
msgstr ""

#: plugins/Quasars/src/ui_quasarsDialog.h:257
msgid "Quasars Configuration"
msgstr ""

#: plugins/Quasars/src/ui_quasarsDialog.h:258
msgid "Quasars Plug-in Configuration"
msgstr ""

#: plugins/Quasars/src/ui_quasarsDialog.h:266
msgid "Settings for quasars"
msgstr ""

#: plugins/Quasars/src/ui_quasarsDialog.h:268
msgid "Plot all quasars without labels"
msgstr ""

#: plugins/Quasars/src/ui_quasarsDialog.h:270
msgid "Enable display of distribution for quasars"
msgstr ""

#: plugins/Quasars/src/ui_quasarsDialog.h:271
#: plugins/Pulsars/src/ui_pulsarsDialog.h:277
#: plugins/Exoplanets/src/ui_exoplanetsDialog.h:489
#: plugins/EquationOfTime/src/ui_equationOfTimeWindow.h:239
msgid "Enable display at startup"
msgstr ""

#: plugins/Quasars/src/ui_quasarsDialog.h:272
msgid "Show quasars button on toolbar"
msgstr ""

#: plugins/Pulsars/src/Pulsars.cpp:71 plugins/Pulsars/src/Pulsars.cpp:168
#: plugins/Pulsars/src/Pulsars.cpp:169
msgid "Pulsars"
msgstr ""

#: plugins/Pulsars/src/Pulsars.cpp:74
#: plugins/Pulsars/src/gui/PulsarsDialog.cpp:133
msgid ""
"This plugin plots the position of various pulsars, with object information "
"about each one."
msgstr ""

#: plugins/Pulsars/src/Pulsars.cpp:168
msgid "Show pulsars"
msgstr ""

#: plugins/Pulsars/src/Pulsars.cpp:169
msgid "Pulsars configuration window"
msgstr "Pulsāru konfigurācijas logs"

#: plugins/Pulsars/src/Pulsar.cpp:159
msgid "pulsar"
msgstr ""

#: plugins/Pulsars/src/Pulsar.cpp:164
msgid "has one registered glitch"
msgstr ""

#. TRANSLATORS: Full phrase is "Has X registered glitches", where X is number
#: plugins/Pulsars/src/Pulsar.cpp:168
#, qt-format
msgid "has %1 registered glitches"
msgstr ""

#: plugins/Pulsars/src/Pulsar.cpp:170
msgid "pulsar with glitches"
msgstr ""

#: plugins/Pulsars/src/Pulsar.cpp:182
msgid "Barycentric period"
msgstr ""

#. TRANSLATORS: Unit of measure for period - seconds
#: plugins/Pulsars/src/Pulsar.cpp:185
msgctxt "period"
msgid "s"
msgstr ""

#: plugins/Pulsars/src/Pulsar.cpp:189
msgid "Time derivative of barycentric period"
msgstr ""

#: plugins/Pulsars/src/Pulsar.cpp:194
msgid "Dispersion measure"
msgstr ""

#. TRANSLATORS: Unit of measure for distance - parsecs
#: plugins/Pulsars/src/Pulsar.cpp:197
msgctxt "distance"
msgid "pc"
msgstr ""

#. TRANSLATORS: Unit of measure for distance - centimeters
#: plugins/Pulsars/src/Pulsar.cpp:199
msgctxt "distance"
msgid "cm"
msgstr ""

#: plugins/Pulsars/src/Pulsar.cpp:206
msgid "Spin down energy loss rate"
msgstr ""

#. TRANSLATORS: Unit of measure for power - erg per second
#: plugins/Pulsars/src/Pulsar.cpp:209
msgctxt "power"
msgid "ergs/s"
msgstr ""

#: plugins/Pulsars/src/Pulsar.cpp:215
msgid "Binary period of pulsar"
msgstr ""

#. TRANSLATORS: Unit of measure for period - days
#: plugins/Pulsars/src/Pulsar.cpp:218
msgctxt "period"
msgid "days"
msgstr ""

#: plugins/Pulsars/src/Pulsar.cpp:222 plugins/Exoplanets/src/Exoplanet.cpp:347
msgid "Eccentricity"
msgstr "Ekscentricitāte"

#: plugins/Pulsars/src/Pulsar.cpp:227
msgid "Annual parallax"
msgstr ""

#. TRANSLATORS: Unit of measure for annual parallax - milliarcseconds
#: plugins/Pulsars/src/Pulsar.cpp:230
msgctxt "parallax"
msgid "mas"
msgstr ""

#: plugins/Pulsars/src/Pulsar.cpp:236
msgid "Distance based on electron density model"
msgstr ""

#: plugins/Pulsars/src/Pulsar.cpp:249
#, no-c-format
msgid "Profile width at 50% of peak"
msgstr ""

#. TRANSLATORS: Unit of measure for time - milliseconds
#: plugins/Pulsars/src/Pulsar.cpp:252
msgctxt "time"
msgid "ms"
msgstr ""

#. TRANSLATORS: Full phrase is "Time averaged flux density at XXXMHz"
#: plugins/Pulsars/src/Pulsar.cpp:257
msgid "Time averaged flux density at"
msgstr ""

#. TRANSLATORS: mJy is milliJansky(10-26W/m2/Hz)
#: plugins/Pulsars/src/Pulsar.cpp:261
msgctxt "spectral flux density"
msgid "mJy"
msgstr ""

#: plugins/Pulsars/src/Pulsar.cpp:273
#: plugins/Exoplanets/src/gui/ExoplanetsDialog.cpp:233
#: plugins/MeteorShowers/src/gui/MSConfigDialog.cpp:303
msgid "Notes"
msgstr ""

#: plugins/Pulsars/src/Pulsar.cpp:362
msgid ""
"anomalous X-ray pulsar or soft gamma-ray repeater with detected pulsations"
msgstr ""

#: plugins/Pulsars/src/Pulsar.cpp:367
msgid "has one or more binary companions"
msgstr ""

#: plugins/Pulsars/src/Pulsar.cpp:372
msgid "with pulsed emission from radio to infrared or higher frequencies"
msgstr ""

#: plugins/Pulsars/src/Pulsar.cpp:377
msgid "with pulsed emission only at infrared or higher frequencies"
msgstr ""

#: plugins/Pulsars/src/Pulsar.cpp:382
msgid "with pulsed emission in the radio band"
msgstr ""

#: plugins/Pulsars/src/Pulsar.cpp:387
msgid "with intermittently pulsed radio emission"
msgstr ""

#: plugins/Pulsars/src/Pulsar.cpp:392
msgid ""
"isolated neutron star with pulsed thermal X-ray emission but no detectable "
"radio emission"
msgstr ""

#: plugins/Pulsars/src/gui/PulsarsDialog.cpp:127
msgid "Pulsars Plug-in"
msgstr ""

#: plugins/Pulsars/src/gui/PulsarsDialog.cpp:134
#, qt-format
msgid ""
"Pulsar data is derived from 'The ATNF Pulsar Catalogue'  (Manchester, R. N., "
"Hobbs, G. B., Teoh, A. & Hobbs, M., Astron. J., 129, 1993-2006 (2005) "
"(%1astro-ph/0412641%2))."
msgstr ""

#: plugins/Pulsars/src/gui/PulsarsDialog.cpp:137
#, qt-format
msgid "Current catalog contains info about %1 pulsars."
msgstr ""

#: plugins/Pulsars/src/gui/PulsarsDialog.cpp:140
msgid "pulsar identifiers have the prefix 'PSR'"
msgstr ""

#: plugins/Pulsars/src/gui/PulsarsDialog.cpp:141
msgid "Acknowledgment"
msgstr ""

#: plugins/Pulsars/src/gui/PulsarsDialog.cpp:144
msgid "Vladimir Samodourov"
msgstr ""

#: plugins/Pulsars/src/gui/PulsarsDialog.cpp:146
msgid "Pushchino Radio Astronomy Observatory"
msgstr ""

#: plugins/Pulsars/src/gui/PulsarsDialog.cpp:149
msgid "Maciej Serylak"
msgstr ""

#: plugins/Pulsars/src/gui/PulsarsDialog.cpp:151
msgid "Nancay Radioastronomical Observatory"
msgstr ""

#: plugins/Pulsars/src/gui/PulsarsDialog.cpp:152
msgid "in France"
msgstr ""

#: plugins/Pulsars/src/gui/PulsarsDialog.cpp:262
msgid "Pulsars is updated"
msgstr ""

#: plugins/Pulsars/src/ui_pulsarsDialog.h:264
msgid "Pulsars Plug-in Configuration"
msgstr ""

#: plugins/Pulsars/src/ui_pulsarsDialog.h:272
msgid "Settings for pulsars"
msgstr ""

#: plugins/Pulsars/src/ui_pulsarsDialog.h:274
msgid "Plot all pulsars without labels"
msgstr ""

#: plugins/Pulsars/src/ui_pulsarsDialog.h:276
msgid "Enable display of distribution for pulsars"
msgstr ""

#: plugins/Pulsars/src/ui_pulsarsDialog.h:278
msgid "Show pulsars button on toolbar"
msgstr ""

#: plugins/Pulsars/src/ui_pulsarsDialog.h:279
msgid "Use separate color for pulsars with glitches"
msgstr ""

#: plugins/RemoteControl/src/RemoteControl.cpp:58
#: plugins/RemoteControl/src/RemoteControl.cpp:149
#: plugins/RemoteControl/src/ui_remoteControlDialog.h:260
msgid "Remote Control"
msgstr ""

#: plugins/RemoteControl/src/RemoteControl.cpp:61
msgid ""
"Provides remote control functionality using a webserver interface. See "
"manual for detailed description."
msgstr ""

#: plugins/RemoteControl/src/RemoteControl.cpp:149
msgid "Remote control"
msgstr ""

#: plugins/RemoteControl/src/gui/RemoteControlDialog.cpp:106
msgid "Remote Control Plug-in"
msgstr ""

#: plugins/RemoteControl/src/gui/RemoteControlDialog.cpp:114
msgid ""
"The Remote Control plugin provides a web interface to allow state changes "
"and triggering scripts using a connected webbrowser."
msgstr ""

#: plugins/RemoteControl/src/gui/RemoteControlDialog.cpp:117
msgid "It is also possible to send commands via command line, e.g.."
msgstr ""

#: plugins/RemoteControl/src/gui/RemoteControlDialog.cpp:123
msgid "This allows triggering automatic show setups for museums etc."
msgstr ""

#: plugins/RemoteControl/src/gui/RemoteControlDialog.cpp:124
msgid "This plugin was developed during ESA SoCiS 2015."
msgstr ""

#: plugins/RemoteControl/src/gui/RemoteControlDialog.cpp:125
#, qt-format
msgid "This plugin uses the %1QtWebApp HTTP server%2 by Stefan Frings."
msgstr ""

#: plugins/RemoteControl/src/gui/RemoteControlDialog.cpp:128
#, qt-format
msgid "Further information can be found in the %1developer documentation%2."
msgstr ""

#: plugins/RemoteControl/src/gui/RemoteControlDialog.cpp:177
#, qt-format
msgid "Listening on %1, IP: "
msgstr ""

#: plugins/RemoteControl/src/gui/RemoteControlDialog.cpp:182
msgid "Not active."
msgstr ""

#: plugins/RemoteControl/src/ui_remoteControlDialog.h:246
#: plugins/RemoteSync/src/ui_remoteSyncDialog.h:459
msgid "Remote Control Configuration"
msgstr ""

#: plugins/RemoteControl/src/ui_remoteControlDialog.h:247
msgid "Remote Control Plug-in Configuration"
msgstr ""

#: plugins/RemoteControl/src/ui_remoteControlDialog.h:249
msgid "Port Number:"
msgstr ""

#: plugins/RemoteControl/src/ui_remoteControlDialog.h:252
msgid "Access requires authentication"
msgstr ""

#: plugins/RemoteControl/src/ui_remoteControlDialog.h:253
msgid "Password"
msgstr ""

#: plugins/RemoteControl/src/ui_remoteControlDialog.h:254
msgid ""
"<html><head/><body><p>Note: The user name field in the browser must be left "
"empty. </p><p>The password is transmitted over an insecure "
"channel.</p></body></html>"
msgstr ""

#: plugins/RemoteControl/src/ui_remoteControlDialog.h:255
msgid "Your changes require a restart of the server."
msgstr ""

#: plugins/RemoteControl/src/ui_remoteControlDialog.h:256
msgid "Restart server"
msgstr ""

#: plugins/RemoteControl/src/ui_remoteControlDialog.h:257
msgid "Server enabled"
msgstr ""

#: plugins/RemoteControl/src/ui_remoteControlDialog.h:258
msgid "Enable automatically on startup"
msgstr ""

#: plugins/RemoteControl/src/ui_remoteControlDialog.h:259
msgid "Server disabled - or Server listening on IP: aaa.bbb.ccc.ddd"
msgstr ""

#: plugins/RemoteSync/src/RemoteSync.cpp:51
#: plugins/RemoteSync/src/ui_remoteSyncDialog.h:480
msgid "Remote Sync"
msgstr ""

#: plugins/RemoteSync/src/RemoteSync.cpp:54
msgid ""
"Provides state synchronization for multiple Stellarium instances running in "
"a network. See manual for detailed description."
msgstr ""

#: plugins/RemoteSync/src/gui/RemoteSyncDialog.cpp:115
#, qt-format
msgid "ERROR: %1"
msgstr ""

#: plugins/RemoteSync/src/gui/RemoteSyncDialog.cpp:132
#: plugins/RemoteSync/src/ui_remoteSyncDialog.h:465
msgid "Start server"
msgstr ""

#: plugins/RemoteSync/src/gui/RemoteSyncDialog.cpp:137
#: plugins/RemoteSync/src/ui_remoteSyncDialog.h:468
msgid "Connect to server"
msgstr ""

#: plugins/RemoteSync/src/gui/RemoteSyncDialog.cpp:140
msgid "Not running"
msgstr ""

#: plugins/RemoteSync/src/gui/RemoteSyncDialog.cpp:150
#, qt-format
msgid "Running as server on port %1"
msgstr ""

#: plugins/RemoteSync/src/gui/RemoteSyncDialog.cpp:164
#: plugins/RemoteSync/src/gui/RemoteSyncDialog.cpp:169
msgid "Cancel connecting"
msgstr ""

#: plugins/RemoteSync/src/gui/RemoteSyncDialog.cpp:165
#, qt-format
msgid "Connecting to %1: %2..."
msgstr ""

#: plugins/RemoteSync/src/gui/RemoteSyncDialog.cpp:170
#, qt-format
msgid "Retrying connection to %1: %2..."
msgstr ""

#: plugins/RemoteSync/src/gui/RemoteSyncDialog.cpp:176
#: plugins/RemoteSync/src/gui/RemoteSyncDialog.cpp:177
msgid "Disconnecting..."
msgstr ""

#: plugins/RemoteSync/src/gui/RemoteSyncDialog.cpp:181
msgid "Disconnect from server"
msgstr ""

#: plugins/RemoteSync/src/gui/RemoteSyncDialog.cpp:182
#, qt-format
msgid "Connected to %1: %2"
msgstr ""

#: plugins/RemoteSync/src/gui/RemoteSyncDialog.cpp:190
msgid "Remote Sync Plug-in"
msgstr ""

#: plugins/RemoteSync/src/gui/RemoteSyncDialog.cpp:198
msgid ""
"The Remote Sync plugin provides state synchronization for multiple "
"Stellarium instances running in a network."
msgstr ""

#: plugins/RemoteSync/src/gui/RemoteSyncDialog.cpp:199
msgid ""
"This can be used, for example, to create multi-screen setups using multiple "
"physical PCs."
msgstr ""

#: plugins/RemoteSync/src/gui/RemoteSyncDialog.cpp:200
msgid ""
"Partial synchronization allows parallel setups of e.g. overview and detail "
"views."
msgstr ""

#: plugins/RemoteSync/src/gui/RemoteSyncDialog.cpp:201
msgid "See manual for detailed description."
msgstr ""

#: plugins/RemoteSync/src/gui/RemoteSyncDialog.cpp:202
msgid "This plugin was developed during ESA SoCiS 2015&amp;2016."
msgstr ""

#: plugins/RemoteSync/src/gui/RemoteSyncDialog.cpp:241
msgid "Server Name"
msgstr ""

#: plugins/RemoteSync/src/gui/RemoteSyncDialog.cpp:249
msgid "Server not active."
msgstr ""

#: plugins/RemoteSync/src/ui_remoteSyncDialog.h:460
msgid "Remote Sync Plug-in Configuration"
msgstr ""

#: plugins/RemoteSync/src/ui_remoteSyncDialog.h:462
#: plugins/MeteorShowers/src/ui_MSConfigDialog.h:458
msgid "Status:"
msgstr ""

#: plugins/RemoteSync/src/ui_remoteSyncDialog.h:464
msgid "Server mode"
msgstr ""

#: plugins/RemoteSync/src/ui_remoteSyncDialog.h:466
#: plugins/RemoteSync/src/ui_remoteSyncDialog.h:471
msgid "Server port"
msgstr ""

#: plugins/RemoteSync/src/ui_remoteSyncDialog.h:467
msgid "Client mode"
msgstr ""

#: plugins/RemoteSync/src/ui_remoteSyncDialog.h:469
msgid "Server host address/name"
msgstr ""

#: plugins/RemoteSync/src/ui_remoteSyncDialog.h:470
msgid "127.0.0.1"
msgstr ""

#: plugins/RemoteSync/src/ui_remoteSyncDialog.h:472
msgid "When connection is lost"
msgstr ""

#: plugins/RemoteSync/src/ui_remoteSyncDialog.h:475
msgid "Do nothing"
msgstr ""

#: plugins/RemoteSync/src/ui_remoteSyncDialog.h:476
msgid "Try reconnecting"
msgstr ""

#: plugins/RemoteSync/src/ui_remoteSyncDialog.h:479
msgid "When server quits"
msgstr ""

#: plugins/RemoteSync/src/ui_remoteSyncDialog.h:481
msgid "Changes on this page require a re-connection to the server"
msgstr ""

#: plugins/RemoteSync/src/ui_remoteSyncDialog.h:482
msgid "Settings applied on this client"
msgstr ""

#: plugins/RemoteSync/src/ui_remoteSyncDialog.h:483
msgid "Selection"
msgstr ""

#: plugins/RemoteSync/src/ui_remoteSyncDialog.h:486
msgid "View direction"
msgstr ""

#: plugins/RemoteSync/src/ui_remoteSyncDialog.h:488
msgid "Property filters"
msgstr ""

#: plugins/RemoteSync/src/ui_remoteSyncDialog.h:489
msgid "Exclude GUI-related properties"
msgstr ""

#: plugins/RemoteSync/src/ui_remoteSyncDialog.h:491
msgid "These are all available properties."
msgstr ""

#: plugins/RemoteSync/src/ui_remoteSyncDialog.h:494
msgid "These are the properties currently excluded from synchronisation."
msgstr ""

#: plugins/RemoteSync/src/ui_remoteSyncDialog.h:496
msgid "Excluded Properties"
msgstr ""

#: plugins/RemoteSync/src/ui_remoteSyncDialog.h:497
msgid "Synchronized Properties"
msgstr ""

#: plugins/RemoteSync/src/ui_remoteSyncDialog.h:498
msgid "Additional excluded properties:"
msgstr ""

#: plugins/RemoteSync/src/ui_remoteSyncDialog.h:499
msgid "Client settings"
msgstr ""

#: plugins/Exoplanets/src/Exoplanets.cpp:75
#: plugins/Exoplanets/src/Exoplanets.cpp:171
#: plugins/Exoplanets/src/Exoplanets.cpp:172
msgid "Exoplanets"
msgstr "Eksoplanētas"

#: plugins/Exoplanets/src/Exoplanets.cpp:78
msgid ""
"This plugin plots the position of stars with exoplanets. Exoplanets data is "
"derived from the 'Extrasolar Planets Encyclopaedia' at exoplanet.eu"
msgstr ""

#: plugins/Exoplanets/src/Exoplanets.cpp:171
msgid "Show exoplanets"
msgstr "Parādīt eksoplanētas"

#: plugins/Exoplanets/src/Exoplanets.cpp:172
msgid "Exoplanets configuration window"
msgstr "Eksoplanētu konfigurācijas logs"

#. TRANSLATORS: Habitable zone
#: plugins/Exoplanets/src/Exoplanets.cpp:929
msgid "Hot"
msgstr ""

#. TRANSLATORS: Habitable zone
#: plugins/Exoplanets/src/Exoplanets.cpp:931
msgid "Warm"
msgstr ""

#. TRANSLATORS: Habitable zone
#: plugins/Exoplanets/src/Exoplanets.cpp:933
msgid "Cold"
msgstr ""

#. TRANSLATORS: Planet size
#: plugins/Exoplanets/src/Exoplanets.cpp:936
msgid "Miniterran"
msgstr ""

#. TRANSLATORS: Planet size
#: plugins/Exoplanets/src/Exoplanets.cpp:938
msgid "Subterran"
msgstr ""

#. TRANSLATORS: Planet size
#: plugins/Exoplanets/src/Exoplanets.cpp:940
msgid "Terran"
msgstr ""

#. TRANSLATORS: Planet size
#: plugins/Exoplanets/src/Exoplanets.cpp:942
msgid "Superterran"
msgstr ""

#. TRANSLATORS: Planet size
#: plugins/Exoplanets/src/Exoplanets.cpp:944
msgid "Jovian"
msgstr ""

#. TRANSLATORS: Planet size
#: plugins/Exoplanets/src/Exoplanets.cpp:946
msgid "Neptunian"
msgstr ""

#: plugins/Exoplanets/src/Exoplanet.cpp:293
msgid "planetary system"
msgstr ""

#: plugins/Exoplanets/src/Exoplanet.cpp:325
msgid "Metallicity"
msgstr ""

#: plugins/Exoplanets/src/Exoplanet.cpp:329
#: plugins/Exoplanets/src/Exoplanet.cpp:344
msgid "Mass"
msgstr "Masa"

#: plugins/Exoplanets/src/Exoplanet.cpp:333
#: plugins/Exoplanets/src/Exoplanet.cpp:345
msgid "Radius"
msgstr "Rādiuss"

#: plugins/Exoplanets/src/Exoplanet.cpp:337
msgid "Effective temperature"
msgstr ""

#: plugins/Exoplanets/src/Exoplanet.cpp:337
msgctxt "temperature"
msgid "K"
msgstr ""

#: plugins/Exoplanets/src/Exoplanet.cpp:341
msgid "Exoplanet"
msgstr "Eksoplanēta"

#: plugins/Exoplanets/src/Exoplanet.cpp:343
msgid "days"
msgstr "dienas"

#: plugins/Exoplanets/src/Exoplanet.cpp:344
#: plugins/Exoplanets/src/Exoplanet.cpp:345
msgid "Jup"
msgstr ""

#: plugins/Exoplanets/src/Exoplanet.cpp:346
msgid "Semi-Major Axis"
msgstr ""

#: plugins/Exoplanets/src/Exoplanet.cpp:348
msgid "Inclination"
msgstr "Inklinācija"

#: plugins/Exoplanets/src/Exoplanet.cpp:349
msgid "Angle Distance"
msgstr ""

#: plugins/Exoplanets/src/Exoplanet.cpp:350
msgid "Discovered year"
msgstr ""

#: plugins/Exoplanets/src/Exoplanet.cpp:351
msgid "Planetary class"
msgstr ""

#. TRANSLATORS: Full phrase is "Equilibrium Temperature"
#: plugins/Exoplanets/src/Exoplanet.cpp:353
msgid "Equilibrium temp."
msgstr ""

#. TRANSLATORS: ESI = Earth Similarity Index
#: plugins/Exoplanets/src/Exoplanet.cpp:355
msgid "ESI"
msgstr ""

#: plugins/Exoplanets/src/gui/ExoplanetsDialog.cpp:145
msgid "Exoplanets Plug-in"
msgstr ""

#: plugins/Exoplanets/src/gui/ExoplanetsDialog.cpp:150
#, qt-format
msgid ""
"This plugin plots the position of stars with exoplanets. Exoplanets data is "
"derived from \"%1The Extrasolar Planets Encyclopaedia%2\""
msgstr ""

#: plugins/Exoplanets/src/gui/ExoplanetsDialog.cpp:151
#, qt-format
msgid ""
"The list of potential habitable exoplanets and data about them were taken "
"from \"%1The Habitable Exoplanets Catalog%3\" by %2Planetary Habitability "
"Laboratory%3."
msgstr ""

#: plugins/Exoplanets/src/gui/ExoplanetsDialog.cpp:153
#, qt-format
msgid ""
"The current catalog contains info about %1 planetary systems, which "
"altogether have %2 exoplanets (including %3 potentially habitable "
"exoplanets)."
msgstr ""

#. TRANSLATORS: The numbers contain the opening and closing tag of an HTML link
#: plugins/Exoplanets/src/gui/ExoplanetsDialog.cpp:164
#: plugins/MeteorShowers/src/gui/MSConfigDialog.cpp:323
#, qt-format
msgid ""
"If you want to read full information about the plugin, its history and "
"format of the catalog you can %1get info here%2."
msgstr ""

#: plugins/Exoplanets/src/gui/ExoplanetsDialog.cpp:181
msgid "Potential habitable exoplanets"
msgstr ""

#: plugins/Exoplanets/src/gui/ExoplanetsDialog.cpp:182
msgid ""
"This plugin can display potential habitable exoplanets (orange marker) and "
"some information about those planets."
msgstr ""

#: plugins/Exoplanets/src/gui/ExoplanetsDialog.cpp:183
msgid "Planetary Class"
msgstr ""

#: plugins/Exoplanets/src/gui/ExoplanetsDialog.cpp:183
msgid ""
"Planet classification from host star spectral type (F, G, K, M), habitable "
"zone (hot, warm, cold) and size (miniterran, subterran, terran, superterran, "
"jovian, neptunian) (Earth = G-Warm Terran)."
msgstr ""

#: plugins/Exoplanets/src/gui/ExoplanetsDialog.cpp:184
msgid "Equilibrium Temperature"
msgstr ""

#: plugins/Exoplanets/src/gui/ExoplanetsDialog.cpp:184
msgid ""
"The planetary equilibrium temperature is a theoretical temperature in (°C) "
"that the planet would be at when considered simply as if it were a black "
"body being heated only by its parent star (assuming a 0.3 bond albedo). As "
"example the planetary equilibrium temperature of Earth is -18.15°C (255 K)."
msgstr ""

#: plugins/Exoplanets/src/gui/ExoplanetsDialog.cpp:185
msgid "Earth Similarity Index (ESI)"
msgstr ""

#: plugins/Exoplanets/src/gui/ExoplanetsDialog.cpp:185
msgid ""
"Similarity to Earth on a scale from 0 to 1, with 1 being the most Earth-"
"like. ESI depends on the planet's radius, density, escape velocity, and "
"surface temperature."
msgstr ""

#: plugins/Exoplanets/src/gui/ExoplanetsDialog.cpp:186
msgid "Proper names"
msgstr ""

#: plugins/Exoplanets/src/gui/ExoplanetsDialog.cpp:187
msgid ""
"In December 2015, the International Astronomical Union (IAU) has officially "
"approved names for several exoplanets after a public vote."
msgstr ""

#: plugins/Exoplanets/src/gui/ExoplanetsDialog.cpp:188
msgid ""
"From the latin <em>Veritas</em>, truth. The ablative form means <em>where "
"there is truth</em>."
msgstr ""

#: plugins/Exoplanets/src/gui/ExoplanetsDialog.cpp:189
msgid ""
"From the latin <em>Spes</em>, hope. The ablative form means <em>where there "
"is hope</em>."
msgstr ""

#: plugins/Exoplanets/src/gui/ExoplanetsDialog.cpp:190
msgid "Musica is Latin for <em>music</em>."
msgstr ""

#: plugins/Exoplanets/src/gui/ExoplanetsDialog.cpp:191
msgid ""
"Arion was a genius of poetry and music in ancient Greece. According to "
"legend, his life was saved at sea by dolphins after attracting their "
"attention by the playing of his kithara."
msgstr ""

#: plugins/Exoplanets/src/gui/ExoplanetsDialog.cpp:192
msgid "Fafnir was a Norse mythological dwarf who turned into a dragon."
msgstr ""

#: plugins/Exoplanets/src/gui/ExoplanetsDialog.cpp:193
msgid ""
"Orbitar is a contrived word paying homage to the space launch and orbital "
"operations of NASA."
msgstr ""

#: plugins/Exoplanets/src/gui/ExoplanetsDialog.cpp:194
msgid "Chalawan is a mythological crocodile king from a Thai folktale."
msgstr ""

#: plugins/Exoplanets/src/gui/ExoplanetsDialog.cpp:195
msgid ""
"Taphao Thong is one of two sisters associated with the Thai folk tale of "
"Chalawan."
msgstr ""

#: plugins/Exoplanets/src/gui/ExoplanetsDialog.cpp:196
msgid ""
"Taphao Kae is one of two sisters associated with the Thai folk tale of "
"Chalawan."
msgstr ""

#: plugins/Exoplanets/src/gui/ExoplanetsDialog.cpp:197
msgid ""
"Helvetios is Celtic for <em>the Helvetian</em> and refers to the Celtic "
"tribe that lived in Switzerland during antiquity."
msgstr ""

#: plugins/Exoplanets/src/gui/ExoplanetsDialog.cpp:198
msgid ""
"Dimidium is Latin for <em>half</em>, referring to the planet's mass of at "
"least half the mass of Jupiter."
msgstr ""

#: plugins/Exoplanets/src/gui/ExoplanetsDialog.cpp:199
msgid ""
"Nicolaus Copernicus or Mikolaj Kopernik (1473-1543) was a Polish astronomer "
"who proposed the heliocentric model of the solar system in his book <em>De "
"revolutionibus orbium coelestium</em>."
msgstr ""

#: plugins/Exoplanets/src/gui/ExoplanetsDialog.cpp:200
msgid ""
"Galileo Galilei (1564-1642) was an Italian astronomer and physicist often "
"called the <em>father of observational astronomy</em> and the <em>father of "
"modern physics</em>. Using a telescope, he discovered the four largest "
"satellites of Jupiter, and the reported the first telescopic observations of "
"the phases of Venus, among other discoveries."
msgstr ""

#: plugins/Exoplanets/src/gui/ExoplanetsDialog.cpp:201
msgid ""
"Tycho Brahe (1546-1601) was a Danish astronomer and nobleman who recorded "
"accurate astronomical observations of the stars and planets. These "
"observations were critical to Kepler's formulation of his three laws of "
"planetary motion."
msgstr ""

#: plugins/Exoplanets/src/gui/ExoplanetsDialog.cpp:202
msgid ""
"Hans Lipperhey (1570-1619) was a German-Dutch lens grinder and spectacle "
"maker who is often attributed with the invention of the refracting telescope "
"in 1608."
msgstr ""

#: plugins/Exoplanets/src/gui/ExoplanetsDialog.cpp:203
msgid ""
"Jacharias Janssen (1580s-1630s) was a Dutch spectacle maker who is often "
"attributed with invention of the microscope, and more controversially with "
"the invention of the telescope."
msgstr ""

#: plugins/Exoplanets/src/gui/ExoplanetsDialog.cpp:204
msgid ""
"Thomas Harriot (ca. 1560-1621) was an English astronomer, mathematician, "
"ethnographer, and translator, who is attributed with the first drawing of "
"the Moon through telescopic observations."
msgstr ""

#: plugins/Exoplanets/src/gui/ExoplanetsDialog.cpp:205
msgid ""
"<em>Amateru</em> is a common Japanese appellation for shrines when they "
"enshrine Amaterasu, the Shinto goddess of the Sun, born from the left eye of "
"the god Izanagi."
msgstr ""

#: plugins/Exoplanets/src/gui/ExoplanetsDialog.cpp:206
msgid ""
"Hypatia was a famous Greek astronomer, mathematician, and philosopher. She "
"was head of the Neo-Platonic school at Alexandria in the early 5th century, "
"until murdered by a Christian mob in 415."
msgstr ""

#: plugins/Exoplanets/src/gui/ExoplanetsDialog.cpp:207
msgid ""
"Ran is the Norse goddess of the sea, who stirs up the waves and captures "
"sailors with her net."
msgstr ""

#: plugins/Exoplanets/src/gui/ExoplanetsDialog.cpp:208
msgid ""
"AEgir is Ran's husband, the personified god of the ocean. <em>AEgir</em> and "
"<em>Ran</em> both represent the <em>Jotuns</em> who reign in the outer "
"Universe; together they had nine daughters."
msgstr ""

#: plugins/Exoplanets/src/gui/ExoplanetsDialog.cpp:209
msgid ""
"Ancient Semitic name and modern Arabic name for the city of Palmyra, a "
"UNESCO World Heritage Site."
msgstr ""

#: plugins/Exoplanets/src/gui/ExoplanetsDialog.cpp:210
msgid "Dagon was a Semitic deity, often represented as half-man, half-fish."
msgstr ""

#: plugins/Exoplanets/src/gui/ExoplanetsDialog.cpp:211
msgid "Tonatiuh was the Aztec god of the Sun."
msgstr ""

#: plugins/Exoplanets/src/gui/ExoplanetsDialog.cpp:212
msgid "Meztli was the Aztec goddess of the Moon."
msgstr ""

#: plugins/Exoplanets/src/gui/ExoplanetsDialog.cpp:213
msgid ""
"Ogma was a deity of eloquence, writing, and great physical strength in the "
"Celtic mythologies of Ireland and Scotland, and may be related to the Gallo-"
"Roman deity <em>Ogmios</em>."
msgstr ""

#: plugins/Exoplanets/src/gui/ExoplanetsDialog.cpp:214
msgid "Smertrios was a Gallic deity of war."
msgstr ""

#: plugins/Exoplanets/src/gui/ExoplanetsDialog.cpp:215
msgid ""
"Intercrus means <em>between the legs</em> in Latin style, referring to the "
"star's position in the constellation Ursa Major."
msgstr ""

#: plugins/Exoplanets/src/gui/ExoplanetsDialog.cpp:216
msgid "Arkas was the son of Callisto (Ursa Major) in Greek mythology."
msgstr ""

#: plugins/Exoplanets/src/gui/ExoplanetsDialog.cpp:217
msgid ""
"Miguel de Cervantes Saavedra (1547-1616) was a famous Spanish writer and "
"author of <em>El Ingenioso Hidalgo Don Quixote de la Mancha</em>."
msgstr ""

#: plugins/Exoplanets/src/gui/ExoplanetsDialog.cpp:218
msgid ""
"Lead fictional character from Cervantes's <em>El Ingenioso Hidalgo Don "
"Quixote de la Mancha</em>."
msgstr ""

#: plugins/Exoplanets/src/gui/ExoplanetsDialog.cpp:219
msgid ""
"Fictional character and love interest of Don Quijote (or Quixote) in "
"Cervantes's <em>El Ingenioso Hidalgo Don Quixote de la Mancha</em>."
msgstr ""

#: plugins/Exoplanets/src/gui/ExoplanetsDialog.cpp:220
msgid ""
"Fictional horse of Don Quijote in Cervantes's <em>El Ingenioso Hidalgo Don "
"Quixote de la Mancha</em>."
msgstr ""

#: plugins/Exoplanets/src/gui/ExoplanetsDialog.cpp:221
msgid ""
"Fictional squire of Don Quijote in Cervantes's <em>El Ingenioso Hidalgo Don "
"Quixote de la Mancha</em>."
msgstr ""

#: plugins/Exoplanets/src/gui/ExoplanetsDialog.cpp:222
msgid ""
"Thestias is the patronym of Leda and her sister Althaea, the daughters of "
"Thestius. Leda was a Greek queen, mother of Pollux and of his twin Castor, "
"and of Helen and Clytemnestra."
msgstr ""

#: plugins/Exoplanets/src/gui/ExoplanetsDialog.cpp:223
msgid ""
"Lich is a fictional undead creature known for controlling other undead "
"creatures with magic."
msgstr ""

#: plugins/Exoplanets/src/gui/ExoplanetsDialog.cpp:224
msgid "Draugr refers to undead creatures in Norse mythology."
msgstr ""

#: plugins/Exoplanets/src/gui/ExoplanetsDialog.cpp:225
msgid ""
"Poltergeist is a name for supernatural beings that create physical "
"disturbances, from German for <em>noisy ghost</em>."
msgstr ""

#: plugins/Exoplanets/src/gui/ExoplanetsDialog.cpp:226
msgid ""
"Phobetor is a Greek mythological deity of nightmares, the son of Nyx, the "
"primordial deity of night."
msgstr ""

#: plugins/Exoplanets/src/gui/ExoplanetsDialog.cpp:227
msgid ""
"Titawin (also known as Medina of Tetouan) is a settlement in northern "
"Morocco and UNESCO World Heritage Site. Historically it was an important "
"point of contact between two civilizations (Spanish and Arab) and two "
"continents (Europe and Africa) after the 8th century."
msgstr ""

#: plugins/Exoplanets/src/gui/ExoplanetsDialog.cpp:228
msgid ""
"Saffar is named for Abu al-Qasim Ahmed Ibn-Abd Allah Ibn-Omar al Ghafiqi Ibn-"
"al-Saffar, who taught arithmetic, geometry, and astronomy in 11th century "
"Cordova in Andalusia (modern Spain), and wrote an influential treatise on "
"the uses of the astrolabe."
msgstr ""

#: plugins/Exoplanets/src/gui/ExoplanetsDialog.cpp:229
msgid ""
"Samh is named for Abu al-Qasim 'Asbagh ibn Muhammad ibn al-Samh al-Mahri (or "
"<em>Ibn al-Samh</em>), a noted 11th century astronomer and mathematician in "
"the school of al Majriti in Cordova (Andalusia, now modern Spain)."
msgstr ""

#: plugins/Exoplanets/src/gui/ExoplanetsDialog.cpp:230
msgid ""
"Majriti is named for Abu al-Qasim al-Qurtubi al-Majriti, a notable "
"mathematician, astronomer, scholar, and teacher in 10th century and early "
"11th century Andalusia (modern Spain)."
msgstr ""

#: plugins/Exoplanets/src/gui/ExoplanetsDialog.cpp:231
msgid ""
"Libertas is Latin for <em>liberty</em>. Liberty refers to social and "
"political freedoms, and a reminder that there are people deprived of liberty "
"in the world even today. The constellation Aquila represents an eagle - a "
"popular symbol of liberty."
msgstr ""

#: plugins/Exoplanets/src/gui/ExoplanetsDialog.cpp:232
msgid ""
"Fortitudo is Latin for <em>fortitude</em>. Fortitude means emotional and "
"mental strength in the face of adversity, as embodied by the eagle "
"(represented by the constellation Aquila)."
msgstr ""

#: plugins/Exoplanets/src/gui/ExoplanetsDialog.cpp:234
msgid ""
"These names are modified based on the original proposals, to be consistent "
"with the IAU rules."
msgstr ""

#: plugins/Exoplanets/src/gui/ExoplanetsDialog.cpp:235
msgid ""
"The original name proposed, <em>Veritas</em>, is that of an asteroid "
"important for the study of the solar system."
msgstr ""

#: plugins/Exoplanets/src/gui/ExoplanetsDialog.cpp:236
msgid ""
"The name originally proposed, <em>Amaterasu</em>, is already used for an "
"asteroid."
msgstr ""

#: plugins/Exoplanets/src/gui/ExoplanetsDialog.cpp:237
msgid ""
"Note the typographical difference between <em>AEgir</em> and <em>Aegir</em>, "
"the Norwegian transliteration. The same name, with the spelling "
"<em>Aegir</em>, has been attributed to one of Saturn's satellites, "
"discovered in 2004."
msgstr ""

#: plugins/Exoplanets/src/gui/ExoplanetsDialog.cpp:238
msgid "<em>Ogmios</em> is a name already attributed to an asteroid."
msgstr ""

#: plugins/Exoplanets/src/gui/ExoplanetsDialog.cpp:239
msgid ""
"The original proposed name <em>Leda</em> is already attributed to an "
"asteroid and to one of Jupiter's satellites. The name <em>Althaea</em> is "
"also attributed to an asteroid."
msgstr ""

#: plugins/Exoplanets/src/gui/ExoplanetsDialog.cpp:240
msgid ""
"The original spelling of <em>Lippershey</em> was corrected to "
"<em>Lipperhey</em> on 15.01.2016. The commonly seen spelling "
"<em>Lippershey</em> (with an <em>s</em>) results in fact from a "
"typographical error dating back from 1831, thus should be avoided."
msgstr ""

#: plugins/Exoplanets/src/gui/ExoplanetsDialog.cpp:241
msgid "Additional info"
msgstr ""

#: plugins/Exoplanets/src/gui/ExoplanetsDialog.cpp:242
msgid "Circumstellar habitable zone"
msgstr ""

#: plugins/Exoplanets/src/gui/ExoplanetsDialog.cpp:243
msgid "Planetary equilibrium temperature"
msgstr ""

#: plugins/Exoplanets/src/gui/ExoplanetsDialog.cpp:244
msgid "Planetary habitability"
msgstr ""

#: plugins/Exoplanets/src/gui/ExoplanetsDialog.cpp:245
msgid "Earth Similarity Index"
msgstr ""

#: plugins/Exoplanets/src/gui/ExoplanetsDialog.cpp:246
msgid "Final Results of NameExoWorlds Public Vote Released"
msgstr ""

#: plugins/Exoplanets/src/gui/ExoplanetsDialog.cpp:247
msgid "NameExoWorlds website"
msgstr ""

#: plugins/Exoplanets/src/gui/ExoplanetsDialog.cpp:262
msgid "General professional Web sites relevant to extrasolar planets"
msgstr ""

#: plugins/Exoplanets/src/gui/ExoplanetsDialog.cpp:263
msgid "Exoplanets: an interactive version of XKCD 1071"
msgstr ""

#: plugins/Exoplanets/src/gui/ExoplanetsDialog.cpp:264
msgid "HEK (The Hunt for Exomoons with Kepler)"
msgstr ""

#: plugins/Exoplanets/src/gui/ExoplanetsDialog.cpp:265
msgid "Exoplanets in binaries and multiple systems (Richard Schwarz)"
msgstr ""

#: plugins/Exoplanets/src/gui/ExoplanetsDialog.cpp:266
msgid "Naming exoplanets (IAU)"
msgstr ""

#: plugins/Exoplanets/src/gui/ExoplanetsDialog.cpp:267
msgid "Some Astronomers and Groups active in extrasolar planets studies"
msgstr ""

#: plugins/Exoplanets/src/gui/ExoplanetsDialog.cpp:267
msgid "update: 16 April 2012"
msgstr ""

#: plugins/Exoplanets/src/gui/ExoplanetsDialog.cpp:268
msgid "The Exoplanet Data Explorer"
msgstr ""

#: plugins/Exoplanets/src/gui/ExoplanetsDialog.cpp:269
msgid "The Anglo-Australian Planet Search"
msgstr ""

#: plugins/Exoplanets/src/gui/ExoplanetsDialog.cpp:270
msgid "Geneva Extrasolar Planet Search Programmes"
msgstr ""

#: plugins/Exoplanets/src/gui/ExoplanetsDialog.cpp:271
msgid "OLBIN (Optical Long-Baseline Interferometry News)"
msgstr ""

#: plugins/Exoplanets/src/gui/ExoplanetsDialog.cpp:272
msgid "NASA's Exoplanet Exploration Program"
msgstr ""

#: plugins/Exoplanets/src/gui/ExoplanetsDialog.cpp:273
msgid "Pulsar planets"
msgstr ""

#: plugins/Exoplanets/src/gui/ExoplanetsDialog.cpp:274
msgid "The NASA Exoplanet Archive"
msgstr ""

#: plugins/Exoplanets/src/gui/ExoplanetsDialog.cpp:275
msgid "IAU Commission 53: Extrasolar Planets"
msgstr ""

#: plugins/Exoplanets/src/gui/ExoplanetsDialog.cpp:276
msgid "ExoMol"
msgstr ""

#: plugins/Exoplanets/src/gui/ExoplanetsDialog.cpp:277
msgid "The Habitable Zone Gallery"
msgstr ""

#: plugins/Exoplanets/src/gui/ExoplanetsDialog.cpp:278
msgid "PlanetQuest - The Search for Another Earth"
msgstr ""

#: plugins/Exoplanets/src/gui/ExoplanetsDialog.cpp:279
msgid "Open Exoplanet Catalogue"
msgstr ""

#: plugins/Exoplanets/src/gui/ExoplanetsDialog.cpp:280
msgid "The Habitable Exoplanets Catalog"
msgstr ""

#: plugins/Exoplanets/src/gui/ExoplanetsDialog.cpp:387
msgid "Exoplanets is updated"
msgstr ""

#: plugins/Exoplanets/src/gui/ExoplanetsDialog.cpp:508
msgid "Orbital Eccentricity"
msgstr ""

#: plugins/Exoplanets/src/gui/ExoplanetsDialog.cpp:509
msgid "Orbit Semi-Major Axis, AU"
msgstr ""

#: plugins/Exoplanets/src/gui/ExoplanetsDialog.cpp:510
msgid "Planetary Mass, Mjup"
msgstr ""

#: plugins/Exoplanets/src/gui/ExoplanetsDialog.cpp:511
msgid "Planetary Radius, Rjup"
msgstr ""

#: plugins/Exoplanets/src/gui/ExoplanetsDialog.cpp:512
msgid "Orbital Period, days"
msgstr ""

#: plugins/Exoplanets/src/gui/ExoplanetsDialog.cpp:513
msgid "Angular Distance, arcsec"
msgstr ""

#: plugins/Exoplanets/src/gui/ExoplanetsDialog.cpp:514
msgid "Effective temperature of host star, K"
msgstr ""

#: plugins/Exoplanets/src/gui/ExoplanetsDialog.cpp:515
msgid "Year of Discovery"
msgstr ""

#: plugins/Exoplanets/src/gui/ExoplanetsDialog.cpp:516
msgid "Metallicity of host star"
msgstr ""

#: plugins/Exoplanets/src/gui/ExoplanetsDialog.cpp:517
msgid "V magnitude of host star, mag"
msgstr ""

#: plugins/Exoplanets/src/gui/ExoplanetsDialog.cpp:518
msgid "RA (J2000) of star, deg"
msgstr ""

#: plugins/Exoplanets/src/gui/ExoplanetsDialog.cpp:519
msgid "Dec (J2000) of star, deg"
msgstr ""

#: plugins/Exoplanets/src/gui/ExoplanetsDialog.cpp:520
msgid "Distance to star, pc"
msgstr ""

#: plugins/Exoplanets/src/gui/ExoplanetsDialog.cpp:521
msgid "Mass of host star, Msol"
msgstr ""

#: plugins/Exoplanets/src/gui/ExoplanetsDialog.cpp:522
msgid "Radius of host star, Rsol"
msgstr ""

#: plugins/Exoplanets/src/ui_exoplanetsDialog.h:466
msgid "Exoplanets Configuration"
msgstr ""

#: plugins/Exoplanets/src/ui_exoplanetsDialog.h:467
msgid "Exoplanets Plug-in Configuration"
msgstr ""

#: plugins/Exoplanets/src/ui_exoplanetsDialog.h:469
msgid "Update exoplanets data from Internet"
msgstr ""

#: plugins/Exoplanets/src/ui_exoplanetsDialog.h:475
msgid "Settings for exoplanets"
msgstr ""

#: plugins/Exoplanets/src/ui_exoplanetsDialog.h:477
msgid "Plot all systems with exoplanets without labels"
msgstr ""

#: plugins/Exoplanets/src/ui_exoplanetsDialog.h:479
msgid "Enable display of distribution for exoplanets"
msgstr ""

#: plugins/Exoplanets/src/ui_exoplanetsDialog.h:481
msgid "Display exoplanets since their discovery"
msgstr ""

#: plugins/Exoplanets/src/ui_exoplanetsDialog.h:483
msgid "Enable timeline discovery of exoplanets"
msgstr ""

#: plugins/Exoplanets/src/ui_exoplanetsDialog.h:485
msgid ""
"Display of the planetary systems, which contains the potential habitable "
"exoplanets"
msgstr ""

#: plugins/Exoplanets/src/ui_exoplanetsDialog.h:487
msgid "Enable display of the potential habitable exoplanets only"
msgstr ""

#: plugins/Exoplanets/src/ui_exoplanetsDialog.h:488
msgid "Enable display of designations for exoplanets"
msgstr ""

#: plugins/Exoplanets/src/ui_exoplanetsDialog.h:490
msgid "Show exoplanets button on toolbar"
msgstr ""

#: plugins/Exoplanets/src/ui_exoplanetsDialog.h:494
msgid "Diagrams: scatter plot"
msgstr ""

#: plugins/Exoplanets/src/ui_exoplanetsDialog.h:495
msgid "Plot"
msgstr ""

#: plugins/Exoplanets/src/ui_exoplanetsDialog.h:496
msgid "Y axis"
msgstr ""

#: plugins/Exoplanets/src/ui_exoplanetsDialog.h:498
#: plugins/Exoplanets/src/ui_exoplanetsDialog.h:505
msgid "Logarithmic scale"
msgstr ""

#: plugins/Exoplanets/src/ui_exoplanetsDialog.h:500
#: plugins/Exoplanets/src/ui_exoplanetsDialog.h:507
msgid "log scale"
msgstr ""

#: plugins/Exoplanets/src/ui_exoplanetsDialog.h:501
#: plugins/Exoplanets/src/ui_exoplanetsDialog.h:509
msgid "min"
msgstr ""

#: plugins/Exoplanets/src/ui_exoplanetsDialog.h:502
#: plugins/Exoplanets/src/ui_exoplanetsDialog.h:510
msgid "max"
msgstr ""

#: plugins/Exoplanets/src/ui_exoplanetsDialog.h:503
msgid "X axis"
msgstr ""

#: plugins/Exoplanets/src/ui_exoplanetsDialog.h:511
msgctxt "tab in plugin windows"
msgid "Diagram"
msgstr ""

#: plugins/Exoplanets/src/ui_exoplanetsDialog.h:512
msgctxt "tab in plugin windows"
msgid "Info"
msgstr ""

#: plugins/Exoplanets/src/ui_exoplanetsDialog.h:513
msgctxt "tab in plugin windows"
msgid "Websites"
msgstr ""

#: plugins/Observability/src/Observability.cpp:65
msgid "Observability Analysis"
msgstr ""

#: plugins/Observability/src/Observability.cpp:68
msgid ""
"Displays an analysis of a selected object's observability (rise, set, and "
"transit times) for the current date, as well as when it is observable "
"through the year. An object is assumed to be observable if it is above the "
"horizon during a fraction of the night. Also included are the dates of the "
"largest separation from the Sun and acronychal and cosmical rising and "
"setting. (Explanations are provided in the 'About' tab of the plugin's "
"configuration window.)"
msgstr ""

#: plugins/Observability/src/Observability.cpp:175
msgctxt "short month name"
msgid "Jan"
msgstr ""

#: plugins/Observability/src/Observability.cpp:176
msgctxt "short month name"
msgid "Feb"
msgstr ""

#: plugins/Observability/src/Observability.cpp:177
msgctxt "short month name"
msgid "Mar"
msgstr ""

#: plugins/Observability/src/Observability.cpp:178
msgctxt "short month name"
msgid "Apr"
msgstr ""

#: plugins/Observability/src/Observability.cpp:179
msgctxt "short month name"
msgid "May"
msgstr ""

#: plugins/Observability/src/Observability.cpp:180
msgctxt "short month name"
msgid "Jun"
msgstr ""

#: plugins/Observability/src/Observability.cpp:181
msgctxt "short month name"
msgid "Jul"
msgstr ""

#: plugins/Observability/src/Observability.cpp:182
msgctxt "short month name"
msgid "Aug"
msgstr ""

#: plugins/Observability/src/Observability.cpp:183
msgctxt "short month name"
msgid "Sep"
msgstr ""

#: plugins/Observability/src/Observability.cpp:184
msgctxt "short month name"
msgid "Oct"
msgstr ""

#: plugins/Observability/src/Observability.cpp:185
msgctxt "short month name"
msgid "Nov"
msgstr ""

#: plugins/Observability/src/Observability.cpp:186
msgctxt "short month name"
msgid "Dec"
msgstr ""

#. TRANSLATORS: Short for "hours".
#: plugins/Observability/src/Observability.cpp:189
msgid "h"
msgstr ""

#. TRANSLATORS: Short for "minutes".
#: plugins/Observability/src/Observability.cpp:191
msgid "m"
msgstr ""

#. TRANSLATORS: Short for "seconds".
#: plugins/Observability/src/Observability.cpp:193
msgid "s"
msgstr ""

#: plugins/Observability/src/Observability.cpp:194
#, qt-format
msgid "Sets at %1 (in %2)"
msgstr ""

#: plugins/Observability/src/Observability.cpp:195
#, qt-format
msgid "Rose at %1 (%2 ago)"
msgstr ""

#: plugins/Observability/src/Observability.cpp:196
#, qt-format
msgid "Set at %1 (%2 ago)"
msgstr ""

#: plugins/Observability/src/Observability.cpp:197
#, qt-format
msgid "Rises at %1 (in %2)"
msgstr ""

#: plugins/Observability/src/Observability.cpp:198
msgid "Circumpolar."
msgstr ""

#: plugins/Observability/src/Observability.cpp:199
msgid "No rise."
msgstr ""

#: plugins/Observability/src/Observability.cpp:200
#, qt-format
msgid "Culminates at %1 (in %2) at %3 deg."
msgstr ""

#: plugins/Observability/src/Observability.cpp:201
#, qt-format
msgid "Culminated at %1 (%2 ago) at %3 deg."
msgstr ""

#: plugins/Observability/src/Observability.cpp:202
msgid "Source is not observable."
msgstr ""

#: plugins/Observability/src/Observability.cpp:203
msgid "No Acronychal nor Cosmical rise/set."
msgstr ""

#: plugins/Observability/src/Observability.cpp:204
#, qt-format
msgid "Greatest elongation: %1 (at %2 deg.)"
msgstr ""

#: plugins/Observability/src/Observability.cpp:205
#, qt-format
msgid "Largest Sun separation: %1 (at %2 deg.)"
msgstr ""

#. TRANSLATORS: The space at the end is significant - another sentence may follow.
#: plugins/Observability/src/Observability.cpp:208
#, qt-format
msgid "Acronycal rise/set: %1/%2. "
msgstr ""

#: plugins/Observability/src/Observability.cpp:209
#, qt-format
msgid "Heliacal rise/set: %1/%2. "
msgstr ""

#: plugins/Observability/src/Observability.cpp:210
msgid "No Heliacal rise/set. "
msgstr ""

#. TRANSLATORS: The space at the end is significant - another sentence may follow.
#: plugins/Observability/src/Observability.cpp:212
msgid "No Acronycal rise/set. "
msgstr ""

#: plugins/Observability/src/Observability.cpp:213
#, qt-format
msgid "Cosmical rise/set: %1/%2."
msgstr ""

#: plugins/Observability/src/Observability.cpp:214
msgid "No Cosmical rise/set."
msgstr ""

#: plugins/Observability/src/Observability.cpp:215
msgid "Observable during the whole year."
msgstr ""

#: plugins/Observability/src/Observability.cpp:216
msgid "Not observable at dark night."
msgstr ""

#: plugins/Observability/src/Observability.cpp:217
#, qt-format
msgid "Nights above horizon: %1"
msgstr ""

#: plugins/Observability/src/Observability.cpp:218
msgid "TODAY:"
msgstr ""

#: plugins/Observability/src/Observability.cpp:219
msgid "THIS YEAR:"
msgstr ""

#. TRANSLATORS: The space at the end is significant - another sentence may follow.
#: plugins/Observability/src/Observability.cpp:221
#, qt-format
msgid "Previous Full Moon: %1 %2 at %3:%4. "
msgstr ""

#: plugins/Observability/src/Observability.cpp:222
#, qt-format
msgid "Next Full Moon: %1 %2 at %3:%4. "
msgstr ""

#: plugins/Observability/src/Observability.cpp:237
#: plugins/Observability/src/Observability.cpp:238
#: plugins/Observability/src/Observability.cpp:242
msgid "Observability"
msgstr ""

#: plugins/Observability/src/Observability.cpp:243
msgid "Observability configuration window"
msgstr ""

#: plugins/Observability/src/gui/ObservabilityDialog.cpp:133
msgid "Observability Plug-in"
msgstr ""

#: plugins/Observability/src/gui/ObservabilityDialog.cpp:138
msgid ""
"Plugin that analyzes the observability of the selected source (or the screen "
"center, if no source is selected). The plugin can show rise, transit, and "
"set times, as well as the best epoch of the year (i.e., largest angular "
"separation from the Sun), the date range when the source is above the "
"horizon at dark night, and the dates of Acronychal and Cosmical "
"rise/set.<br>Ephemeris of the Solar-System objects and parallax effects are "
"taken into account.<br><br> The author thanks Alexander Wolf and Georg Zotti "
"for their advice.<br><br>Ivan Marti-Vidal (Onsala Space Observatory)"
msgstr ""

#: plugins/Observability/src/gui/ObservabilityDialog.cpp:140
msgid "Explanation of some parameters"
msgstr ""

#: plugins/Observability/src/gui/ObservabilityDialog.cpp:141
msgid "Sun altitude at twilight:"
msgstr ""

#: plugins/Observability/src/gui/ObservabilityDialog.cpp:141
msgid ""
"Any celestial object will be considered visible when the Sun is below this "
"altitude. The altitude at astronomical twilight ranges usually between -12 "
"and -18 degrees. This parameter is only used for the estimate of the range "
"of observable epochs (see below)."
msgstr ""

#: plugins/Observability/src/gui/ObservabilityDialog.cpp:143
msgid "Horizon altitude:"
msgstr ""

#: plugins/Observability/src/gui/ObservabilityDialog.cpp:143
msgid ""
"Minimum observable altitude (due to mountains, buildings, or just a limited "
"telescope mount)."
msgstr ""

#: plugins/Observability/src/gui/ObservabilityDialog.cpp:145
msgid "Today ephemeris:"
msgstr ""

#: plugins/Observability/src/gui/ObservabilityDialog.cpp:145
msgid ""
"Self-explanatory. The program will show the rise, set, and culmination "
"(transit) times. The exact times for these ephemeris are given in two ways: "
"as time spans (referred to the current time) and as clock hours (in local "
"time)."
msgstr ""

#: plugins/Observability/src/gui/ObservabilityDialog.cpp:146
msgid "Acronychal/Cosmical/Heliacal rise/set:"
msgstr ""

#: plugins/Observability/src/gui/ObservabilityDialog.cpp:146
msgid ""
"The days of Cosmical rise/set of an object are estimated as the days when "
"the object rises (or sets) together with the rise/set of the Sun. The exact "
"dates of these ephemeris depend on the Observer's location.  On the "
"contrary, the Acronycal rise (or set) happens when the star rises/sets with "
"the setting/rising of the Sun (i.e., opposite to the Sun). On the one hand, "
"it is obvious that the source is hardly observable (or not observable at "
"all) in the dates between Cosmical set and Cosmical rise. On the other hand, "
"the dates around the Acronychal set and rise are those when the altitude of "
"the celestial object uses to be high when the Sun is well below the horizon "
"(hence the object can be well observed). The date of Heliacal rise is the "
"first day of the year when a star becomes visible. It happens when the star "
"is close to the eastern horizon roughly before the end of the astronomical "
"night (i.e., at the astronomical twilight). In the following nights, the "
"star will be visibile during longer periods of time, until it reaches its "
"Heliacal set (i.e., the last night of the year when the star is still "
"visible). At the Heliacal set, the star sets roughly after the beginning of "
"the astronomical night."
msgstr ""

#: plugins/Observability/src/gui/ObservabilityDialog.cpp:147
msgid "Largest Sun separation:"
msgstr ""

#: plugins/Observability/src/gui/ObservabilityDialog.cpp:147
msgid ""
"Happens when the angular separation between the Sun and the celestial object "
"are maximum. In most cases, this is equivalent to say that the Equatorial "
"longitudes of the Sun and the object differ by 180 degrees, so the Sun is in "
"opposition to the object. When an object is at its maximum possible angular "
"separation from the Sun (no matter if it is a planet or a star), it "
"culminates roughly at midnight, and on the darkest possible area of the Sky "
"at that declination. Hence, that is the 'best' night to observe a particular "
"object."
msgstr ""

#: plugins/Observability/src/gui/ObservabilityDialog.cpp:148
msgid "Nights with source above horizon:"
msgstr ""

#: plugins/Observability/src/gui/ObservabilityDialog.cpp:148
msgid ""
"The program computes the range of dates when the celestial object is above "
"the horizon at least during one moment of the night. By 'night', the program "
"considers the time span when the Sun altitude is below that of the twilight "
"(which can be set by the user; see above). When the objects are fixed on the "
"sky (or are exterior planets), the range of observable epochs for the "
"current year can have two possible forms: either a range from one date to "
"another (e.g., 20 Jan to 15 Sep) or in two steps (from 1 Jan to a given date "
"and from another date to 31 Dec). In the first case, the first date (20 Jan "
"in our example) shall be close to the so-called 'Heliacal rise of a star' "
"and the second date (15 Sep in our example) shall be close to the 'Heliacal "
"set'. In the second case (e.g., a range in the form 1 Jan to 20 May and 21 "
"Sep to 31 Dec), the first date (20 May in our example) would be close to the "
"Heliacal set and the second one (21 Sep in our example) to the Heliacal "
"rise. More exact equations to estimate the Heliacal rise/set of stars and "
"planets (which will not depend on the mere input of a twilight Sun elevation "
"by the user) will be implemented in future versions of this plugin."
msgstr ""

#: plugins/Observability/src/gui/ObservabilityDialog.cpp:149
msgid "Full Moon:"
msgstr ""

#: plugins/Observability/src/gui/ObservabilityDialog.cpp:149
msgid ""
"When the Moon is selected, the program can compute the exact closest dates "
"of the Moon's opposition to the Sun."
msgstr ""

#: plugins/Observability/src/gui/ObservabilityDialog.cpp:202
#, qt-format
msgid "Sun altitude at twilight: %1 deg."
msgstr ""

#: plugins/Observability/src/gui/ObservabilityDialog.cpp:208
#, qt-format
msgid "Horizon altitude: %1 deg."
msgstr ""

#: plugins/Observability/src/ui_ObservabilityDialog.h:342
msgid "Observability Configuration"
msgstr ""

#: plugins/Observability/src/ui_ObservabilityDialog.h:343
msgid "Observability Plug-in Configuration"
msgstr ""

#: plugins/Observability/src/ui_ObservabilityDialog.h:345
msgid "Font color and size"
msgstr ""

#: plugins/Observability/src/ui_ObservabilityDialog.h:346
msgid "Red"
msgstr ""

#: plugins/Observability/src/ui_ObservabilityDialog.h:347
msgid "Green"
msgstr ""

#: plugins/Observability/src/ui_ObservabilityDialog.h:348
msgid "Blue"
msgstr ""

#: plugins/Observability/src/ui_ObservabilityDialog.h:349
msgid "Font Size"
msgstr ""

#: plugins/Observability/src/ui_ObservabilityDialog.h:350
msgid "Observing conditions"
msgstr ""

#: plugins/Observability/src/ui_ObservabilityDialog.h:351
msgid "Showing options"
msgstr ""

#: plugins/Observability/src/ui_ObservabilityDialog.h:352
msgid "Today's ephemeris (rise, set, and transit times)"
msgstr ""

#: plugins/Observability/src/ui_ObservabilityDialog.h:353
msgid "Dates of Acronychal/Cosmical/Heliacal rise/set"
msgstr ""

#: plugins/Observability/src/ui_ObservabilityDialog.h:354
msgid "Date of largest separation to the Sun"
msgstr ""

#: plugins/Observability/src/ui_ObservabilityDialog.h:355
msgid "Nights with the source above horizon"
msgstr ""

#: plugins/Observability/src/ui_ObservabilityDialog.h:356
msgid "Dates of previous and next Full Moon"
msgstr ""

#: plugins/FOV/src/FOV.cpp:42 plugins/FOV/src/FOV.cpp:82
#: plugins/FOV/src/ui_fovWindow.h:351 plugins/FOV/src/ui_fovWindow.h:353
#: plugins/FOV/src/ui_fovWindow.h:372
msgid "Field of View"
msgstr ""

#: plugins/FOV/src/FOV.cpp:45 plugins/FOV/src/gui/FOVWindow.cpp:87
msgid ""
"This plugin allows stepwise zooming via keyboard shortcuts like in the "
"<em>Cartes du Ciel</em> planetarium program."
msgstr ""

#: plugins/FOV/src/FOV.cpp:87
msgid "Set FOV to"
msgstr ""

#: plugins/FOV/src/gui/FOVWindow.cpp:81
msgid "Field of View plug-in"
msgstr ""

#: plugins/FOV/src/ui_fovWindow.h:355
msgid ""
"By default Stellarium uses smooth zooming via mouse wheel or keyboard "
"shortcuts. Some users want stepwise zooming to fixed values for field of "
"view like in Cartes du Ciel planetarium, and this plugin provides this "
"feature. You can edit values and use the keyboard for quick-setting of FOV. "
"All values in degrees."
msgstr ""

#: plugins/EquationOfTime/src/EquationOfTime.cpp:53
#: plugins/EquationOfTime/src/EquationOfTime.cpp:95
#: plugins/EquationOfTime/src/EquationOfTime.cpp:218
#: plugins/EquationOfTime/src/ui_equationOfTimeWindow.h:235
#: plugins/EquationOfTime/src/ui_equationOfTimeWindow.h:237
#: plugins/EquationOfTime/src/ui_equationOfTimeWindow.h:246
msgid "Equation of Time"
msgstr ""

#: plugins/EquationOfTime/src/EquationOfTime.cpp:56
#: plugins/EquationOfTime/src/gui/EquationOfTimeWindow.cpp:89
msgid "This plugin shows the solution of the equation of time."
msgstr ""

#: plugins/EquationOfTime/src/EquationOfTime.cpp:95
msgid "Show solution for Equation of Time"
msgstr ""

#. TRANSLATORS: minutes.
#: plugins/EquationOfTime/src/EquationOfTime.cpp:220
msgctxt "time"
msgid "m"
msgstr ""

#. TRANSLATORS: seconds.
#: plugins/EquationOfTime/src/EquationOfTime.cpp:222
msgctxt "time"
msgid "s"
msgstr ""

#: plugins/EquationOfTime/src/gui/EquationOfTimeWindow.cpp:83
msgid "Equation of Time plug-in"
msgstr ""

#: plugins/EquationOfTime/src/ui_equationOfTimeWindow.h:238
msgid ""
"The equation of time describes the discrepancy between two kinds of solar "
"time. These are apparent solar time, which directly tracks the motion of the "
"sun, and mean solar time, which tracks a fictitious \"mean\" sun with noons "
"24 hours apart. There is no universally accepted definition of the sign of "
"the equation of time. Some publications show it as positive when a sundial "
"is ahead of a clock; others when the clock is ahead of the sundial. In the "
"English-speaking world, the former usage is the more common, but is not "
"always followed. Anyone who makes use of a published table or graph should "
"first check its sign usage."
msgstr ""

#: plugins/EquationOfTime/src/ui_equationOfTimeWindow.h:240
msgid "Show plug-ins button on toolbar"
msgstr ""

#: plugins/EquationOfTime/src/ui_equationOfTimeWindow.h:241
msgid "Use minutes and seconds"
msgstr ""

#: plugins/EquationOfTime/src/ui_equationOfTimeWindow.h:242
msgid "Change sign of equation"
msgstr ""

#: plugins/EquationOfTime/src/ui_equationOfTimeWindow.h:243
#: plugins/PointerCoordinates/src/ui_pointerCoordinatesWindow.h:303
msgid "Font size:"
msgstr ""

#: plugins/MeteorShowers/src/MeteorShowersMgr.cpp:96
msgid "The current catalog of Meteor Showers is invalid!"
msgstr ""

#: plugins/MeteorShowers/src/MeteorShowersMgr.cpp:154
#: plugins/MeteorShowers/src/MeteorShowersMgr.cpp:568
msgid "Meteor Showers"
msgstr ""

#: plugins/MeteorShowers/src/MeteorShowersMgr.cpp:155
msgid "Toggle meteor showers"
msgstr ""

#: plugins/MeteorShowers/src/MeteorShowersMgr.cpp:156
msgid "Toggle radiant labels"
msgstr ""

#: plugins/MeteorShowers/src/MeteorShowersMgr.cpp:157
#: plugins/Scenery3d/src/Scenery3d.cpp:325
#: plugins/ArchaeoLines/src/ArchaeoLines.cpp:225
msgid "Show settings dialog"
msgstr ""

#: plugins/MeteorShowers/src/MeteorShowersMgr.cpp:158
msgid "Show search dialog"
msgstr ""

#: plugins/MeteorShowers/src/MeteorShowersMgr.cpp:264
msgid "Using the default Meteor Showers catalog."
msgstr ""

#: plugins/MeteorShowers/src/MeteorShowersMgr.cpp:572
msgid ""
"<p>This plugin enables you to simulate periodic meteor showers and to "
"display a marker for each active and inactive radiant.</p><p>By a single "
"click on the radiant's marker, you can see all the details about its "
"position and activity. Most data used on this plugin comes from the official "
"<a href=\"http://imo.net\">International Meteor Organization</a> "
"catalog.</p><p>It has three types of markers:<ul><li><b>Confirmed:</b> the "
"radiant is active and its data was confirmed. Thus, this is a historical "
"(really occurred in the past) or predicted meteor "
"shower.</li><li><b>Generic:</b> the radiant is active, but its data was not "
"confirmed. It means that this can occur in real life, but that we do not "
"have proper data about its activity for the current "
"year.</li><li><b>Inactive:</b> the radiant is inactive for the current sky "
"date.</li></ul></p>"
msgstr ""

#: plugins/MeteorShowers/src/MeteorShowers.cpp:127
#: plugins/MeteorShowers/src/ui_MSConfigDialog.h:451
msgid "Confirmed"
msgstr ""

#: plugins/MeteorShowers/src/MeteorShowers.cpp:131
#: plugins/MeteorShowers/src/ui_MSConfigDialog.h:443
msgid "Generic"
msgstr ""

#: plugins/MeteorShowers/src/MeteorShower.cpp:526
msgid "generic data"
msgstr ""

#: plugins/MeteorShowers/src/MeteorShower.cpp:530
msgid "confirmed data"
msgstr ""

#: plugins/MeteorShowers/src/MeteorShower.cpp:534
msgid "inactive"
msgstr ""

#: plugins/MeteorShowers/src/MeteorShower.cpp:552
msgid "meteor shower"
msgstr ""

#: plugins/MeteorShowers/src/MeteorShower.cpp:569
msgid "Radiant drift (per day)"
msgstr ""

#: plugins/MeteorShowers/src/MeteorShower.cpp:577
msgid "Geocentric meteoric velocity"
msgstr ""

#: plugins/MeteorShowers/src/MeteorShower.cpp:585
msgid "The population index"
msgstr ""

#: plugins/MeteorShowers/src/MeteorShower.cpp:588
msgid "Parent body"
msgstr ""

#: plugins/MeteorShowers/src/MeteorShower.cpp:593
msgid "Activity"
msgstr ""

#: plugins/MeteorShowers/src/MeteorShower.cpp:610
#, qt-format
msgid "Maximum: %1"
msgstr ""

#: plugins/MeteorShowers/src/MeteorShower.cpp:613
msgid "Solar longitude"
msgstr ""

#: plugins/MeteorShowers/src/MeteorShower.cpp:623
msgid "variable"
msgstr ""

#. TRANSLATORS: Name of meteor shower
#: plugins/MeteorShowers/src/translations.h:33
msgid "Quadrantids"
msgstr ""

#. TRANSLATORS: Name of meteor shower
#: plugins/MeteorShowers/src/translations.h:35
msgid "Lyrids"
msgstr ""

#. TRANSLATORS: Name of meteor shower
#: plugins/MeteorShowers/src/translations.h:37
msgid "α-Centaurids"
msgstr ""

#. TRANSLATORS: Name of meteor shower
#: plugins/MeteorShowers/src/translations.h:39
msgid "γ-Normids"
msgstr ""

#. TRANSLATORS: Name of meteor shower
#: plugins/MeteorShowers/src/translations.h:41
msgid "η-Aquariids"
msgstr ""

#. TRANSLATORS: Name of meteor shower
#: plugins/MeteorShowers/src/translations.h:43
msgid "June Bootids"
msgstr ""

#. TRANSLATORS: Name of meteor shower
#: plugins/MeteorShowers/src/translations.h:45
msgid "Piscis Austrinids"
msgstr ""

#. TRANSLATORS: Name of meteor shower
#: plugins/MeteorShowers/src/translations.h:47
msgid "Southern δ-Aquariids"
msgstr ""

#. TRANSLATORS: Name of meteor shower
#: plugins/MeteorShowers/src/translations.h:49
msgid "α-Capricornids"
msgstr ""

#. TRANSLATORS: Name of meteor shower
#: plugins/MeteorShowers/src/translations.h:51
msgid "α-Aurigids"
msgstr ""

#. TRANSLATORS: Name of meteor shower
#: plugins/MeteorShowers/src/translations.h:53
msgid "September ε-Perseids"
msgstr ""

#. TRANSLATORS: Name of meteor shower
#: plugins/MeteorShowers/src/translations.h:55
msgid "Draconids"
msgstr ""

#. TRANSLATORS: Name of meteor shower
#: plugins/MeteorShowers/src/translations.h:57
msgid "Leonids"
msgstr ""

#. TRANSLATORS: Name of meteor shower
#: plugins/MeteorShowers/src/translations.h:59
msgid "Phoenicids"
msgstr ""

#. TRANSLATORS: Name of meteor shower
#: plugins/MeteorShowers/src/translations.h:61
msgid "Puppid-Velids"
msgstr ""

#. TRANSLATORS: Name of meteor shower
#: plugins/MeteorShowers/src/translations.h:63
msgid "Ursids"
msgstr ""

#. TRANSLATORS: Name of meteor shower
#: plugins/MeteorShowers/src/translations.h:65
msgid "Perseids"
msgstr ""

#. TRANSLATORS: Name of meteor shower
#: plugins/MeteorShowers/src/translations.h:67
msgid "δ-Leonids"
msgstr ""

#. TRANSLATORS: Name of meteor shower
#: plugins/MeteorShowers/src/translations.h:69
msgid "π-Puppids"
msgstr ""

#. TRANSLATORS: Name of meteor shower
#: plugins/MeteorShowers/src/translations.h:71
msgid "June Lyrids"
msgstr ""

#. TRANSLATORS: Name of meteor shower
#: plugins/MeteorShowers/src/translations.h:73
msgid "κ-Cygnids"
msgstr ""

#. TRANSLATORS: Name of meteor shower
#: plugins/MeteorShowers/src/translations.h:75
msgid "ε-Lyrids"
msgstr ""

#. TRANSLATORS: Name of meteor shower
#: plugins/MeteorShowers/src/translations.h:77
msgid "δ-Aurigids"
msgstr ""

#. TRANSLATORS: Name of meteor shower
#: plugins/MeteorShowers/src/translations.h:79
msgid "ε-Geminids"
msgstr ""

#. TRANSLATORS: Name of meteor shower
#: plugins/MeteorShowers/src/translations.h:81
msgid "Southern Taurids"
msgstr ""

#. TRANSLATORS: Name of meteor shower
#: plugins/MeteorShowers/src/translations.h:83
msgid "Northern Taurids"
msgstr ""

#. TRANSLATORS: Name of meteor shower
#: plugins/MeteorShowers/src/translations.h:85
msgid "Monocerotids"
msgstr ""

#. TRANSLATORS: Name of meteor shower
#: plugins/MeteorShowers/src/translations.h:87
msgid "α-Monocerotids"
msgstr ""

#. TRANSLATORS: Name of meteor shower
#: plugins/MeteorShowers/src/translations.h:89
msgid "σ-Hydrids"
msgstr ""

#. TRANSLATORS: Name of meteor shower
#: plugins/MeteorShowers/src/translations.h:91
msgid "Geminids"
msgstr ""

#. TRANSLATORS: Name of meteor shower
#: plugins/MeteorShowers/src/translations.h:93
msgid "Leonis Minorids"
msgstr ""

#. TRANSLATORS: Name of meteor shower
#: plugins/MeteorShowers/src/translations.h:95
msgid "December Leonis Minorids"
msgstr ""

#. TRANSLATORS: Name of meteor shower
#: plugins/MeteorShowers/src/translations.h:97
msgid "Comae Berenicids"
msgstr ""

#. TRANSLATORS: Name of meteor shower
#: plugins/MeteorShowers/src/translations.h:99
msgid "Orionids"
msgstr ""

#. TRANSLATORS: Name of meteor shower
#: plugins/MeteorShowers/src/translations.h:101
msgid "Andromedids"
msgstr ""

#. TRANSLATORS: Name of meteor shower
#: plugins/MeteorShowers/src/translations.h:103
msgid "η-Lyrids"
msgstr ""

#. TRANSLATORS: Name of meteor shower
#: plugins/MeteorShowers/src/translations.h:105
msgid "α-Scorpiids"
msgstr ""

#. TRANSLATORS: Name of meteor shower
#: plugins/MeteorShowers/src/translations.h:107
msgid "Ophiuchids"
msgstr ""

#. TRANSLATORS: Name of meteor shower
#: plugins/MeteorShowers/src/translations.h:109
msgid "θ-Ophiuchids"
msgstr ""

#. TRANSLATORS: Name of meteor shower
#: plugins/MeteorShowers/src/translations.h:111
msgid "κ-Serpentids"
msgstr ""

#. TRANSLATORS: Name of meteor shower
#: plugins/MeteorShowers/src/translations.h:113
msgid "θ-Centaurids"
msgstr ""

#. TRANSLATORS: Name of meteor shower
#: plugins/MeteorShowers/src/translations.h:115
msgid "ω-Cetids"
msgstr ""

#. TRANSLATORS: Name of meteor shower
#: plugins/MeteorShowers/src/translations.h:117
msgid "Southern ω-Scorpiids"
msgstr ""

#. TRANSLATORS: Name of meteor shower
#: plugins/MeteorShowers/src/translations.h:119
msgid "Northern ω-Scorpiids"
msgstr ""

#. TRANSLATORS: Name of meteor shower
#: plugins/MeteorShowers/src/translations.h:121
msgid "Arietids"
msgstr ""

#. TRANSLATORS: Name of meteor shower
#: plugins/MeteorShowers/src/translations.h:123
msgid "π-Cetids"
msgstr ""

#. TRANSLATORS: Name of meteor shower
#: plugins/MeteorShowers/src/translations.h:125
msgid "δ-Cancrids"
msgstr ""

#. TRANSLATORS: Name of meteor shower
#: plugins/MeteorShowers/src/translations.h:127
msgid "τ-Herculids"
msgstr ""

#. TRANSLATORS: Name of meteor shower
#: plugins/MeteorShowers/src/translations.h:129
msgid "ρ-Geminids"
msgstr ""

#. TRANSLATORS: Name of meteor shower
#: plugins/MeteorShowers/src/translations.h:131
msgid "η-Carinids"
msgstr ""

#. TRANSLATORS: Name of meteor shower
#: plugins/MeteorShowers/src/translations.h:133
msgid "η-Craterids"
msgstr ""

#. TRANSLATORS: Name of meteor shower
#: plugins/MeteorShowers/src/translations.h:135
msgid "π-Virginids"
msgstr ""

#. TRANSLATORS: Name of meteor shower
#: plugins/MeteorShowers/src/translations.h:137
msgid "θ-Virginids"
msgstr ""

#. TRANSLATORS: Name of meteor shower
#: plugins/MeteorShowers/src/translations.h:139
msgid "May Librids"
msgstr ""

#. TRANSLATORS: Name of meteor shower
#: plugins/MeteorShowers/src/translations.h:141
msgid "June Scutids"
msgstr ""

#. TRANSLATORS: Name of meteor shower
#: plugins/MeteorShowers/src/translations.h:143
msgid "α-Pisces Australids"
msgstr ""

#. TRANSLATORS: Name of meteor shower
#: plugins/MeteorShowers/src/translations.h:145
msgid "Southern ι-Aquariids"
msgstr ""

#. TRANSLATORS: Name of meteor shower
#: plugins/MeteorShowers/src/translations.h:147
msgid "Northern ι-Aquariids"
msgstr ""

#. TRANSLATORS: Name of meteor shower
#: plugins/MeteorShowers/src/translations.h:149
msgid "γ-Aquariids"
msgstr ""

#. TRANSLATORS: Name of meteor shower
#: plugins/MeteorShowers/src/translations.h:151
msgid "Autumn Arietids"
msgstr ""

#. TRANSLATORS: Name of meteor shower
#: plugins/MeteorShowers/src/translations.h:153
msgid "χ-Orionids"
msgstr ""

#. TRANSLATORS: Name of meteor shower
#: plugins/MeteorShowers/src/translations.h:155
msgid "Sextantids"
msgstr ""

#. TRANSLATORS: Name of meteor shower
#: plugins/MeteorShowers/src/translations.h:157
msgid "November Orionids"
msgstr ""

#. TRANSLATORS: Name of meteor shower
#: plugins/MeteorShowers/src/translations.h:159
msgid "August Caelids"
msgstr ""

#. TRANSLATORS: Name of meteor shower
#: plugins/MeteorShowers/src/translations.h:161
msgid "ε-Gruids"
msgstr ""

#. TRANSLATORS: Name of parent object for meteor shower
#: plugins/MeteorShowers/src/translations.h:165
msgid "Comet 1P/Halley"
msgstr ""

#. TRANSLATORS: Name of parent object for meteor shower
#: plugins/MeteorShowers/src/translations.h:167
msgid "Comet 7P/Pons-Winnecke"
msgstr ""

#. TRANSLATORS: Name of parent object for meteor shower
#: plugins/MeteorShowers/src/translations.h:169
msgid "Comet 55P/Tempel-Tuttle"
msgstr ""

#. TRANSLATORS: Name of parent object for meteor shower
#: plugins/MeteorShowers/src/translations.h:171
msgid "Comet 96P/Machholz"
msgstr ""

#. TRANSLATORS: Name of parent object for meteor shower
#: plugins/MeteorShowers/src/translations.h:173
msgid "Comet 109P/Swift-Tuttle"
msgstr ""

#. TRANSLATORS: Name of parent object for meteor shower
#: plugins/MeteorShowers/src/translations.h:175
msgid "Comet Thatcher (1861 I)"
msgstr ""

#. TRANSLATORS: Name of parent object for meteor shower
#: plugins/MeteorShowers/src/translations.h:177
msgid "Comet 26P/Grigg-Skjellerup"
msgstr ""

#. TRANSLATORS: Name of parent object for meteor shower
#: plugins/MeteorShowers/src/translations.h:179
msgid "Comet 21P/Giacobini-Zinner"
msgstr ""

#. TRANSLATORS: Name of parent object for meteor shower
#: plugins/MeteorShowers/src/translations.h:181
msgid "Comet 169P/NEAT"
msgstr ""

#. TRANSLATORS: Name of parent object for meteor shower
#: plugins/MeteorShowers/src/translations.h:183
msgid "Comet 289P/Blanpain"
msgstr ""

#. TRANSLATORS: Name of parent object for meteor shower
#: plugins/MeteorShowers/src/translations.h:185
msgid "Comet 8P/Tuttle"
msgstr ""

#. TRANSLATORS: Name of parent object for meteor shower
#: plugins/MeteorShowers/src/translations.h:187
msgid "Comet 3D/Biela"
msgstr ""

#. TRANSLATORS: Name of parent object for meteor shower
#: plugins/MeteorShowers/src/translations.h:189
msgid "Comet C/1917 F1 (Mellish)"
msgstr ""

#. TRANSLATORS: Name of parent object for meteor shower
#: plugins/MeteorShowers/src/translations.h:191
msgid "Comet C/1964 N1 (Ikeya)"
msgstr ""

#. TRANSLATORS: Name of parent object for meteor shower
#: plugins/MeteorShowers/src/translations.h:193
msgid "Comet Schwassmann-Wachmann 3"
msgstr ""

#. TRANSLATORS: Name of parent object for meteor shower
#: plugins/MeteorShowers/src/translations.h:195
msgid "Minor planet 2003 EH1 and Comet C/1490 Y1"
msgstr ""

#. TRANSLATORS: Name of parent object for meteor shower
#: plugins/MeteorShowers/src/translations.h:197
msgid "Minor planet (4450) Pan"
msgstr ""

#. TRANSLATORS: Name of parent object for meteor shower
#: plugins/MeteorShowers/src/translations.h:199
msgid "Minor planet 2008 ED69"
msgstr ""

#. TRANSLATORS: Name of parent object for meteor shower
#: plugins/MeteorShowers/src/translations.h:201
msgid "Comet 2P/Encke"
msgstr ""

#. TRANSLATORS: Name of parent object for meteor shower
#: plugins/MeteorShowers/src/translations.h:203
msgid "Minor planet 2004 TG10"
msgstr ""

#. TRANSLATORS: Name of parent object for meteor shower
#: plugins/MeteorShowers/src/translations.h:205
msgid "Minor planet (3200) Phaethon"
msgstr ""

#: plugins/MeteorShowers/src/gui/MSConfigDialog.cpp:132
msgid "Updating..."
msgstr ""

#: plugins/MeteorShowers/src/gui/MSConfigDialog.cpp:137
msgid "Successfully updated!"
msgstr ""

#: plugins/MeteorShowers/src/gui/MSConfigDialog.cpp:141
msgid "Failed!"
msgstr ""

#: plugins/MeteorShowers/src/gui/MSConfigDialog.cpp:145
msgid "Outdated!"
msgstr ""

#: plugins/MeteorShowers/src/gui/MSConfigDialog.cpp:204
msgid "Meteor Showers Plug-in"
msgstr ""

#: plugins/MeteorShowers/src/gui/MSConfigDialog.cpp:225
msgid ""
"This plugin enables you to simulate periodic meteor showers and to display a "
"marker for each active and inactive radiant."
msgstr ""

#: plugins/MeteorShowers/src/gui/MSConfigDialog.cpp:231
msgid ""
"By a single click on the radiant's marker, you can see all the details about "
"its position and activity. Most data used on this plugin comes from the "
"official <a href=\"http://imo.net\">International Meteor Organization</a> "
"catalog."
msgstr ""

#: plugins/MeteorShowers/src/gui/MSConfigDialog.cpp:238
msgid ""
"<p>It has three types of markers:<ul><li><b>Confirmed:</b> the radiant is "
"active and its data was confirmed. Thus, this is a historical (really "
"occurred in the past) or predicted meteor shower.</li><li><b>Generic:</b> "
"the radiant is active, but its data was not confirmed. It means that this "
"can occur in real life, but that we do not have proper data about its "
"activity for the current year.</li><li><b>Inactive:</b> the radiant is "
"inactive for the current sky date.</li></ul></p>"
msgstr ""

#: plugins/MeteorShowers/src/gui/MSConfigDialog.cpp:260
msgid "Terms"
msgstr ""

#: plugins/MeteorShowers/src/gui/MSConfigDialog.cpp:261
msgid "Meteor shower"
msgstr ""

#: plugins/MeteorShowers/src/gui/MSConfigDialog.cpp:263
msgid ""
"A meteor shower is a celestial event in which a number of meteors are "
"observed to radiate, or originate, from one point in the night sky. These "
"meteors are caused by streams of cosmic debris called meteoroids entering "
"Earth's atmosphere at extremely high speeds on parallel trajectories. Most "
"meteors are smaller than a grain of sand, so almost all of them disintegrate "
"and never hit the Earth's surface. Intense or unusual meteor showers are "
"known as meteor outbursts and meteor storms, which may produce greater than "
"1,000 meteors an hour."
msgstr ""

#: plugins/MeteorShowers/src/gui/MSConfigDialog.cpp:271
#: plugins/MeteorShowers/src/ui_MSConfigDialog.h:452
msgid "Radiant"
msgstr ""

#: plugins/MeteorShowers/src/gui/MSConfigDialog.cpp:273
msgid ""
"The radiant or apparent radiant of a meteor shower is the point in the sky, "
"from which (to a planetary observer) meteors appear to originate. The "
"Perseids, for example, are meteors which appear to come from a point within "
"the constellation of Perseus."
msgstr ""

#: plugins/MeteorShowers/src/gui/MSConfigDialog.cpp:279
msgid ""
"An observer might see such a meteor anywhere in the sky but the direction of "
"motion, when traced back, will point to the radiant. A meteor that does not "
"point back to the known radiant for a given shower is known as a sporadic "
"and is not considered part of that shower."
msgstr ""

#: plugins/MeteorShowers/src/gui/MSConfigDialog.cpp:284
msgid ""
"Many showers have a radiant point that changes position during the interval "
"when it appears. For example, the radiant point for the Delta Aurigids "
"drifts by more than a degree per night."
msgstr ""

#: plugins/MeteorShowers/src/gui/MSConfigDialog.cpp:288
msgid "Zenithal Hourly Rate (ZHR)"
msgstr ""

#: plugins/MeteorShowers/src/gui/MSConfigDialog.cpp:290
msgid ""
"In astronomy, the Zenithal Hourly Rate (ZHR) of a meteor shower is the "
"number of meteors a single observer would see in one hour under a clear, "
"dark sky (limiting apparent magnitude of 6.5) if the radiant of the shower "
"were at the zenith. The rate that can effectively be seen is nearly always "
"lower and decreases the closer the radiant is to the horizon."
msgstr ""

#: plugins/MeteorShowers/src/gui/MSConfigDialog.cpp:296
msgid "Population index"
msgstr ""

#: plugins/MeteorShowers/src/gui/MSConfigDialog.cpp:298
msgid ""
"The population index indicates the magnitude distribution of the meteor "
"showers. The values below 2.5 correspond to distributions where bright "
"meteors are more frequent than average, while values above 3.0 mean that the "
"share of faint meteors is larger than usual."
msgstr ""

#: plugins/MeteorShowers/src/gui/MSConfigDialog.cpp:304
msgid ""
"This plugin was initially created as a project of the ESA Summer of Code in "
"Space 2013."
msgstr ""

#: plugins/MeteorShowers/src/gui/MSConfigDialog.cpp:305
msgid "Info"
msgstr ""

#: plugins/MeteorShowers/src/gui/MSConfigDialog.cpp:306
msgid "Info about meteor showers you can get here:"
msgstr ""

#. TRANSLATORS: The numbers contain the opening and closing tag of an HTML link
#: plugins/MeteorShowers/src/gui/MSConfigDialog.cpp:309
#, qt-format
msgid "%1Meteor shower%2 - article in Wikipedia"
msgstr ""

#. TRANSLATORS: The numbers contain the opening and closing tag of an HTML link
#: plugins/MeteorShowers/src/gui/MSConfigDialog.cpp:311
#, qt-format
msgid "%1International Meteor Organization%2"
msgstr ""

#: plugins/MeteorShowers/src/gui/MSConfigDialog.cpp:314
#, qt-format
msgid ""
"Support is provided via the Launchpad website. Be sure to put \"%1\" in the "
"subject when posting."
msgstr ""

#: plugins/MeteorShowers/src/gui/MSSearchDialog.cpp:103
msgid "Start date greater than end date!"
msgstr ""

#: plugins/MeteorShowers/src/gui/MSSearchDialog.cpp:107
msgid "Time interval must be less than one year!"
msgstr ""

#: plugins/MeteorShowers/src/gui/MSSearchDialog.cpp:192
msgid "ZHR"
msgstr ""

#: plugins/MeteorShowers/src/gui/MSSearchDialog.cpp:193
msgid "Data Type"
msgstr ""

#: plugins/MeteorShowers/src/gui/MSSearchDialog.cpp:194
msgid "Peak"
msgstr ""

#: plugins/MeteorShowers/src/ui_MSConfigDialog.h:421
#: plugins/MeteorShowers/src/ui_MSSearchDialog.h:190
msgid "Meteor Showers Configuration"
msgstr ""

#: plugins/MeteorShowers/src/ui_MSConfigDialog.h:422
msgid "Meteor Showers: Settings"
msgstr ""

#: plugins/MeteorShowers/src/ui_MSConfigDialog.h:427
msgid "General settings"
msgstr ""

#: plugins/MeteorShowers/src/ui_MSConfigDialog.h:428
msgid "Enable plugin at startup"
msgstr ""

#: plugins/MeteorShowers/src/ui_MSConfigDialog.h:429
msgid "Show a button to enable/disable the plugin"
msgstr ""

#: plugins/MeteorShowers/src/ui_MSConfigDialog.h:430
msgid "Show a button to open the search panel"
msgstr ""

#: plugins/MeteorShowers/src/ui_MSConfigDialog.h:433
msgid "Show radiant marker"
msgstr ""

#: plugins/MeteorShowers/src/ui_MSConfigDialog.h:434
msgid "Show radiant labels"
msgstr ""

#: plugins/MeteorShowers/src/ui_MSConfigDialog.h:435
msgid "Show active radiants only"
msgstr ""

#: plugins/MeteorShowers/src/ui_MSConfigDialog.h:437
msgid "Label font size (pixels)"
msgstr ""

#: plugins/MeteorShowers/src/ui_MSConfigDialog.h:439
msgid "Set radiant color"
msgstr ""

#: plugins/MeteorShowers/src/ui_MSConfigDialog.h:441
msgid "Active Radiant - Generic Data"
msgstr ""

#: plugins/MeteorShowers/src/ui_MSConfigDialog.h:445
msgid "Inactive Radiant"
msgstr ""

#: plugins/MeteorShowers/src/ui_MSConfigDialog.h:447
msgid "Inactive"
msgstr ""

#: plugins/MeteorShowers/src/ui_MSConfigDialog.h:449
msgid "Active Radiant - Confirmed Data"
msgstr ""

#: plugins/MeteorShowers/src/ui_MSConfigDialog.h:453
msgid "Enable automatic updates"
msgstr ""

#: plugins/MeteorShowers/src/ui_MSConfigDialog.h:455
msgid "Next update:"
msgstr ""

#: plugins/MeteorShowers/src/ui_MSConfigDialog.h:456
msgid "Last attempt to update"
msgstr ""

#: plugins/MeteorShowers/src/ui_MSConfigDialog.h:461
msgid "Update"
msgstr ""

#: plugins/MeteorShowers/src/ui_MSSearchDialog.h:191
msgid "Meteor Showers: Search"
msgstr ""

#: plugins/MeteorShowers/src/ui_MSSearchDialog.h:193
#: plugins/MeteorShowers/src/ui_MSSearchDialog.h:198
msgid "Search"
msgstr ""

#: plugins/MeteorShowers/src/ui_MSSearchDialog.h:195
#: plugins/MeteorShowers/src/ui_MSSearchDialog.h:197
msgid "dd/MM/yyyy"
msgstr ""

#: plugins/MeteorShowers/src/ui_MSSearchDialog.h:199
msgid "Results"
msgstr ""

#: plugins/PointerCoordinates/src/PointerCoordinates.cpp:57
#: plugins/PointerCoordinates/src/PointerCoordinates.cpp:102
#: plugins/PointerCoordinates/src/ui_pointerCoordinatesWindow.h:289
#: plugins/PointerCoordinates/src/ui_pointerCoordinatesWindow.h:291
#: plugins/PointerCoordinates/src/ui_pointerCoordinatesWindow.h:318
msgid "Pointer Coordinates"
msgstr ""

#: plugins/PointerCoordinates/src/PointerCoordinates.cpp:60
msgid "This plugin shows the coordinates of the mouse pointer."
msgstr ""

#: plugins/PointerCoordinates/src/PointerCoordinates.cpp:102
msgid "Show coordinates of the mouse pointer"
msgstr ""

#: plugins/PointerCoordinates/src/PointerCoordinates.cpp:138
msgctxt "abbreviated in the plugin"
msgid "RA/Dec (J2000.0)"
msgstr ""

#: plugins/PointerCoordinates/src/PointerCoordinates.cpp:154
msgctxt "abbreviated in the plugin"
msgid "RA/Dec"
msgstr ""

#: plugins/PointerCoordinates/src/PointerCoordinates.cpp:177
msgctxt "abbreviated in the plugin"
msgid "Az/Alt"
msgstr ""

#: plugins/PointerCoordinates/src/PointerCoordinates.cpp:193
msgctxt "abbreviated in the plugin"
msgid "Gal. Long/Lat"
msgstr ""

#: plugins/PointerCoordinates/src/PointerCoordinates.cpp:209
msgctxt "abbreviated in the plugin"
msgid "Supergal. Long/Lat"
msgstr ""

#: plugins/PointerCoordinates/src/PointerCoordinates.cpp:228
msgctxt "abbreviated in the plugin"
msgid "Ecl. Long/Lat"
msgstr ""

#: plugins/PointerCoordinates/src/PointerCoordinates.cpp:247
msgctxt "abbreviated in the plugin"
msgid "Ecl. Long/Lat (J2000.0)"
msgstr ""

#: plugins/PointerCoordinates/src/PointerCoordinates.cpp:265
msgctxt "abbreviated in the plugin"
msgid "HA/Dec"
msgstr ""

#: plugins/PointerCoordinates/src/gui/PointerCoordinatesWindow.cpp:123
msgid "Pointer Coordinates plug-in"
msgstr ""

#: plugins/PointerCoordinates/src/gui/PointerCoordinatesWindow.cpp:130
msgid "Show coordinates of the mouse cursor on the screen."
msgstr ""

#: plugins/PointerCoordinates/src/gui/PointerCoordinatesWindow.cpp:180
msgid "The top center of the screen"
msgstr ""

#: plugins/PointerCoordinates/src/gui/PointerCoordinatesWindow.cpp:181
msgid "In center of the top right half of the screen"
msgstr ""

#: plugins/PointerCoordinates/src/gui/PointerCoordinatesWindow.cpp:182
msgid "The right bottom corner of the screen"
msgstr ""

#: plugins/PointerCoordinates/src/gui/PointerCoordinatesWindow.cpp:183
msgid "Near mouse cursor"
msgstr ""

#: plugins/PointerCoordinates/src/gui/PointerCoordinatesWindow.cpp:184
msgid "Custom position"
msgstr ""

#: plugins/PointerCoordinates/src/gui/PointerCoordinatesWindow.cpp:205
msgid "Right ascension/Declination (J2000.0)"
msgstr ""

#: plugins/PointerCoordinates/src/gui/PointerCoordinatesWindow.cpp:206
msgid "Right ascension/Declination"
msgstr ""

#: plugins/PointerCoordinates/src/gui/PointerCoordinatesWindow.cpp:208
msgid "Ecliptic Longitude/Latitude"
msgstr ""

#: plugins/PointerCoordinates/src/gui/PointerCoordinatesWindow.cpp:209
msgid "Ecliptic Longitude/Latitude (J2000.0)"
msgstr ""

#: plugins/PointerCoordinates/src/gui/PointerCoordinatesWindow.cpp:210
msgid "Altitude/Azimuth"
msgstr "Augstums/azimuts"

#: plugins/PointerCoordinates/src/gui/PointerCoordinatesWindow.cpp:211
msgid "Galactic Longitude/Latitude"
msgstr ""

#: plugins/PointerCoordinates/src/gui/PointerCoordinatesWindow.cpp:212
msgid "Supergalactic Longitude/Latitude"
msgstr ""

#: plugins/PointerCoordinates/src/gui/PointerCoordinatesWindow.cpp:242
msgid "Coordinates of custom position:"
msgstr ""

#: plugins/PointerCoordinates/src/ui_pointerCoordinatesWindow.h:292
msgid "Enable display of coordinates at startup"
msgstr ""

#: plugins/PointerCoordinates/src/ui_pointerCoordinatesWindow.h:293
msgid "Show plug-in button on toolbar"
msgstr ""

#: plugins/PointerCoordinates/src/ui_pointerCoordinatesWindow.h:297
msgid "Show IAU constellation code"
msgstr ""

#: plugins/PointerCoordinates/src/ui_pointerCoordinatesWindow.h:298
msgid "Show crossed lines under mouse cursor"
msgstr ""

#: plugins/PointerCoordinates/src/ui_pointerCoordinatesWindow.h:300
msgid "Which coordinate system will be used for displaying"
msgstr ""

#: plugins/PointerCoordinates/src/ui_pointerCoordinatesWindow.h:302
msgid "Coordinates:"
msgstr ""

#: plugins/PointerCoordinates/src/ui_pointerCoordinatesWindow.h:307
msgid "Place of the string:"
msgstr ""

#: plugins/PointerCoordinates/src/ui_pointerCoordinatesWindow.h:309
msgid "Coordinate X"
msgstr ""

#: plugins/PointerCoordinates/src/ui_pointerCoordinatesWindow.h:313
msgid "Coordinate Y"
msgstr ""

#: plugins/Scenery3d/src/Scenery3d.cpp:267
msgid "Scenery3d plugin loaded!"
msgstr ""

#: plugins/Scenery3d/src/Scenery3d.cpp:321
msgid "Scenery3d: 3D landscapes"
msgstr ""

#: plugins/Scenery3d/src/Scenery3d.cpp:324
msgid "Toggle 3D landscape"
msgstr ""

#: plugins/Scenery3d/src/Scenery3d.cpp:326
msgid "Show viewpoint dialog"
msgstr ""

#: plugins/Scenery3d/src/Scenery3d.cpp:327
msgid "Toggle shadows"
msgstr ""

#: plugins/Scenery3d/src/Scenery3d.cpp:328
msgid "Toggle debug information"
msgstr ""

#: plugins/Scenery3d/src/Scenery3d.cpp:329
msgid "Toggle location text"
msgstr ""

#: plugins/Scenery3d/src/Scenery3d.cpp:330
msgid "Toggle torchlight"
msgstr ""

#: plugins/Scenery3d/src/Scenery3d.cpp:379
msgid "Scenery3d shaders reloaded"
msgstr ""

#: plugins/Scenery3d/src/Scenery3d.cpp:432
msgid "Loading scene. Please be patient!"
msgstr ""

#: plugins/Scenery3d/src/Scenery3d.cpp:434
#, qt-format
msgid "Loading scene '%1'"
msgstr ""

#: plugins/Scenery3d/src/Scenery3d.cpp:452
msgid "Loading model..."
msgstr ""

#: plugins/Scenery3d/src/Scenery3d.cpp:467
msgid "Transforming model..."
msgstr ""

#: plugins/Scenery3d/src/Scenery3d.cpp:475
#: plugins/Scenery3d/src/Scenery3d.cpp:495
msgid "Calculating collision map..."
msgstr ""

#: plugins/Scenery3d/src/Scenery3d.cpp:480
msgid "Loading ground..."
msgstr ""

#: plugins/Scenery3d/src/Scenery3d.cpp:491
msgid "Transforming ground..."
msgstr ""

#: plugins/Scenery3d/src/Scenery3d.cpp:502
msgid "Finalizing load..."
msgstr ""

#: plugins/Scenery3d/src/Scenery3d.cpp:517
msgid "Could not load scene, please check log for error messages!"
msgstr ""

#: plugins/Scenery3d/src/Scenery3d.cpp:521
msgid "Scene successfully loaded."
msgstr ""

#: plugins/Scenery3d/src/Scenery3d.cpp:581
msgid "Could not load scene info, please check log for error messages!"
msgstr ""

#: plugins/Scenery3d/src/Scenery3d.cpp:605
#, qt-format
msgid "Could not find scene ID for %1"
msgstr ""

#: plugins/Scenery3d/src/Scenery3d.cpp:650
msgid "Please load a scene first!"
msgstr ""

#: plugins/Scenery3d/src/Scenery3d.cpp:687
#, qt-format
msgid "Per-Pixel shading %1."
msgstr ""

#: plugins/Scenery3d/src/Scenery3d.cpp:687
#: plugins/Scenery3d/src/Scenery3d.cpp:706
#: plugins/Scenery3d/src/Scenery3d.cpp:742
msgctxt "enable"
msgid "on"
msgstr ""

#: plugins/Scenery3d/src/Scenery3d.cpp:687
#: plugins/Scenery3d/src/Scenery3d.cpp:706
#: plugins/Scenery3d/src/Scenery3d.cpp:742
msgctxt "disable"
msgid "off"
msgstr ""

#: plugins/Scenery3d/src/Scenery3d.cpp:706
#, qt-format
msgid "Shadows %1."
msgstr ""

#: plugins/Scenery3d/src/Scenery3d.cpp:711
msgid "Shadows deactivated or not possible."
msgstr ""

#: plugins/Scenery3d/src/Scenery3d.cpp:742
#, qt-format
msgid "Surface bumps %1."
msgstr ""

#: plugins/Scenery3d/src/Scenery3d.cpp:790
msgid "Selected cubemap mode not supported, falling back to '6 Textures'"
msgstr ""

#: plugins/Scenery3d/src/Scenery3d.cpp:892
#, qt-format
msgid "Lazy cubemapping: %1"
msgstr ""

#: plugins/Scenery3d/src/Scenery3d.cpp:892
msgid "enabled"
msgstr ""

#: plugins/Scenery3d/src/Scenery3d.cpp:892
msgid "disabled"
msgstr ""

#: plugins/Scenery3d/src/Scenery3d.cpp:965
msgid "Cubemap size changed"
msgstr ""

#: plugins/Scenery3d/src/Scenery3d.cpp:967
#, qt-format
msgid "Cubemap size not supported, set to %1"
msgstr ""

#: plugins/Scenery3d/src/Scenery3d.cpp:988
msgid "Shadowmap size changed"
msgstr ""

#: plugins/Scenery3d/src/Scenery3d.cpp:990
#, qt-format
msgid "Shadowmap size not supported, set to %1"
msgstr ""

#: plugins/Scenery3d/src/Scenery3d.cpp:1114
msgid "3D Sceneries"
msgstr ""

#: plugins/Scenery3d/src/Scenery3d.cpp:1117
msgid ""
"<p>3D foreground renderer. Walk around, find and avoid obstructions in your "
"garden, find and demonstrate possible astronomical alignments in temples, "
"see shadows on sundials etc.</p><p>To move around, press Ctrl+cursor keys. "
"To lift eye height, use Ctrl+PgUp/PgDn. Movement speed is linked to field of "
"view (i.e. zoom in for fine adjustments). You can even keep moving by "
"releasing Ctrl before cursor key.</p><p>Development of this plugin was in "
"parts supported by the Austrian Science Fund (FWF) project ASTROSIM (P 21208-"
"G19). More: http://astrosim.univie.ac.at/</p>"
msgstr ""

#: plugins/Scenery3d/src/S3DRenderer.cpp:399
msgid "Scenery3d shader error, can't draw. Check debug output for details."
msgstr ""

#: plugins/Scenery3d/src/S3DRenderer.cpp:1809
msgid ""
"Your hardware does not support cubemapping, please switch to 'Perspective' "
"projection!"
msgstr ""

#: plugins/Scenery3d/src/S3DRenderer.cpp:1818
msgid "Geometry shader is not supported. Falling back to '6 Textures' mode."
msgstr ""

#: plugins/Scenery3d/src/S3DRenderer.cpp:1828
msgid "Falling back to '6 Textures' because of ANGLE bug"
msgstr ""

#: plugins/Scenery3d/src/S3DRenderer.cpp:2353
msgid ""
"Shadow mapping can not be used on your hardware, check logs for details"
msgstr ""

#: plugins/Scenery3d/src/gui/Scenery3dDialog.cpp:245
msgid ""
"Provides more accurate lighting by calculating it per-pixel instead of per-"
"vertex."
msgstr ""

#: plugins/Scenery3d/src/gui/Scenery3dDialog.cpp:246
msgid "Required for bump mapping and shadows!"
msgstr ""

#: plugins/Scenery3d/src/gui/Scenery3dDialog.cpp:248
msgid "Uses only a single shadow cascade instead of up to four."
msgstr ""

#: plugins/Scenery3d/src/gui/Scenery3dDialog.cpp:249
msgid ""
"Provides a speedup in exchange for shadow quality, especially in large "
"scenes."
msgstr ""

#: plugins/Scenery3d/src/gui/Scenery3dDialog.cpp:251
msgid ""
"Determines how the shadows are filtered, in increasing quality from top to "
"bottom."
msgstr ""

#: plugins/Scenery3d/src/gui/Scenery3dDialog.cpp:252
msgid "PCSS requires the quality set to LOW or HIGH."
msgstr ""

#: plugins/Scenery3d/src/gui/Scenery3dDialog.cpp:254
msgid ""
"Approximate calculation of shadow penumbras (sharper shadows near contact "
"points, blurred shadows further away)."
msgstr ""

#: plugins/Scenery3d/src/gui/Scenery3dDialog.cpp:255
msgid ""
"Requires <b>LOW</b> or <b>HIGH</b> shadow filtering (without "
"<b>Hardware</b>)."
msgstr ""

#: plugins/Scenery3d/src/gui/Scenery3dDialog.cpp:256
msgid "Causes a performance hit."
msgstr ""

#: plugins/Scenery3d/src/gui/Scenery3dDialog.cpp:258
msgid ""
"This determines the way the scene is rendered when Stellarium uses a "
"projection other than &quot;Perspective&quot;. The scene is always rendered "
"onto a cube, and this cube is then warped according to the real projection. "
"The cube is described using an image called &quot;cubemap&quot;."
msgstr ""

#: plugins/Scenery3d/src/gui/Scenery3dDialog.cpp:259
msgid ""
"<b>6 Textures</b> uses 6 single textures, one for each cube side. This is "
"the most compatible method, but may be slower than the others."
msgstr ""

#: plugins/Scenery3d/src/gui/Scenery3dDialog.cpp:260
msgid ""
"<b>Cubemap</b> uses a single GL_TEXTURE_CUBEMAP. Recommended for most users."
msgstr ""

#: plugins/Scenery3d/src/gui/Scenery3dDialog.cpp:261
msgid ""
"<b>Geometry shader</b> uses a modern GPU feature to render all 6 sides of "
"the cube at once. It may be the fastest method depending on the scene and "
"your GPU hardware. If not supported, this cannot be selected."
msgstr ""

#: plugins/Scenery3d/src/gui/Scenery3dDialog.cpp:263
msgid "Calculates shadows for each cubemap face separately."
msgstr ""

#: plugins/Scenery3d/src/gui/Scenery3dDialog.cpp:264
msgid ""
"If disabled, the shadowed area is calculated using a perspective projection, "
"which may cause missing shadows with high FOV values, but is quite a bit "
"faster!"
msgstr ""

#: plugins/Scenery3d/src/gui/Scenery3dDialog.cpp:265
msgid ""
"This does not work when using the <b>Geometry shader</b> cubemapping mode!"
msgstr ""

#: plugins/Scenery3d/src/gui/Scenery3dDialog.cpp:267
msgid ""
"When checked, the cubemap is only recreated in specific time intervals, "
"instead of each frame."
msgstr ""

#: plugins/Scenery3d/src/gui/Scenery3dDialog.cpp:268
msgid "Saves energy and may increase subjective application performance."
msgstr ""

#: plugins/Scenery3d/src/gui/Scenery3dDialog.cpp:269
msgid ""
"Note that the cubemap is always re-rendered when the view position changes."
msgstr ""

#: plugins/Scenery3d/src/gui/Scenery3dDialog.cpp:271
msgid ""
"When checked, only the face that corresponds to your viewing direction is "
"updated on movement."
msgstr ""

#: plugins/Scenery3d/src/gui/Scenery3dDialog.cpp:272
msgid ""
"This will speed up rendering, but the appearance will look "
"&quot;broken&quot; until you stop moving."
msgstr ""

#: plugins/Scenery3d/src/gui/Scenery3dDialog.cpp:273
msgid ""
"This does NOT work with the &quot;Geometry-Shader&quot; cubemapping mode!"
msgstr ""

#: plugins/Scenery3d/src/gui/Scenery3dDialog.cpp:275
msgid ""
"This updates a second face, so that the visual appearance seems less "
"&quot;broken&quot;."
msgstr ""

#: plugins/Scenery3d/src/gui/Scenery3dDialog.cpp:284
msgid "The interval (in timeline seconds) in which no redraw is performed"
msgstr ""

#: plugins/Scenery3d/src/gui/Scenery3dDialog_p.hpp:68
msgid "6 Textures"
msgstr ""

#: plugins/Scenery3d/src/gui/Scenery3dDialog_p.hpp:70
msgid "Cubemap"
msgstr ""

#: plugins/Scenery3d/src/gui/Scenery3dDialog_p.hpp:72
msgid "Geometry shader"
msgstr ""

#: plugins/Scenery3d/src/gui/StoredViewDialog.cpp:164
#, qt-format
msgid "Grid coordinates (%1): %2m, %3m, %4m"
msgstr ""

#: plugins/Scenery3d/src/ui_scenery3dDialog.h:471
msgid "3D Scenery"
msgstr ""

#: plugins/Scenery3d/src/ui_scenery3dDialog.h:473
msgid "Set as default scene"
msgstr ""

#: plugins/Scenery3d/src/ui_scenery3dDialog.h:474
msgid "Load/save viewpoints"
msgstr ""

#: plugins/Scenery3d/src/ui_scenery3dDialog.h:475
msgid "Torch strength:"
msgstr ""

#: plugins/Scenery3d/src/ui_scenery3dDialog.h:476
msgid "Torch range:"
msgstr ""

#: plugins/Scenery3d/src/ui_scenery3dDialog.h:477
#, qt-format
msgid "Torchlight (%1)"
msgstr ""

#: plugins/Scenery3d/src/ui_scenery3dDialog.h:478
#, qt-format
msgid "Show grid coordinates (%1)"
msgstr ""

#: plugins/Scenery3d/src/ui_scenery3dDialog.h:479
msgid "Visual options"
msgstr ""

#: plugins/Scenery3d/src/ui_scenery3dDialog.h:480
msgid "Per-Pixel lighting"
msgstr ""

#: plugins/Scenery3d/src/ui_scenery3dDialog.h:481
msgid "Shadows"
msgstr ""

#: plugins/Scenery3d/src/ui_scenery3dDialog.h:482
msgid "Simple shadows"
msgstr ""

#: plugins/Scenery3d/src/ui_scenery3dDialog.h:483
msgid "Bump mapping"
msgstr ""

#: plugins/Scenery3d/src/ui_scenery3dDialog.h:484
msgid "Cubemap size:"
msgstr ""

#: plugins/Scenery3d/src/ui_scenery3dDialog.h:485
msgid "Shadowmap size:"
msgstr ""

#: plugins/Scenery3d/src/ui_scenery3dDialog.h:486
msgid "Filtering Quality:"
msgstr ""

#: plugins/Scenery3d/src/ui_scenery3dDialog.h:490
msgid "Hardware"
msgstr ""

#: plugins/Scenery3d/src/ui_scenery3dDialog.h:491
msgid "Low"
msgstr ""

#: plugins/Scenery3d/src/ui_scenery3dDialog.h:492
msgid "Low + Hardware"
msgstr ""

#: plugins/Scenery3d/src/ui_scenery3dDialog.h:493
msgid "High (slow)"
msgstr ""

#: plugins/Scenery3d/src/ui_scenery3dDialog.h:494
msgid "High + Hardware (slow)"
msgstr ""

#: plugins/Scenery3d/src/ui_scenery3dDialog.h:496
msgid "PCSS"
msgstr ""

#: plugins/Scenery3d/src/ui_scenery3dDialog.h:497
msgid "Cubemapping mode:"
msgstr ""

#: plugins/Scenery3d/src/ui_scenery3dDialog.h:498
msgid "Full cubemap shadows"
msgstr ""

#: plugins/Scenery3d/src/ui_scenery3dDialog.h:499
msgid "Lazy cubemap re-rendering"
msgstr ""

#: plugins/Scenery3d/src/ui_scenery3dDialog.h:500
msgid "Interval:"
msgstr ""

#: plugins/Scenery3d/src/ui_scenery3dDialog.h:501
msgid "Only update dominant face when moving"
msgstr ""

#: plugins/Scenery3d/src/ui_scenery3dDialog.h:502
msgid "Also update second-most dominant face"
msgstr ""

#: plugins/Scenery3d/src/ui_scenery3dDialog.h:503
msgid "Quality/Performance settings"
msgstr ""

#: plugins/Scenery3d/src/ui_storedViewDialog.h:212
msgid "Stored views"
msgstr ""

#: plugins/Scenery3d/src/ui_storedViewDialog.h:214
msgid "Load view"
msgstr ""

#: plugins/Scenery3d/src/ui_storedViewDialog.h:215
msgid "Delete view"
msgstr ""

#: plugins/Scenery3d/src/ui_storedViewDialog.h:216
msgid "Add current view"
msgstr ""

#: plugins/Scenery3d/src/ui_storedViewDialog.h:217
msgid "Load/store with date"
msgstr ""

#: plugins/Scenery3d/src/ui_storedViewDialog.h:218
msgid "Title:"
msgstr ""

#: plugins/ArchaeoLines/src/ArchaeoLines.cpp:58
#: plugins/ArchaeoLines/src/ArchaeoLines.cpp:223
#: plugins/ArchaeoLines/src/ArchaeoLines.cpp:224
#: plugins/ArchaeoLines/src/ui_archaeoLinesDialog.h:576
msgid "ArchaeoLines"
msgstr ""

#: plugins/ArchaeoLines/src/ArchaeoLines.cpp:61
msgid "A tool for archaeo-/ethnoastronomical alignment studies"
msgstr ""

#: plugins/ArchaeoLines/src/ArchaeoLines.cpp:245
msgid "Show Line for Equinox"
msgstr ""

#: plugins/ArchaeoLines/src/ArchaeoLines.cpp:246
msgid "Show Line for Solstices"
msgstr ""

#: plugins/ArchaeoLines/src/ArchaeoLines.cpp:247
msgid "Show Line for Crossquarter"
msgstr ""

#: plugins/ArchaeoLines/src/ArchaeoLines.cpp:248
msgid "Show Line for Major Standstill"
msgstr ""

#: plugins/ArchaeoLines/src/ArchaeoLines.cpp:249
msgid "Show Line for Minor Standstill"
msgstr ""

#: plugins/ArchaeoLines/src/ArchaeoLines.cpp:250
msgid "Show Line for Zenith Passage"
msgstr ""

#: plugins/ArchaeoLines/src/ArchaeoLines.cpp:251
msgid "Show Line for Nadir Passage"
msgstr ""

#: plugins/ArchaeoLines/src/ArchaeoLines.cpp:252
msgid "Show Line for Selected Object"
msgstr ""

#: plugins/ArchaeoLines/src/ArchaeoLines.cpp:253
msgid "Show Line for Current Sun"
msgstr ""

#: plugins/ArchaeoLines/src/ArchaeoLines.cpp:254
msgid "Show Line for Current Moon"
msgstr ""

#: plugins/ArchaeoLines/src/ArchaeoLines.cpp:255
msgid "Show Vertical for Geographic Location 1"
msgstr ""

#: plugins/ArchaeoLines/src/ArchaeoLines.cpp:256
msgid "Show Vertical for Geographic Location 2"
msgstr ""

#: plugins/ArchaeoLines/src/ArchaeoLines.cpp:257
msgid "Show Vertical for Custom Azimuth 1"
msgstr ""

#: plugins/ArchaeoLines/src/ArchaeoLines.cpp:258
msgid "Show Vertical for Custom Azimuth 2"
msgstr ""

#: plugins/ArchaeoLines/src/ArchaeoLines.cpp:259
msgid "Show Line for Custom Declination 1"
msgstr ""

#: plugins/ArchaeoLines/src/ArchaeoLines.cpp:260
msgid "Show Line for Custom Declination 2"
msgstr ""

#: plugins/ArchaeoLines/src/ArchaeoLines.cpp:1263
msgid "Equinox"
msgstr ""

#: plugins/ArchaeoLines/src/ArchaeoLines.cpp:1266
msgid "Solstice"
msgstr ""

#: plugins/ArchaeoLines/src/ArchaeoLines.cpp:1269
msgid "Crossquarter"
msgstr ""

#: plugins/ArchaeoLines/src/ArchaeoLines.cpp:1272
msgid "Major Lunar Standstill"
msgstr ""

#: plugins/ArchaeoLines/src/ArchaeoLines.cpp:1275
msgid "Minor Lunar Standstill"
msgstr ""

#: plugins/ArchaeoLines/src/ArchaeoLines.cpp:1278
msgid "Zenith Passage"
msgstr ""

#: plugins/ArchaeoLines/src/ArchaeoLines.cpp:1281
msgid "Nadir Passage"
msgstr ""

#: plugins/ArchaeoLines/src/ArchaeoLines.cpp:1284
#: plugins/ArchaeoLines/src/ui_archaeoLinesDialog.h:548
msgid "Selected Object"
msgstr ""

#: plugins/ArchaeoLines/src/ArchaeoLines.cpp:1293
msgid "error if you can read this"
msgstr ""

#: plugins/ArchaeoLines/src/ArchaeoLines.cpp:1296
msgid "Mercury"
msgstr "Merkurs"

#: plugins/ArchaeoLines/src/ArchaeoLines.cpp:1299
msgid "Venus"
msgstr "Venera"

#: plugins/ArchaeoLines/src/gui/ArchaeoLinesDialog.cpp:248
msgid "ArchaeoLines Plug-in"
msgstr ""

#: plugins/ArchaeoLines/src/gui/ArchaeoLinesDialog.cpp:255
msgid ""
"The ArchaeoLines plugin displays any combination of declination arcs most "
"relevant to archaeo- or ethnoastronomical studies."
msgstr ""

#: plugins/ArchaeoLines/src/gui/ArchaeoLinesDialog.cpp:256
msgid "Declinations of equinoxes (i.e. equator) and the solstices"
msgstr ""

#: plugins/ArchaeoLines/src/gui/ArchaeoLinesDialog.cpp:257
msgid ""
"Declinations of the crossquarter days (days right between solstices and "
"equinoxes)"
msgstr ""

#: plugins/ArchaeoLines/src/gui/ArchaeoLinesDialog.cpp:258
msgid "Declinations of the Major Lunar Standstills"
msgstr ""

#: plugins/ArchaeoLines/src/gui/ArchaeoLinesDialog.cpp:259
msgid "Declinations of the Minor Lunar Standstills"
msgstr ""

#: plugins/ArchaeoLines/src/gui/ArchaeoLinesDialog.cpp:260
msgid "Declination of the Zenith passage"
msgstr ""

#: plugins/ArchaeoLines/src/gui/ArchaeoLinesDialog.cpp:261
msgid "Declination of the Nadir passage"
msgstr ""

#: plugins/ArchaeoLines/src/gui/ArchaeoLinesDialog.cpp:262
msgid "Declination of the currently selected object"
msgstr ""

#: plugins/ArchaeoLines/src/gui/ArchaeoLinesDialog.cpp:263
msgid "Current declination of the sun"
msgstr ""

#: plugins/ArchaeoLines/src/gui/ArchaeoLinesDialog.cpp:264
msgid "Current declination of the moon"
msgstr ""

#: plugins/ArchaeoLines/src/gui/ArchaeoLinesDialog.cpp:265
msgid "Current declination of a naked-eye planet"
msgstr ""

#: plugins/ArchaeoLines/src/gui/ArchaeoLinesDialog.cpp:266
msgid ""
"The lunar lines include horizon parallax effects. There are two lines each "
"drawn, for maximum and minimum distance of the moon. Note that declination "
"of the moon at the major standstill can exceed the indicated limits if it is "
"high in the sky due to parallax effects."
msgstr ""

#: plugins/ArchaeoLines/src/gui/ArchaeoLinesDialog.cpp:270
msgid ""
"Some religions, most notably Islam, adhere to a practice of observing a "
"prayer direction towards a particular location. Azimuth lines for two "
"locations can be shown. Default locations are Mecca (Kaaba) and Jerusalem. "
"The directions are computed based on spherical trigonometry on a spherical "
"Earth."
msgstr ""

#: plugins/ArchaeoLines/src/gui/ArchaeoLinesDialog.cpp:273
msgid ""
"In addition, up to two vertical lines with arbitrary azimuth and declination "
"lines with custom label can be shown."
msgstr ""

#: plugins/ArchaeoLines/src/gui/ArchaeoLinesDialog.cpp:365
msgid "Select color for equinox line"
msgstr ""

#: plugins/ArchaeoLines/src/gui/ArchaeoLinesDialog.cpp:376
msgid "Select color for solstice lines"
msgstr ""

#: plugins/ArchaeoLines/src/gui/ArchaeoLinesDialog.cpp:387
msgid "Select color for crossquarter lines"
msgstr ""

#: plugins/ArchaeoLines/src/gui/ArchaeoLinesDialog.cpp:398
msgid "Select color for major standstill lines"
msgstr ""

#: plugins/ArchaeoLines/src/gui/ArchaeoLinesDialog.cpp:409
msgid "Select color for minor standstill lines"
msgstr ""

#: plugins/ArchaeoLines/src/gui/ArchaeoLinesDialog.cpp:420
msgid "Select color for zenith passage line"
msgstr ""

#: plugins/ArchaeoLines/src/gui/ArchaeoLinesDialog.cpp:431
msgid "Select color for nadir passage line"
msgstr ""

#: plugins/ArchaeoLines/src/gui/ArchaeoLinesDialog.cpp:442
msgid "Select color for selected object line"
msgstr ""

#: plugins/ArchaeoLines/src/gui/ArchaeoLinesDialog.cpp:453
msgid "Select color for current sun line"
msgstr ""

#: plugins/ArchaeoLines/src/gui/ArchaeoLinesDialog.cpp:464
msgid "Select color for current moon line"
msgstr ""

#: plugins/ArchaeoLines/src/gui/ArchaeoLinesDialog.cpp:475
msgid "Select color for current planet line"
msgstr ""

#: plugins/ArchaeoLines/src/gui/ArchaeoLinesDialog.cpp:486
msgid "Select color for Geographic Location 1 line"
msgstr ""

#: plugins/ArchaeoLines/src/gui/ArchaeoLinesDialog.cpp:497
msgid "Select color for Geographic Location 2 line"
msgstr ""

#: plugins/ArchaeoLines/src/gui/ArchaeoLinesDialog.cpp:508
msgid "Select color for Custom Azimuth 1 line"
msgstr ""

#: plugins/ArchaeoLines/src/gui/ArchaeoLinesDialog.cpp:519
msgid "Select color for Custom Azimuth 2 line"
msgstr ""

#: plugins/ArchaeoLines/src/gui/ArchaeoLinesDialog.cpp:530
msgid "Select color for Custom Declination 1 line"
msgstr ""

#: plugins/ArchaeoLines/src/gui/ArchaeoLinesDialog.cpp:541
msgid "Select color for Custom Declination 2 line"
msgstr ""

#: plugins/ArchaeoLines/src/ui_archaeoLinesDialog.h:527
msgid "ArchaeoLines Configuration"
msgstr ""

#: plugins/ArchaeoLines/src/ui_archaeoLinesDialog.h:528
msgid "ArchaeoLines Plug-in Configuration"
msgstr ""

#: plugins/ArchaeoLines/src/ui_archaeoLinesDialog.h:530
msgid "To change colors you may have to leave fullscreen mode!"
msgstr ""

#: plugins/ArchaeoLines/src/ui_archaeoLinesDialog.h:533
msgid "Custom Declination 1"
msgstr ""

#: plugins/ArchaeoLines/src/ui_archaeoLinesDialog.h:534
msgid "Current Sun"
msgstr ""

#: plugins/ArchaeoLines/src/ui_archaeoLinesDialog.h:536
#: plugins/ArchaeoLines/src/ui_archaeoLinesDialog.h:542
msgid "Enter a label (location name) for this line"
msgstr ""

#: plugins/ArchaeoLines/src/ui_archaeoLinesDialog.h:538
msgid "Geographic Location 1"
msgstr ""

#: plugins/ArchaeoLines/src/ui_archaeoLinesDialog.h:544
msgid "Geographic Location 2"
msgstr ""

#: plugins/ArchaeoLines/src/ui_archaeoLinesDialog.h:546
msgid "Change color"
msgstr ""

#: plugins/ArchaeoLines/src/ui_archaeoLinesDialog.h:549
msgid "Minor Lunar Standstill lines"
msgstr ""

#: plugins/ArchaeoLines/src/ui_archaeoLinesDialog.h:552
msgid "Current Planet: None"
msgstr ""

#: plugins/ArchaeoLines/src/ui_archaeoLinesDialog.h:553
msgid "Current Planet: Mercury"
msgstr ""

#: plugins/ArchaeoLines/src/ui_archaeoLinesDialog.h:554
msgid "Current Planet: Venus"
msgstr ""

#: plugins/ArchaeoLines/src/ui_archaeoLinesDialog.h:555
msgid "Current Planet: Mars"
msgstr ""

#: plugins/ArchaeoLines/src/ui_archaeoLinesDialog.h:556
msgid "Current Planet: Jupiter"
msgstr ""

#: plugins/ArchaeoLines/src/ui_archaeoLinesDialog.h:557
msgid "Current Planet: Saturn"
msgstr ""

#: plugins/ArchaeoLines/src/ui_archaeoLinesDialog.h:559
msgid "Declination of Nadir passage"
msgstr ""

#: plugins/ArchaeoLines/src/ui_archaeoLinesDialog.h:560
msgid "Custom Azimuth 1"
msgstr ""

#: plugins/ArchaeoLines/src/ui_archaeoLinesDialog.h:561
msgid "Custom Azimuth 2"
msgstr ""

#: plugins/ArchaeoLines/src/ui_archaeoLinesDialog.h:563
#: plugins/ArchaeoLines/src/ui_archaeoLinesDialog.h:566
msgid "Enter a label for this line"
msgstr ""

#: plugins/ArchaeoLines/src/ui_archaeoLinesDialog.h:568
msgid "Solstice Lines"
msgstr ""

#: plugins/ArchaeoLines/src/ui_archaeoLinesDialog.h:569
msgid "Current Moon"
msgstr ""

#: plugins/ArchaeoLines/src/ui_archaeoLinesDialog.h:570
msgid "Declination of Zenith passage"
msgstr ""

#: plugins/ArchaeoLines/src/ui_archaeoLinesDialog.h:571
msgid "Crossquarter Lines"
msgstr ""

#: plugins/ArchaeoLines/src/ui_archaeoLinesDialog.h:572
msgid "Equinox line (Equator)"
msgstr ""

#: plugins/ArchaeoLines/src/ui_archaeoLinesDialog.h:573
msgid "Major Lunar Standstill lines"
msgstr ""

#: plugins/ArchaeoLines/src/ui_archaeoLinesDialog.h:574
msgid "Custom Declination 2"
msgstr ""

#~ msgid "AU"
#~ msgstr "AU (astr.vien.)"

#~ msgid "Equatorial Grid"
#~ msgstr "Ekvatoriālais tīkls"

#~ msgid "Azimuthal Grid"
#~ msgstr "Azimutālais tīkls"

#~ msgid "Cardinal Points"
#~ msgstr "Debess puses"

#~ msgid "Author: "
#~ msgstr "Autors: "

#~ msgid "Sky Language: "
#~ msgstr "Debesu valoda: "

#~ msgid "Sky Culture: "
#~ msgstr "Debesu kultūra: "

#~ msgid "Language"
#~ msgstr "Valoda"

#~ msgid "Date & Time"
#~ msgstr "Laiks un Datums"

#~ msgid "Set Time "
#~ msgstr "Iestatīt laiku "

#~ msgid "General "
#~ msgstr "Vispārīgi "

#~ msgid "Stars "
#~ msgstr "Zvaigznes "

#~ msgid "Colors "
#~ msgstr "Krāsas "

#~ msgid "Effects "
#~ msgstr "Efekti "

#~ msgid "Administration "
#~ msgstr "Administrācija "

#~ msgid "Latitude: "
#~ msgstr "Ģeog.plat.: "

#~ msgid "Longitude: "
#~ msgstr "Ģeog.gar.: "

#~ msgid "Altitude (m): "
#~ msgstr "Augst.vjl.(m): "

#~ msgid "Solar System Body: "
#~ msgstr "Saules sistēmas objekts: "

#~ msgid "Sky Time: "
#~ msgstr "Debesu laiks: "

#~ msgid "Set Time Zone: "
#~ msgstr "Iestatīt laika zonu: "

#~ msgid "Preset Sky Time: "
#~ msgstr "Šobrīdējais debess laiks: "

#~ msgid "Sky Time At Start-up: "
#~ msgstr "Debess laiks sākumā: "

#~ msgid "Actual Time"
#~ msgstr "Reālais Laiks"

#~ msgid "Preset Time"
#~ msgstr "Iestatītais Laiks"

#~ msgid "Time Display Format: "
#~ msgstr "Laika formāts: "

#~ msgid "Date Display Format: "
#~ msgstr "Datuma formāts: "

#~ msgid "Show: "
#~ msgstr "Parādīt: "

#~ msgid "Maximum Magnitude to Label: "
#~ msgstr "Nosaukumi līdz zvaigžņlielumam: "

#~ msgid "Twinkling: "
#~ msgstr "Mirgošana: "

#~ msgid "Constellation Lines"
#~ msgstr "Zvaigznāju līnijas"

#~ msgid "Constellation Names"
#~ msgstr "Zvaigznāju nosaukumi"

#~ msgid "Planet Orbits"
#~ msgstr "Planētu orbītas"

#~ msgid "Planet Trails"
#~ msgstr "Planētu ceļi"

#~ msgid "Meridian Line"
#~ msgstr "Meridiāna līnija"

#~ msgid "Landscape: "
#~ msgstr "Ainava: "

#~ msgid "Manual zoom: "
#~ msgstr "Manuālā tuvināšana: "

#~ msgid "Object Sizing Rule: "
#~ msgstr "Objekta izmēri pēc: "

#~ msgid "Milky Way intensity: "
#~ msgstr "Piena Ceļa intensitāte: "

#~ msgid "Maximum Nebula Magnitude to Label: "
#~ msgstr "Nosaukt miglājus līdz zvaigžņliel.: "

#~ msgid "Cursor Timeout: "
#~ msgstr "Kursora taimauts: "

#~ msgid "Load Default Configuration: "
#~ msgstr "Ielādēt noklusējuma konfigurāciju: "

#~ msgid "Save Current Configuration as Default: "
#~ msgstr "Saglabāt šo konfigurāciju kā noklusējuma: "

#~ msgid "Shut Down: "
#~ msgstr "Izslēgt: "

#~ msgid "Update me via Internet: "
#~ msgstr "Atjaunot no interneta: "

#~ msgid "Arrow down to load list."
#~ msgstr "Bultiņa uz leju ielādē sarakstu."

#~ msgid "Earth"
#~ msgstr "Zeme"

#~ msgid "Deimos"
#~ msgstr "Deimoss"

#~ msgid "Phobos"
#~ msgstr "Foboss"

#~ msgid "Io"
#~ msgstr "Jo"

#~ msgid "Europa"
#~ msgstr "Eiropa"

#~ msgid "Ganymede"
#~ msgstr "Ganimēds"

#~ msgid "Callisto"
#~ msgstr "Kalisto"

#~ msgid "Mimas"
#~ msgstr "Mimass"

#~ msgid "Enceladus"
#~ msgstr "Encelads"

#~ msgid "Tethys"
#~ msgstr "Tētija"

#~ msgid "Dione"
#~ msgstr "Diona"

#~ msgid "Rhea"
#~ msgstr "Reja"

#~ msgid "Titan"
#~ msgstr "Titāns"

#~ msgid "Hyperion"
#~ msgstr "Hiperions"

#~ msgid "Iapetus"
#~ msgstr "Japets"

#~ msgid "Phoebe"
#~ msgstr "Fēbs"

#~ msgid "Pluto"
#~ msgstr "Plutons"

#~ msgid "Charon"
#~ msgstr "Šarons"

#~ msgid "Solar System Observer"
#~ msgstr "Saules sistēmas novērtotājs"

#~ msgid "Polynesian"
#~ msgstr "Polinēziešu"

#~ msgid "Hydra"
#~ msgstr "Hidra"

#~ msgid "Select and exit to run."
#~ msgstr "Izvēlieties un izejiet lai palaistu."

#~ msgid "Magnitude Sizing Multiplier: "
#~ msgstr "Zvaigžņlieluma mērogošanas reizinātājs: "

#~ msgid "Sidereal"
#~ msgstr "Zvaigžņu laiks"

#~ msgid "Planet: "
#~ msgstr "Planēta: "

#~ msgid "Location: "
#~ msgstr "Atrašanās vieta: "

#~ msgid "Calendar"
#~ msgstr "Kalendārs"

#~ msgid "Day keys: "
#~ msgstr "Dienu atslēgtas: "

#~ msgid "Star Value Multiplier: "
#~ msgstr "Zvaigžņu vērtības reizinātājs: "

#~ msgid "Magnitude Scaling Multiplier: "
#~ msgstr "Zvaigžņlieluma mērogošanas reizinātājs: "

#~ msgid "USB Script: "
#~ msgstr "USB scenārijs: "

#, qt-format
#~ msgid ", %1 m"
#~ msgstr ", %1 m"

#~ msgid "Nebula"
#~ msgstr "Miglājs"

#, qt-format
#~ msgid "Type: <b>%1</b>"
#~ msgstr "Tips: <b>%1</b>"

#, qt-format
#~ msgid "Magnitude: <b>%1</b>"
#~ msgstr "Zvaigžņlielums: <b>%1</b>"

#, qt-format
#~ msgid "Size: %1"
#~ msgstr "Izmērs: %1"

#~ msgid "Galaxy"
#~ msgstr "Galaktika"

#~ msgid "Open cluster"
#~ msgstr "Vaļēja kopa"

#, qt-format
#~ msgid "Spectral Type: %1"
#~ msgstr "Spektra klase: %1"

#, no-c-format, qt-format
#~ msgid "Distance: %1AU"
#~ msgstr "Attālums: %1AU"

#~ msgid "Undocumented type"
#~ msgstr "Nedokumentēts tips"

#~ msgid "Unknown"
#~ msgstr "Nezināms"

#~ msgid "Cluster associated with nebulosity"
#~ msgstr "Cluster associated with nebulosity"

#~ msgid "Planetary nebula"
#~ msgstr "Planetārais miglājs"

#, qt-format
#~ msgid "Absolute Magnitude: %1"
#~ msgstr "Absolūtais zvaigžņlielums: %1"

#, qt-format
#~ msgid "Apparent diameter: %1"
#~ msgstr "Redzamais diametrs: %1"

#, qt-format
#~ msgid "Distance: %1 Light Years"
#~ msgstr "Attālums: %1 gaismas gadi"

#~ msgid "Limiting Magnitude: "
#~ msgstr "Limitējošais zvaigžņlielums: "

#, qt-format
#~ msgid "Parallax: %1\""
#~ msgstr "Paralakse: %1\""

#~ msgid "Correct for light travel time: "
#~ msgstr "Koriģēt atbilstoši gaismas ceļošanas ilgumam: "

#~ msgid ""
#~ "The full name of this projection method is, <i>Lambert azimuthal equal-area "
#~ "projection</i>. It preserves the area but not the angle."
#~ msgstr ""
#~ "Šīs projekcijas metodes pilns nosaukums ir <i>Lamberta azimutālā vienāda "
#~ "lauka projekcija</i>. Tajā saglabājas laukumu izmēri, bet ne lenķi."

#~ msgid ""
#~ "Perspective projection keeps the horizon a straight line. The mathematical "
#~ "name for this projection method is <i>gnomonic projection</i>."
#~ msgstr ""
#~ "Perspektīvā projekcija izpaužas kā taisns horizonts. Matemātiskais nosaukums "
#~ "šai projekcijai ir <i>gnomoniskā projekcija</i>."

#~ msgid ""
#~ "Stereographic projection is known since the antiquity and was originally "
#~ "known as the planisphere projection. It preserves the angles at which curves "
#~ "cross each other but it does not preserve area."
#~ msgstr ""
#~ "Pazīstama jau kopš antīkajiem laikiem, šī tiek dēvēta arī par planisfēro "
#~ "projekciju. Tā saglabā lenķus kādos līnijas krusto viena otru, bet nesaglabā "
#~ "laukumu izmērus."

#~ msgid ""
#~ "The mercator projection is one of the most used world map projection. It "
#~ "preserves direction and shapes but distorts size, in an increasing degree "
#~ "away from the equator."
#~ msgstr ""
#~ "Merkatora projekcija ir viena no popularākajām Pasaules karšu projekcijām. "
#~ "Tā saglabā virzienu un formu, bet maina izmērus - jo tālāk no ekvatora jo "
#~ "vairāk."

#, qt-format
#~ msgid "RA/DE (J2000): %1/%2"
#~ msgstr "RA/DE (J2000): %1/%2"

#~ msgid "Set Location "
#~ msgstr "Norādīt vietu "

#~ msgid "Scripts "
#~ msgstr "Scenāriji "

#~ msgid "Constellation Art Intensity"
#~ msgstr "Zvaigznāju mākslas intensitāte"

#~ msgid "Constellation Boundaries"
#~ msgstr "Zvaigznāju robežas"

#~ msgid "Planet Names"
#~ msgstr "Planētu nosaukumi"

#~ msgid "Equator Line"
#~ msgstr "Ekvatora plakne"

#~ msgid "Ecliptic Line"
#~ msgstr "Ekliptikas plakne"

#~ msgid "Nebula Names"
#~ msgstr "Miglāju nosaukumi"

#~ msgid "Nebula Circles"
#~ msgstr "Miglāju apļi"

#~ msgid "Light Pollution Luminance: "
#~ msgstr "Gaismas piesārņojuma apjoms: "

#~ msgid "Zoom Duration: "
#~ msgstr "Tuvināšanas ilgums: "

#~ msgid "Local Script: "
#~ msgstr "Lokālais scenārijs: "

#~ msgid "CD/DVD Script: "
#~ msgstr "CD/DVD scenārijs: "

#~ msgid "Set UI Locale: "
#~ msgstr "Iestatīt interfeisa valodu: "

#~ msgid "Ecliptic"
#~ msgstr "Ekliptika"

#~ msgid "Galactic Plane"
#~ msgstr "Galaktikas ekvatora plakne"

#~ msgid "Globular cluster"
#~ msgstr "Lodveida kopa"

#, qt-format
#~ msgid "Magnitude: <b>%1</b> (B-V: %2)"
#~ msgstr "Zvaigžņlielums: <b>%1</b> (B-V: %2)"

#, no-c-format, qt-format
#~ msgid "Distance: %1AU (%2 km)"
#~ msgstr "Attālums: %1AU (%2 km)"

#, qt-format
#~ msgid "Magnitude: <b>%1</b> (B-V: <b>%2</b>)"
#~ msgstr "Zvaigžņlielums: <b>%1</b> (B-V: <b>%2</b>)"

#, qt-format
#~ msgid "Obliquity (of date): %1"
#~ msgstr "Slīpums (datumam): %1"

#~ msgid "Nebulas"
#~ msgstr "Miglāji"

#~ msgid "CTRL + Left click"
#~ msgstr "CTRL + kreisais klikšķis"

#~ msgid "Past Developers"
#~ msgstr "Bijušie izstrādātāji"

#~ msgid "Nebulas background images"
#~ msgstr "Miglāju fona attēli"

#~ msgid "Galactic plane"
#~ msgstr "Galaktikas ekvatora plakne"

#~ msgid "Add 1 solar week"
#~ msgstr "Pievienot 1 Saules laika nedēļu"

#~ msgid "Subtract 1 solar week"
#~ msgstr "Atņemt 1 Saules laika nedēļu"

#~ msgid "Add 1 sidereal week"
#~ msgstr "Pievienot 1 siderisko nedēļu"

#~ msgid "Subtract 1 sidereal week"
#~ msgstr "Atņemt 1 siderisko nedēļu"

#~ msgid "No description"
#~ msgstr "Bez apraksta"

#~ msgid "Highest rate ever (1966 Leonids)"
#~ msgstr "Visaugstākā intensitāte (1966. gada Leonīdas)"

#~ msgid "This system does not support OpenGL."
#~ msgstr "Šī sistēma neatbalsta OpenGL."

#~ msgid "Juno"
#~ msgstr "Junona"

#~ msgid "Ceres"
#~ msgstr "Cerera"

#~ msgid "Pallas"
#~ msgstr "Pallāda"

#~ msgid "Metis"
#~ msgstr "Metīda"

#~ msgid "Adrastea"
#~ msgstr "Adrasteja"

#~ msgid "Thebe"
#~ msgstr "Tēbe"

#~ msgid "Leda"
#~ msgstr "Lēda"

#~ msgid "Oberon"
#~ msgstr "Oberons"

#~ msgid "Titania"
#~ msgstr "Titānija"

#~ msgid "Bosnia and Herzegowina"
#~ msgstr "Bosnija un Hercegovina"

#~ msgid "(geometric)"
#~ msgstr "(ģeometriskais)"

#~ msgid "Amalthea"
#~ msgstr "Amalteja"

#~ msgid "Himalia"
#~ msgstr "Himalija"

#~ msgid "Umbriel"
#~ msgstr "Umbriels"

#~ msgid "Ariel"
#~ msgstr "Ariels"

#~ msgid "Miranda"
#~ msgstr "Miranda"

#~ msgid "Ananke"
#~ msgstr "Ananke"

#~ msgid "Lysithea"
#~ msgstr "Līziteja"

#~ msgid "Carme"
#~ msgstr "Karme"

#~ msgid "Pasiphae"
#~ msgstr "Pasife"

#~ msgid "Sinope"
#~ msgstr "Sinope"

#~ msgid "Elara"
#~ msgstr "Elara"

#~ msgid "Proteus"
#~ msgstr "Protejs"

#~ msgid "Eris"
#~ msgstr "Erīda"

#~ msgid "Galatea"
#~ msgstr "Galateja"

#~ msgid "Thalassa"
#~ msgstr "Talasa"

#~ msgid "Nereid"
#~ msgstr "Nereīda"

#~ msgid "Triton"
#~ msgstr "Tritons"

#~ msgid "Larissa"
#~ msgstr "Lārisa"

#~ msgid "Despina"
#~ msgstr "Despina"

#~ msgid "Naiad"
#~ msgstr "Najāda"

#~ msgid "Hektor"
#~ msgstr "Hektors"

#~ msgid "Eros"
#~ msgstr "Eross"

#~ msgid "Amor"
#~ msgstr "Amors"

#~ msgid "Kepler's Supernova"
#~ msgstr "Keplera supernova"

#~ msgid "Use as default"
#~ msgstr "Iestatīt kā noklusēto"

#~ msgid "Find Object or Position"
#~ msgstr "Meklēt objektu vai pozīciju"

#~ msgid "Show planets"
#~ msgstr "Attēlot planētas"

#~ msgid "Planets and satellites"
#~ msgstr "Planētas un pavadoņi"

#~ msgid "Scale Moon"
#~ msgstr "Mērogot Mēnesi"

#~ msgid "Show atmosphere"
#~ msgstr "Attēlot atmosfēru"

#~ msgid "Shooting Stars"
#~ msgstr "Meteori"

#~ msgid "Hourly zenith rate:"
#~ msgstr "Zenīta intensitāte stundā"

#~ msgid "Galactic plane line"
#~ msgstr "Galaktikas ekvatora plaknes līnija"

#~ msgid "Show lines"
#~ msgstr "Attēlot līnijas"

#~ msgid "Program language"
#~ msgstr "Programmas valoda"

#~ msgid "Show art"
#~ msgstr "Attēlot zīmējumus"

#, qt-format
#~ msgid "Az/Alt: %1/%2"
#~ msgstr "Az./augst.: %1/%2"

#, qt-format
#~ msgid "Hour angle/DE: %1/%2"
#~ msgstr "Stundu leņķis/DE: %1/%2"

#~ msgid "When a Script is Running"
#~ msgstr "Skripta darbības laikā"

#~ msgid "CTRL + Up/Down"
#~ msgstr "CTRL + Up/Down"

#, c-format, qt-format
#~ msgid "%1m"
#~ msgstr "%1m"

#~ msgid "Sedna"
#~ msgstr "Sedna"

#~ msgid "Vesta"
#~ msgstr "Vesta"

#~ msgid "Hydra (moon)"
#~ msgstr "Hidra (mēnesis)"

#~ msgid "Cote d'Ivoire"
#~ msgstr "Ziloņkaula krasts"

#~ msgid "Republic of the Congo"
#~ msgstr "Kongo Republika"

#~ msgid "Democratic Republic of the Congo"
#~ msgstr "Kongo Demokrātiskā Republika"

#~ msgid "Serbia and Montenegro"
#~ msgstr "Serbija un Melnkalne"

#, qt-format
#~ msgid "Phase: %1"
#~ msgstr "Fāze: %1"

#, qt-format
#~ msgid "Apparent diameter: %1, with rings: %2"
#~ msgstr "Šķietamais diametrs: %1, ar gredzeniem: %2"

#, qt-format
#~ msgid "Sidereal day: %1"
#~ msgstr "Sideriskā diena: %1"

#, qt-format
#~ msgid "Mean solar day: %1"
#~ msgstr "Vidējā Saules diena: %1"

#, qt-format
#~ msgid "Sidereal period: %1 days (%2 a)"
#~ msgstr "Sideriskais periods: %1 dienas (%2 a)"

#~ msgid "F7"
#~ msgstr "F7"

#, qt-format
#~ msgid "Galactic longitude/latitude (J2000): %1/%2"
#~ msgstr "Galaktiskais garums/platums (J2000): %1/%2"

#~ msgid "Orcus"
#~ msgstr "Orkuss"

#~ msgid "Iris"
#~ msgstr "Irīda"

#~ msgid "Flora"
#~ msgstr "Flora"

#~ msgid "Netherlands Antilles"
#~ msgstr "Nīderlandes Antiļu salas"

#~ msgid "American Samoa"
#~ msgstr "Amerikas Samoa"

#~ msgid "A tour via western constellations."
#~ msgstr "Ekskursija pa zvaigznājiem rietumu kultūrā."

#~ msgid "Look at Sun from big planets of Solar system and Pluto."
#~ msgstr "Palūkojies uz Sauli no lielajām Saules sistēmas planētām un Plutona."

#~ msgid "Subtract 1 sidereal month"
#~ msgstr "Atņemt 1 siderisko mēnesi"

#~ msgid "Exoplanets Plugin"
#~ msgstr "Eksoplanētu spraudnis"

#~ msgid "Russian Federation"
#~ msgstr "Krievijas Federācija"

#~ msgid "Saint Helena"
#~ msgstr "Sv. Helēnas sala"

#~ msgid "Viet Nam"
#~ msgstr "Vjetnama"

#~ msgid "Add 1 sidereal month"
#~ msgstr "Pievienot 1 siderisko mēnesi"

#~ msgid "Satellites Plugin"
#~ msgstr "Pavadoņu spraudnis"

#~ msgid "Quasars Plugin"
#~ msgstr "Kvazāru spraudnis"

#~ msgid "Pulsars Plugin"
#~ msgstr "Pulsāru spraudnis"

#~ msgid "Historical Supernovae Plugin"
#~ msgstr "Vēsturisko supernovu spraudnis"

#~ msgid "RA/Dec (J2000):"
#~ msgstr "RA/Dec (J2000):"

#~ msgid ":"
#~ msgstr ":"

#~ msgid "/"
#~ msgstr "/"

#~ msgid "On-line astronomical database SIMBAD"
#~ msgstr "Tiešsaistes astronomiskā datubāze SIMBAD"

#~ msgid "Show horizon line"
#~ msgstr "Rādīt horizonta līniju"

#~ msgid "10"
#~ msgstr "10"

#~ msgid "80"
#~ msgstr "80"

#~ msgid "10000"
#~ msgstr "10000"

#~ msgid "144000"
#~ msgstr "144000"

#~ msgid "0"
#~ msgstr "0"

#~ msgid "Show equator line"
#~ msgstr "Rādīt ekvatora līniju"

#~ msgid "Show meridian line"
#~ msgstr "Rādīt meridiāna līniju"

#~ msgid "Show ecliptic line"
#~ msgstr "Rādīt ekliptikas līniju"

#~ msgid "Show Galactic plane line"
#~ msgstr "Rādīt Galaktikas plaknes līniju"

#~ msgid "Topocentric equatorial coordinates"
#~ msgstr "Topocentriskās ekvatoriālās koordinātes"

#~ msgid "Longitude/Latitude (J2000)"
#~ msgstr "Platums/garums (J2000)"

#~ msgid "Show and edit all keyboard shortcuts"
#~ msgstr "Parādīt un rediģēt visas klaviatūras saīsnes"

#~ msgid "A Quintuple eclipse from Deimos 2027"
#~ msgstr "Pieckārtējs aptumsums uz Deimosa 2027. gadā"

#, qt-format
#~ msgid "Elongation: %1"
#~ msgstr "Elongācija: %1"

#, qt-format
#~ msgid "Apparent Magnitude: <b>%1</b> (by extinction)"
#~ msgstr "Šķietamais zvaigžņlielums: <b>%1</b> (ar ekstinkciju)"

#, qt-format
#~ msgid "Magnitude: <b>%1</b> (extincted to: <b>%2</b>. B-V: <b>%3</b>)"
#~ msgstr "Zvaigžņlielums: <b>%1</b> (ar ekstinkciju: <b>%2</b>. B-V: <b>%3</b>"

#, qt-format
#~ msgid "Magnitude: <b>%1</b> (extincted to: <b>%2</b>)"
#~ msgstr "Zvaigžņlielums: <b>%1</b> (ar ekstinkciju: <b>%2</b>)"

#, qt-format
#~ msgid "RA/DE (of date): %1/%2"
#~ msgstr "RA/DE (datumā): %1/%2"

#~ msgid "Phobos Eclipses the sun as seen from Olympus Mons Jan 10, 2068."
#~ msgstr ""
#~ "Foboss aizsedz Sauli, skatoties no Olimpa kalna 2068. gada 10. janvārī."

#~ msgid "Transit of Venus as seen from Sydney Australia 6th June 2012."
#~ msgstr ""
#~ "Venēras tranzīts, vērojot no Sidnejas Austrālijā 2012. gada 6. jūnijā."

#~ msgid ""
#~ "Flash of supernova which was observed by Tycho Brahe in 1572 year. For demos "
#~ "need enable plugin for supernovae."
#~ msgstr ""
#~ "Supernovas uzliesmojums, kuru 1572. gadā novēroja Tiho Brahe. Lai vērotu "
#~ "demonstrāciju, ir jāieslēdz supernovu spraudnis."

#~ msgid "Brunei Darussalam"
#~ msgstr "Bruneja"

#~ msgid "Cocos Islands"
#~ msgstr "Kokosu salas"

#~ msgid "Central African Republic"
#~ msgstr "Centrālāfrikas Republika"

#~ msgid "United Kingdom"
#~ msgstr "Apvienotā Karaliste"

#~ msgid "Lao"
#~ msgstr "Laosa"

#~ msgid "Myanmar"
#~ msgstr "Mjanma"

#~ msgid "Syrian Arab Republic"
#~ msgstr "Sīrija"

#, qt-format
#~ msgid "Effective temperature: %1 K"
#~ msgstr "Efektīvā temperatūra: %1 K"

#~ msgid "mJy"
#~ msgstr "mJy"

#~ msgid "MHz"
#~ msgstr "MHz"

#, qt-format
#~ msgid "Eccentricity: %1"
#~ msgstr "Ekscentricitāte: %1"

#~ msgid "pc"
#~ msgstr "pc"

#~ msgid "cm"
#~ msgstr "cm"

#, qt-format
#~ msgid "Type of supernova: %1"
#~ msgstr "Supernovas tips: %1"

#~ msgid "Add new Solar System objects"
#~ msgstr "Pievienot jaunus Saules sistēmas objektus"

#~ msgid ""
#~ "A plugin that shows some historical supernovae brighter than 10 visual "
#~ "magnitude."
#~ msgstr ""
#~ "Spraudnis, kurš attēlo vairākas vēsturiskās supernovas, kuru redzamais "
#~ "zvaigžņlielums ir mazāks par 10."

#~ msgid ""
#~ "A plugin that shows some historical supernovae brighter than visual "
#~ "magnitude 10: "
#~ msgstr ""
#~ "Spraudnis, kurš attēlo vairākas vēsturiskās supernovas, kuru redzamais "
#~ "zvaigžņlielums ir mazāks par 10: "

#~ msgid "Warning"
#~ msgstr "Brīdinājums"

#~ msgid "Lakota"
#~ msgstr "Lakotu"

#~ msgid "Mouse cursor timeout (seconds):"
#~ msgstr "Peles kursora paslēpšana (sekundes):"

#, qt-format
#~ msgid "Illuminated: %1%"
#~ msgstr "Apgaismotā daļa: %1%"

#, qt-format
#~ msgid "Phase Angle: %1"
#~ msgstr "Fāzes leņķis: %1"

#~ msgid "Geocentric equatorial coordinates, equinox of date"
#~ msgstr "Ģeocentriskās ekvatoriālās koordinātes (ekvinokcijas datumā)"

#, qt-format
#~ msgid "Ecliptic Topocentric (of date): %1/%2"
#~ msgstr "Ekliptiskās topocentriskās koordinātes (datumā): %1/%2"

#, qt-format
#~ msgid "Obliquity (of date, for Earth): %1"
#~ msgstr "Ekliptikas slīpums (datumā, Zemei): %1"

#, qt-format
#~ msgid "Type: <b>%1, %2</b>"
#~ msgstr "Tips: <b>%1, %2</b>"

#, qt-format
#~ msgid "Rising time: %1%"
#~ msgstr "Uzlec: %1%"

#, qt-format
#~ msgid "Period: %1 days"
#~ msgstr "Periods: %1 dienas"

#, qt-format
#~ msgid "Magnitude range: <b>%1</b>%2<b>%3/%4</b> (Photometric system: %5)"
#~ msgstr "Zvaigžņlielums: <b>%1</b>%2<b>%3/%4</b> (Fotometriskā sistēma: %5)"

#, qt-format
#~ msgid "Magnitude range: <b>%1</b>%2<b>%3</b> (Photometric system: %4)"
#~ msgstr "Zvaigžņlielums: <b>%1</b>%2<b>%3</b> (Fotometriskā sistēma: %4)"

#~ msgid "15 days"
#~ msgstr "15 dienas"

#~ msgid "5 days"
#~ msgstr "5 dienas"

#~ msgid "30 days"
#~ msgstr "30 dienas"

#~ msgid "10 days"
#~ msgstr "10 dienas"

#~ msgid "1 day"
#~ msgstr "1 diena"

#~ msgid "60 days"
#~ msgstr "60 dienas"

#~ msgid "Libyan Arab Jamahiriya"
#~ msgstr "Lībija"

#~ msgid "Democratic People's Republic of Korea"
#~ msgstr "Koreja (Ziemeļkoreja)"

#~ msgid "Saint Lucia"
#~ msgstr "Sentlūsija"

#~ msgid "Saint Kitts and Nevis"
#~ msgstr "Sentkitsa un Nevisa"

#~ msgid "Republic of Korea"
#~ msgstr "Koreja (Dienvidkoreja)"

#~ msgid "Saint Pierre and Miquelon"
#~ msgstr "Senpjēra un Mikelona"

#~ msgid "United States Minor Outlying Islands"
#~ msgstr "ASV Mazās Aizjūras Salas"

#~ msgid "French Southern Territories"
#~ msgstr "Francijas Dienvidjūru Zemes"

#~ msgid "Saint Vincent and the Grenadines"
#~ msgstr "Sentvinsenta un Grenadīnas"

#~ msgid "British Virgin Islands"
#~ msgstr "Britu Virdžīnas Salas"

#~ msgid "Vatican City State"
#~ msgstr "Vatikāna Pilsētvalsts"

#~ msgid "Turks and Caicos Islands"
#~ msgstr "Tērksas un Kaikosas salas"

#~ msgid "United States Virgin Islands"
#~ msgstr "ASV Virdžīnas"

#~ msgid "Samoa"
#~ msgstr "Samoa"

#~ msgid "Yugoslavia"
#~ msgstr "Dienvidslāvija"

#, qt-format
#~ msgid "Size: %1 x %2"
#~ msgstr "Izmērs: %1 x %2"

#, qt-format
#~ msgid "Type: <b>%1</b> (%2)"
#~ msgstr "Tips: <b>%1</b> (%2)"

#, qt-format
#~ msgid "Opacity: <b>%1</b>"
#~ msgstr "Necaurredzamība: <b>%1</b>"

#, qt-format
#~ msgid "Distance: %1 %2"
#~ msgstr "Attālums: %1 %2"

#~ msgid "Morphological description: "
#~ msgstr "Morfoloģiskais apraksts: "

#~ msgid "ly"
#~ msgstr "gg"

#, qt-format
#~ msgid "Orientation angle: %1%2"
#~ msgstr "Orientācijas leņķis: %1%2"

#, qt-format
#~ msgid "Distance: %1 ly"
#~ msgstr "Attālums: %1 ly (gg)"<|MERGE_RESOLUTION|>--- conflicted
+++ resolved
@@ -15,17 +15,10 @@
 "Content-Type: text/plain; charset=UTF-8\n"
 "Content-Transfer-Encoding: 8bit\n"
 "Plural-Forms: nplurals=3; plural=n%10==1 && n%100!=11 ? 0 : n != 0 ? 1 : 2;\n"
-<<<<<<< HEAD
-"X-Launchpad-Export-Date: 2017-10-19 05:26+0000\n"
-"X-Generator: Launchpad (build 18476)\n"
-"X-Language: lv\n"
-"Language: lv\n"
-=======
 "X-Launchpad-Export-Date: 2017-10-21 05:23+0000\n"
 "X-Generator: Launchpad (build 18484)\n"
 "Language: lv\n"
 "X-Language: lv\n"
->>>>>>> f3fd39e2
 
 #: src/core/modules/CustomObject.cpp:81
 msgid "custom object"
