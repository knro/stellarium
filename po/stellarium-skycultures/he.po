--- conflicted
+++ resolved
@@ -1,31 +1,20 @@
 # Hebrew translation for stellarium
-# Copyright (c) 2017 Rosetta Contributors and Canonical Ltd 2017
+# Copyright (c) (c) 2006 Canonical Ltd, and Rosetta Contributors 2006
 # This file is distributed under the same license as the stellarium package.
-# FIRST AUTHOR <EMAIL@ADDRESS>, 2017.
+# FIRST AUTHOR <EMAIL@ADDRESS>, 2006.
 #
 msgid ""
 msgstr ""
 "Project-Id-Version: stellarium\n"
-<<<<<<< HEAD
-"Report-Msgid-Bugs-To: FULL NAME <EMAIL@ADDRESS>\n"
-"POT-Creation-Date: 2017-06-18 15:04+0700\n"
-"PO-Revision-Date: 2017-06-18 08:30+0000\n"
-"Last-Translator: FULL NAME <EMAIL@ADDRESS>\n"
-=======
 "Report-Msgid-Bugs-To: \n"
 "POT-Creation-Date: 2017-06-19 21:17+0700\n"
 "PO-Revision-Date: 2015-03-06 06:26+0000\n"
 "Last-Translator: Alexander Wolf <Unknown>\n"
->>>>>>> be714f29
 "Language-Team: Hebrew <he@li.org>\n"
 "MIME-Version: 1.0\n"
 "Content-Type: text/plain; charset=UTF-8\n"
 "Content-Transfer-Encoding: 8bit\n"
-<<<<<<< HEAD
-"X-Launchpad-Export-Date: 2017-06-19 07:13+0000\n"
-=======
 "X-Launchpad-Export-Date: 2017-06-20 05:49+0000\n"
->>>>>>> be714f29
 "X-Generator: Launchpad (build 18416)\n"
 
 #: skycultures/translations.fab:9
@@ -6476,26 +6465,14 @@
 msgstr ""
 
 #: skycultures/hawaiian_starlines/constellation_names.eng.fab:7
-<<<<<<< HEAD
-#: skycultures/polynesian/constellation_names.eng.fab:8
-=======
->>>>>>> be714f29
 msgid "Kite of Kawelo"
 msgstr ""
 
 #: skycultures/hawaiian_starlines/constellation_names.eng.fab:8
-<<<<<<< HEAD
-#: skycultures/polynesian/constellation_names.eng.fab:5
-=======
->>>>>>> be714f29
 msgid "The Seven"
 msgstr ""
 
 #: skycultures/hawaiian_starlines/constellation_names.eng.fab:9
-<<<<<<< HEAD
-#: skycultures/polynesian/constellation_names.eng.fab:4
-=======
->>>>>>> be714f29
 msgid "Voice of Joy"
 msgstr ""
 
@@ -6504,10 +6481,6 @@
 msgstr ""
 
 #: skycultures/hawaiian_starlines/constellation_names.eng.fab:11
-<<<<<<< HEAD
-#: skycultures/polynesian/constellation_names.eng.fab:10
-=======
->>>>>>> be714f29
 msgid "Cared for by Moon"
 msgstr ""
 
@@ -6516,42 +6489,22 @@
 msgstr ""
 
 #: skycultures/hawaiian_starlines/constellation_names.eng.fab:13
-<<<<<<< HEAD
-#: skycultures/polynesian/constellation_names.eng.fab:7
-=======
->>>>>>> be714f29
 msgid "Navigator's Triangle"
 msgstr ""
 
 #: skycultures/hawaiian_starlines/star_names.fab:1
-<<<<<<< HEAD
-#: skycultures/polynesian/star_names.fab:1
-=======
->>>>>>> be714f29
 msgid "Hokulei"
 msgstr ""
 
 #: skycultures/hawaiian_starlines/star_names.fab:2
-<<<<<<< HEAD
-#: skycultures/polynesian/star_names.fab:2
-=======
->>>>>>> be714f29
 msgid "Nana-mua"
 msgstr ""
 
 #: skycultures/hawaiian_starlines/star_names.fab:3
-<<<<<<< HEAD
-#: skycultures/polynesian/star_names.fab:3
-=======
->>>>>>> be714f29
 msgid "Nana-hope"
 msgstr ""
 
 #: skycultures/hawaiian_starlines/star_names.fab:4
-<<<<<<< HEAD
-#: skycultures/polynesian/star_names.fab:4
-=======
->>>>>>> be714f29
 msgid "Puana"
 msgstr ""
 
@@ -6560,27 +6513,14 @@
 msgstr ""
 
 #: skycultures/hawaiian_starlines/star_names.fab:6
-<<<<<<< HEAD
-#: skycultures/polynesian/star_names.fab:6
-=======
->>>>>>> be714f29
 msgid "Puana-kau"
 msgstr ""
 
 #: skycultures/hawaiian_starlines/star_names.fab:7
-<<<<<<< HEAD
-#: skycultures/polynesian/star_names.fab:7
-#: skycultures/polynesian/star_names.fab:19
-=======
->>>>>>> be714f29
 msgid "Pu'uhonua"
 msgstr ""
 
 #: skycultures/hawaiian_starlines/star_names.fab:8
-<<<<<<< HEAD
-#: skycultures/polynesian/star_names.fab:8
-=======
->>>>>>> be714f29
 msgid "Kaulua-koko"
 msgstr ""
 
@@ -6593,42 +6533,22 @@
 msgstr ""
 
 #: skycultures/hawaiian_starlines/star_names.fab:11
-<<<<<<< HEAD
-#: skycultures/polynesian/star_names.fab:11
-=======
->>>>>>> be714f29
 msgid "Hiki-analia"
 msgstr ""
 
 #: skycultures/hawaiian_starlines/star_names.fab:12
-<<<<<<< HEAD
-#: skycultures/polynesian/star_names.fab:12
-=======
->>>>>>> be714f29
 msgid "Holopuni"
 msgstr ""
 
 #: skycultures/hawaiian_starlines/star_names.fab:13
-<<<<<<< HEAD
-#: skycultures/polynesian/star_names.fab:13
-=======
->>>>>>> be714f29
 msgid "Hawaiki"
 msgstr ""
 
 #: skycultures/hawaiian_starlines/star_names.fab:14
-<<<<<<< HEAD
-#: skycultures/polynesian/star_names.fab:14
-=======
->>>>>>> be714f29
 msgid "Humu"
 msgstr ""
 
 #: skycultures/hawaiian_starlines/star_names.fab:15
-<<<<<<< HEAD
-#: skycultures/polynesian/star_names.fab:15
-=======
->>>>>>> be714f29
 msgid "Keoe"
 msgstr ""
 
@@ -6637,18 +6557,10 @@
 msgstr ""
 
 #: skycultures/hawaiian_starlines/star_names.fab:17
-<<<<<<< HEAD
-#: skycultures/polynesian/star_names.fab:17
-=======
->>>>>>> be714f29
 msgid "Lehua-Kona"
 msgstr ""
 
 #: skycultures/hawaiian_starlines/star_names.fab:18
-<<<<<<< HEAD
-#: skycultures/polynesian/star_names.fab:18
-=======
->>>>>>> be714f29
 msgid "Ke ali'i o kona i ka lewa"
 msgstr ""
 
@@ -6657,67 +6569,35 @@
 msgstr ""
 
 #: skycultures/hawaiian_starlines/star_names.fab:20
-<<<<<<< HEAD
-#: skycultures/polynesian/star_names.fab:20
-=======
->>>>>>> be714f29
 msgid "Hiku-kahi"
 msgstr ""
 
 #: skycultures/hawaiian_starlines/star_names.fab:21
-<<<<<<< HEAD
-#: skycultures/polynesian/star_names.fab:21
-=======
->>>>>>> be714f29
 msgid "Hiku-lua"
 msgstr ""
 
 #: skycultures/hawaiian_starlines/star_names.fab:22
-<<<<<<< HEAD
-#: skycultures/polynesian/star_names.fab:22
-=======
->>>>>>> be714f29
 msgid "Hiku-kolu"
 msgstr ""
 
 #: skycultures/hawaiian_starlines/star_names.fab:23
-<<<<<<< HEAD
-#: skycultures/polynesian/star_names.fab:23
-=======
->>>>>>> be714f29
 msgid "Hiku-ha"
 msgstr ""
 
 #: skycultures/hawaiian_starlines/star_names.fab:24
-<<<<<<< HEAD
-#: skycultures/polynesian/star_names.fab:24
-=======
->>>>>>> be714f29
 msgid "Hiku-lima"
 msgstr ""
 
 #: skycultures/hawaiian_starlines/star_names.fab:25
 #: skycultures/hawaiian_starlines/star_names.fab:55
-<<<<<<< HEAD
-#: skycultures/polynesian/star_names.fab:25
-=======
->>>>>>> be714f29
 msgid "Hiku-ono"
 msgstr ""
 
 #: skycultures/hawaiian_starlines/star_names.fab:26
-<<<<<<< HEAD
-#: skycultures/polynesian/star_names.fab:26
-=======
->>>>>>> be714f29
 msgid "Hiku-pau"
 msgstr ""
 
 #: skycultures/hawaiian_starlines/star_names.fab:27
-<<<<<<< HEAD
-#: skycultures/polynesian/star_names.fab:27
-=======
->>>>>>> be714f29
 msgid "Kaulia"
 msgstr ""
 
@@ -6726,26 +6606,14 @@
 msgstr ""
 
 #: skycultures/hawaiian_starlines/star_names.fab:29
-<<<<<<< HEAD
-#: skycultures/polynesian/star_names.fab:29
-=======
->>>>>>> be714f29
 msgid "Ka-maile-mua"
 msgstr ""
 
 #: skycultures/hawaiian_starlines/star_names.fab:30
-<<<<<<< HEAD
-#: skycultures/polynesian/star_names.fab:30
-=======
->>>>>>> be714f29
 msgid "Ka-maile-hope"
 msgstr ""
 
 #: skycultures/hawaiian_starlines/star_names.fab:31
-<<<<<<< HEAD
-#: skycultures/polynesian/star_names.fab:31
-=======
->>>>>>> be714f29
 msgid "Ka Maka"
 msgstr ""
 
@@ -9071,49 +8939,6 @@
 msgid "Womens Star (Venus)"
 msgstr ""
 
-<<<<<<< HEAD
-#: skycultures/polynesian/constellation_names.eng.fab:2
-msgid "Bailer"
-msgstr ""
-
-#: skycultures/polynesian/constellation_names.eng.fab:3
-msgid "Cat's Cradle"
-msgstr ""
-
-#: skycultures/polynesian/constellation_names.eng.fab:6
-msgid "Maui's Fishhook"
-msgstr ""
-
-#: skycultures/polynesian/constellation_names.eng.fab:9
-msgid "Frigate Bird"
-msgstr ""
-
-#: skycultures/polynesian/constellation_names.eng.fab:11
-msgid "Dolphin"
-msgstr ""
-
-#: skycultures/polynesian/star_names.fab:5
-msgid "A'a"
-msgstr ""
-
-#: skycultures/polynesian/star_names.fab:9
-msgid "Hokupa'a"
-msgstr ""
-
-#: skycultures/polynesian/star_names.fab:10
-msgid "Hokule'a"
-msgstr ""
-
-#: skycultures/polynesian/star_names.fab:16
-msgid "Hoku'ula"
-msgstr ""
-
-#: skycultures/polynesian/star_names.fab:28
-msgid "Mole Honua"
-msgstr ""
-
-=======
->>>>>>> be714f29
 #: skycultures/romanian/constellation_names.eng.fab:1
 msgid "The Great Chariot"
 msgstr ""
@@ -13554,4 +13379,100 @@
 
 #: skycultures/western_rey/star_names.fab:57
 msgid "Beta Centauri"
-msgstr ""+msgstr ""
+
+#~ msgid "Barnard's galaxy"
+#~ msgstr "גלקסית ברנרד"
+
+#~ msgid "Butterfly cluster"
+#~ msgstr "צביר הפרפר"
+
+#~ msgid "Butterfly nebula"
+#~ msgstr "ערפילית הפרפר"
+
+#~ msgid "California nebula"
+#~ msgstr "ערפילית קליפורניה"
+
+#~ msgid "Christmas Tree cluster"
+#~ msgstr "ערפילית עץ חג המולד"
+
+#~ msgid "Box nebula"
+#~ msgstr "ערפילית התיבה"
+
+#~ msgid "Bubble nebula"
+#~ msgstr "ערפילית הבועה"
+
+#~ msgid "Horsehead nebula"
+#~ msgstr "ערפילית ראש הסוס"
+
+#~ msgid "Great Nebula in Orion"
+#~ msgstr "הערפילית הגדולה באוריון"
+
+#~ msgid "Great Nebula in Andromeda"
+#~ msgstr "הערפילית הגדולה באנדרומדה"
+
+#~ msgid "The Mice"
+#~ msgstr "העכברים"
+
+#~ msgid "Lagoon nebula"
+#~ msgstr "ערפילית הלגונה"
+
+#~ msgid "Network nebula"
+#~ msgstr "ערפילית הרשת"
+
+#~ msgid "North America nebula"
+#~ msgstr "ערפילית צפון אמריקה"
+
+#~ msgid "Omega nebula"
+#~ msgstr "ערפילית אומגה"
+
+#~ msgid "Pelican nebula"
+#~ msgstr "ערפילית השקנאי"
+
+#~ msgid "Owl nebula"
+#~ msgstr "ערפילית הינשוף"
+
+#~ msgid "Pin-wheel nebula"
+#~ msgstr "ערפילית השבשבת"
+
+#~ msgid "Sombrero galaxy"
+#~ msgstr "גלקסית הסומבררו"
+
+#~ msgid "Sculptor galaxy"
+#~ msgstr "גלקסית הפסל"
+
+#~ msgid "Spindle galaxy"
+#~ msgstr "גלקסית הכישור"
+
+#~ msgid "Sunflower galaxy"
+#~ msgstr "ערפילית החמניה"
+
+#~ msgid "Triangulum galaxy"
+#~ msgstr "ערפילית המשולש"
+
+#~ msgid "Tarantula nebula"
+#~ msgstr "ערפילית הטרנטולה"
+
+#~ msgid "Veil nebula"
+#~ msgstr "ערפילית הרעלה"
+
+#~ msgid "Whirlpool galaxy"
+#~ msgstr "ערפילית המערבולת"
+
+#~ msgid "Trifid nebula"
+#~ msgstr "ערפילית טריפיד"
+
+#~ msgid "Witch Head nebula"
+#~ msgstr "ערפילית ראש המכשפה"
+
+#~ msgid "Wild Duck cluster"
+#~ msgstr "צביר ברווזי הבר"
+
+#~ msgid "κ Cru cluster"
+#~ msgstr "צביר κ Cru"
+
+#~ msgid "η Car nebula"
+#~ msgstr "ערפילית η Car"
+
+#~ msgid "γ Cas nebula"
+#~ msgstr "ערפילית γ Cas"