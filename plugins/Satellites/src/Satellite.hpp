/*
 * Stellarium
 * Copyright (C) 2009 Matthew Gates
 * 
 * This program is free software; you can redistribute it and/or
 * modify it under the terms of the GNU General Public License
 * as published by the Free Software Foundation; either version 2
 * of the License, or (at your option) any later version.
 * 
 * This program is distributed in the hope that it will be useful,
 * but WITHOUT ANY WARRANTY; without even the implied warranty of
 * MERCHANTABILITY or FITNESS FOR A PARTICULAR PURPOSE.  See the
 * GNU General Public License for more details.
 * 
 * You should have received a copy of the GNU General Public License
 * along with this program; if not, write to the Free Software
 * Foundation, Inc., 59 Temple Place - Suite 330, Boston, MA  02111-1307, USA.
 */

#ifndef _SATELLITE_HPP_
#define _SATELLITE_HPP_ 1

#include <QVariant>
#include <QString>
#include <QStringList>
#include <QFont>
#include <QList>

#include "StelObject.hpp"
#include "StelTextureTypes.hpp"

#include "StelPainter.hpp"
#include "gsatellite/gSatTEME.hpp"
#include "gsatellite/gObserver.hpp"
#include "gsatellite/gTime.hpp"
#include "gsatellite/gVector.hpp"

<<<<<<< HEAD
#define DRAWORBIT_SLOTS_NUMBER    120
#define DRAWORBIT_SLOT_SECNUMBER  15
#define DRAWORBIT_FADING_SLOT    (DRAWORBIT_SLOTS_NUMBER/6)
=======
#define DRAWORBIT_SLOTS_NUMBER    131
#define DRAWORBIT_FADE_NUMBER     10
#define DRAWORBIT_SLOT_SECNUMBER  10
>>>>>>> 8f3f4608

class StelPainter;
class StelLocation;

typedef struct
{
	double frequency;
	QString modulation;
	QString description;
} commLink;

//! @class Satellite
//! A Satellite object represents one satellite in Earth orbit.
//! Details about the satellite are passed using a QVariant which contains
//! a map of data from the json file.
class Satellite : public StelObject
{
friend class Satellites;
friend class SatellitesDialog;
public:
	//! @param id The official designation for a satellite, e.g. "ZARYA"
	//! @param conf a pointer to a QSettings object which contains the
	//! details of the satellite (TLEs, description etc.)
	Satellite(const QVariantMap& map);
	~Satellite();

	//! Get a QVariantMap which describes the satellite.  Could be used to
	//! create a duplicate.
	QVariantMap getMap(void);

	virtual QString getType(void) const {return "Satellite";}
	virtual float getSelectPriority(const StelNavigator *nav) const;

	//! Get an HTML string to describe the object
	//! @param core A pointer to the core
	//! @flags a set of flags with information types to include.
	//! Supported types for Satellite objects:
	//! - Name: designation in large type with the description underneath
	//! - RaDecJ2000, RaDecOfDate, HourAngle, AltAzi
	//! - Extra1: range, rage rate and altitude of satellite above the Earth
	//! - Extra2: Comms frequencies, modulation types and so on. 
	virtual QString getInfoString(const StelCore *core, const InfoStringGroup& flags) const;
	virtual Vec3f getInfoColor(void) const;
	virtual Vec3d getJ2000EquatorialPos(const StelNavigator *) const {return XYZ;}
	virtual float getVMagnitude(const StelNavigator* nav=NULL) const;
	virtual double getAngularSize(const StelCore* core) const;
	virtual QString getNameI18n(void) const {return designation;}
	virtual QString getEnglishName(void) const {return designation;}
	
	// calculate faders, new position
	void update(double deltaTime);

	double getDoppler(double freq) const;
	static float showLabels;

public:
    void enableDrawOrbit(bool b);

private:
	//draw orbits methods
	void computeOrbitPoints();
	void drawOrbit(const StelCore* core, StelProjectorP& prj, StelPainter& painter);
	//! returns 0 - 1.0 for the DRAWORBIT_FADE_NUMBER segments at
	//! each end of an orbit, with 1 in the middle.
	float calculateOrbitSegmentIntensity(int segNum);

private:
	bool initialized;
	bool visible;
	bool orbitVisible;  //draw orbit enabled/disabled

	QString designation;               // The ID of the satllite
	QString description;               // longer description of spacecraft
	Vec3d XYZ;                         // holds J2000 position
	char elements[3][80];              // TLE elements as char* for passing to sgp lib
	double height, velocity, azimuth, elevation, range, rangeRate;
	QList<commLink> comms;
	Vec3f hintColor;
	QStringList groupIDs;
	
	static StelTextureSP hintTexture;
	static float hintBrightness;
	static float hintScale;

	void draw(const StelCore* core, StelPainter& painter, float maxMagHints);
	void setObserverLocation(StelLocation* loc=NULL);

<<<<<<< HEAD
    //gsatellite objects
    gSatTEME *pSatellite;
    gObserver observer;
    gTime     epochTime;
    gVector   Position;
    gVector   Vel;
    gVector   LatLong;
    gVector   azElPos;

    //Satellite Orbit Draw
    QFont     font;
    Vec3f     draworbColor;
    gTime     lastEpochCompForOrbit;
    QList<gVector> orbitPoints; //orbit points represented by azElPos vectors

=======
	//gsatellite objects
	gSatTEME *pSatellite;
	gObserver observer;
	gTime     epochTime;
	gVector   Position;
	gVector   Vel;
	gVector   LatLong;
	gVector   azElPos;

	//Satellite Orbit Draw
	QFont     font;
	Vec3f     lineColor;
	gTime     lastEpochCompForOrbit;
	QList<gVector> orbitPoints; //orbit points represented by azElPos vectors
>>>>>>> 8f3f4608
};

#endif // _SATELLITE_HPP_ 
<|MERGE_RESOLUTION|>--- conflicted
+++ resolved
@@ -35,15 +35,11 @@
 #include "gsatellite/gTime.hpp"
 #include "gsatellite/gVector.hpp"
 
-<<<<<<< HEAD
-#define DRAWORBIT_SLOTS_NUMBER    120
-#define DRAWORBIT_SLOT_SECNUMBER  15
-#define DRAWORBIT_FADING_SLOT    (DRAWORBIT_SLOTS_NUMBER/6)
-=======
+
 #define DRAWORBIT_SLOTS_NUMBER    131
 #define DRAWORBIT_FADE_NUMBER     10
 #define DRAWORBIT_SLOT_SECNUMBER  10
->>>>>>> 8f3f4608
+
 
 class StelPainter;
 class StelLocation;
@@ -131,7 +127,6 @@
 	void draw(const StelCore* core, StelPainter& painter, float maxMagHints);
 	void setObserverLocation(StelLocation* loc=NULL);
 
-<<<<<<< HEAD
     //gsatellite objects
     gSatTEME *pSatellite;
     gObserver observer;
@@ -143,26 +138,10 @@
 
     //Satellite Orbit Draw
     QFont     font;
-    Vec3f     draworbColor;
+    Vec3f     orbitColor;
     gTime     lastEpochCompForOrbit;
     QList<gVector> orbitPoints; //orbit points represented by azElPos vectors
 
-=======
-	//gsatellite objects
-	gSatTEME *pSatellite;
-	gObserver observer;
-	gTime     epochTime;
-	gVector   Position;
-	gVector   Vel;
-	gVector   LatLong;
-	gVector   azElPos;
-
-	//Satellite Orbit Draw
-	QFont     font;
-	Vec3f     lineColor;
-	gTime     lastEpochCompForOrbit;
-	QList<gVector> orbitPoints; //orbit points represented by azElPos vectors
->>>>>>> 8f3f4608
 };
 
 #endif // _SATELLITE_HPP_ 
