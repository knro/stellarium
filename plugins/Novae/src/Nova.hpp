--- conflicted
+++ resolved
@@ -51,7 +51,6 @@
 	//! Get a QVariantMap which describes the nova.  Could be used to create a duplicate.
 	QVariantMap getMap(void) const;
 
-<<<<<<< HEAD
 	virtual QString getType(void) const
 	{
 		return NOVA_TYPE;
@@ -61,9 +60,6 @@
 	{
 		return getDesignation();
 	}
-=======
-	virtual QString getType(void) const {return "Nova";}
->>>>>>> 244d7ecc
 
 	//! Get an HTML string to describe the object
 	//! @param core A pointer to the core
