--- conflicted
+++ resolved
@@ -171,16 +171,11 @@
 {
 	StelSkyDrawer* sd = core->getSkyDrawer();
 
-<<<<<<< HEAD
 	const Vec3f color = sd->indexToColor(BvToColorIndex(bV))*0.75f;
-	const Vec3f dcolor = Vec3f(1.2f,0.5f,0.4f);
-=======
-	Vec3f color = sd->indexToColor(BvToColorIndex(bV))*0.75f;
 	Vec3f dcolor = Vec3f(1.2f,0.5f,0.4f);
 	if (StelApp::getInstance().getVisionModeNight())
 		dcolor = StelUtils::getNightColor(dcolor);
 
->>>>>>> efef41dd
 	float rcMag[2], size, shift;
 	double mag;
 
